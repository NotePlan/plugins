--- conflicted
+++ resolved
@@ -5,11 +5,6 @@
 - ??? Fixed the race condition on (un)pausing a project
 - ??? ability to pause/unpause a project, by calling new **/pause project toggle** command or adding/removing `#paused` to a project's metadata. When paused this stops the note from being included in reviews, but keeps it visible in the project lists.
 -->
-<<<<<<< HEAD
-## [0.9.1] - 2023-02-24
-### Fixed
-- wasn't showing projects due for review today in 'Start Reviews'
-=======
 ## [0.9.2] - 2023-02-???
 ### Changed
 - improved display of 0% progress circles (in 'rich' display)
@@ -21,7 +16,10 @@
 - new setting 'Hide top level folder?' that will suppress folder names in project list headings if wished.
 ### Fixed
 - date arithmetic for times to next review should now work regardless of time zone
->>>>>>> c1c959e4
+
+## [0.9.1] - 2023-02-24
+### Fixed
+- wasn't showing projects due for review today in 'Start Reviews'
 
 ## [0.9.0] - 2023-02-23
 ### Added
