--- conflicted
+++ resolved
@@ -9,11 +9,7 @@
 // It draws its data from an intermediate 'full review list' CSV file, which is (re)computed as necessary.
 //
 // by @jgclark
-<<<<<<< HEAD
 // Last updated 17.3.2024 for v0.13.1+, @jgclark
-=======
-// Last updated 24.2.2024 for v0.13.1+, @jgclark
->>>>>>> d692276f
 //-----------------------------------------------------------------------------
 
 import moment from 'moment/min/moment-with-locales'
@@ -693,14 +689,10 @@
 export async function redisplayProjectListHTML(): Promise<void> {
   try {
     // Re-load the saved HTML if it's available.
-<<<<<<< HEAD
     // $FlowIgnore[incompatible-type]
     const config: ?ReviewConfig = await getReviewSettings()
     if (!config) throw new Error('No config found. Stopping.')
 
-=======
-    const config = await getReviewSettings()
->>>>>>> d692276f
     // Try loading HTML saved copy
     const savedHTML = DataStore.loadData(filenameHTMLCopy, true) ?? ''
     if (savedHTML !== '') {
@@ -773,11 +765,7 @@
     let lastFolder = ''
     // Process each line in the file
     // Note: this logic is ~ repeated in two funcs near the end of this file.
-<<<<<<< HEAD
     for (const thisLine of reviewLines) {
-=======
-    for (let thisLine of reviewLines) {
->>>>>>> d692276f
       // Split each TSV line into its parts
       const fields = thisLine.split('\t')
       const title = fields[2]
@@ -1467,10 +1455,7 @@
     const fmObj = fm(reviewListContents)
     const reviewLines = fmObj.body.split('\n')
 
-<<<<<<< HEAD
     // FIXME: cope better with valid case of no lines to return
-=======
->>>>>>> d692276f
     // Now read from the top until we find a line with a negative or zero value in the first column (nextReviewDays)
     for (let i = 0; i < reviewLines.length; i++) {
       const thisLine = reviewLines[i]
@@ -1508,6 +1493,7 @@
  */
 export function getNextNotesToReview(numToReturn: number): Array<TNote> {
   try {
+    logDebug(pluginJson, `Starting getNextNotesToReview(${String(numToReturn)}))`)
     logDebug(pluginJson, `Starting getNextNotesToReview(${String(numToReturn)}))`)
 
     // Get contents of full-review-list
@@ -1554,10 +1540,12 @@
       if (notesToReview.length === 0) {
         // If we get here then there are no projects needed for review
         logDebug('reviews/getNextNotesToReview', `- No notes ready for review 🎉`)
+        logDebug('reviews/getNextNotesToReview', `- No notes ready for review 🎉`)
       }
       return notesToReview
     }
   } catch (error) {
+    logError(pluginJson, `reviews/getNextNotesToReview: ${error.message}`)
     logError(pluginJson, `reviews/getNextNotesToReview: ${error.message}`)
     return []
   }
@@ -1583,20 +1571,12 @@
 export async function toggleDisplayOnlyDue(): Promise<void> {
   try {
     logDebug('toggleDisplayOnlyDue', `starting ...`)
-<<<<<<< HEAD
     const savedValue = DataStore.preference('Reviews-DisplayOnlyDue' ?? false)
     const newValue = !savedValue
     logDebug('toggleDisplayOnlyDue', `DisplayOnlyDue? toggled to ${String(newValue)}`)
     DataStore.setPreference('Reviews-DisplayOnlyDue', newValue)
     const config: ?ReviewConfig = await getReviewSettings()
     if (!config) throw new Error('No config found. Stopping.')
-=======
-    let savedValue = DataStore.preference('Reviews-DisplayOnlyDue' ?? false)
-    let newValue = !savedValue
-    logDebug('toggleDisplayOnlyDue', `DisplayOnlyDue? toggled to ${String(newValue)}`)
-    DataStore.setPreference('Reviews-DisplayOnlyDue', newValue)
-    let config = await getReviewSettings()
->>>>>>> d692276f
     await renderProjectLists(config, true)
   }
   catch (error) {
