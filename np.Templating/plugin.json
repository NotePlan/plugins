--- conflicted
+++ resolved
@@ -123,7 +123,36 @@
       "jsFunction": "templateAbout"
     },
     {
-<<<<<<< HEAD
+      "name": "np:test",
+      "alias": [],
+      "description": "np.Templating Testbed",
+      "jsFunction": "templateTest"
+    },
+    {
+      "name": "getTemplate",
+      "description": "NPTemplating.getTemplate export",
+      "jsFunction": "getTemplate",
+      "hidden": true
+    },
+    {
+      "name": "preRender",
+      "description": "NPTemplating.preRender export",
+      "jsFunction": "preRender",
+      "hidden": true
+    },
+    {
+      "name": "render",
+      "description": "NPTemplating.render export",
+      "jsFunction": "render",
+      "hidden": true
+    },
+    {
+      "name": "renderTemplate",
+      "description": "NPTemplating.renderTemplate export",
+      "jsFunction": "renderTemplate",
+      "hidden": true
+    },
+    {
       "name": "np:tft",
       "alias": [
         "Template file by title"
@@ -148,37 +177,8 @@
       ],
       "description": "Get an x-callback URL that invokes this template",
       "jsFunction": "getXCallbackForTemplate"
-=======
-      "name": "np:test",
-      "alias": [],
-      "description": "np.Templating Testbed",
-      "jsFunction": "templateTest"
-    },
-    {
-      "name": "getTemplate",
-      "description": "NPTemplating.getTemplate export",
-      "jsFunction": "getTemplate",
-      "hidden": true
-    },
-    {
-      "name": "preRender",
-      "description": "NPTemplating.preRender export",
-      "jsFunction": "preRender",
-      "hidden": true
-    },
-    {
-      "name": "render",
-      "description": "NPTemplating.render export",
-      "jsFunction": "render",
-      "hidden": true
-    },
-    {
-      "name": "renderTemplate",
-      "description": "NPTemplating.renderTemplate export",
-      "jsFunction": "renderTemplate",
-      "hidden": true
->>>>>>> eb09b9b3
     }
+
   ],
   "plugin.settings": [
     {
