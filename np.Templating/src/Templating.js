// @flow

/*-------------------------------------------------------------------------------------------
 * Copyright (c) 2022 Mike Erickson / Codedungeon.  All rights reserved.
 * Licensed under the MIT license.  See LICENSE in the project root for license information.
 * -----------------------------------------------------------------------------------------*/

import NPTemplating from 'NPTemplating'
import FrontmatterModule from '@templatingModules/FrontmatterModule'
import { timestamp } from '@templatingModules/DateModule'

import { getTemplateFolder } from 'NPTemplating'
import { helpInfo } from '../lib/helpers'
import { getSetting } from '@helpers/NPConfiguration'

import { createRunPluginCallbackUrl } from '@helpers/general'
import { chooseOption, showMessage, getInputTrimmed } from '@helpers/userInput'
import { getOrMakeNote } from '@helpers/note'
import { getWeatherSummary } from '../lib/support/modules/weatherSummary'
import { getAffirmation } from '../lib/support/modules/affirmation'
import { getAdvice } from '../lib/support/modules/advice'
import { getWeather } from '../lib/support/modules/weather'
import { getDailyQuote } from '../lib/support/modules/quote'
import { getVerse, getVersePlain } from '../lib/support/modules/verse'
import { getConfiguration, initConfiguration, migrateConfiguration, updateSettingData } from '../../helpers/NPconfiguration'
import { log, logError, clo } from '@helpers/dev'
import { debug } from '../lib/helpers'

import pluginJson from '../plugin.json'
import DateModule from '../lib/support/modules/DateModule'

export async function init(): Promise<void> {
  try {
    // executes before any np.Templating command
  } catch (error) {
    logError(pluginJson, error)
  }
}

export async function onSettingsUpdated() {
  try {
    const templateGroupTemplatesByFolder = DataStore.settings?.templateGroupTemplatesByFolder || false
    DataStore.setPreference('templateGroupTemplatesByFolder', templateGroupTemplatesByFolder)
  } catch (error) {
    logError(pluginJson, error)
  }
}

export async function onUpdateOrInstall(config: any = { silent: false }): Promise<void> {
  try {
    let result: number = 0
    const pluginSettingsData = await DataStore.loadJSON(`../${pluginJson['plugin.id']}/settings.json`)
    // if we don't have settings, this will be a first time install so we will perform migrations
    if (typeof pluginSettingsData == 'undefined') {
      // migrate _configuration data to data/<plugin>/settings.json (only executes migration once)
      result = await migrateConfiguration('templates', pluginJson, config?.silent)
      if (result === 0) {
        result = updateSettingData(pluginJson)
      }
    }

    const templatesExist = await _checkTemplatesMigrated()
    if (!templatesExist) {
      result = await migrateTemplates()
      if (result === 1) {
        // only migrate quickNotes if templates have been migrated
        result = await migrateQuickNotes()
      }
    }

    if (result === 1) {
      const pluginData = {
        'plugin.id': 'nmn.Templates',
        'noteplan.minAppVersion': '3.0.21',
        'plugin.name': '🔩 Templates',
        'plugin.description': 'This plugin has been disabled and superseded by np.Templating',
        'plugin.commands': [],
      }

      const legacyTemplateData = await DataStore.loadJSON('../../nmn.Templates/plugin.json')
      if (typeof legacyTemplateData !== 'undefined' && legacyTemplateData.hasOwnProperty('plugin.script')) {
        const pluginUpdateResult = await DataStore.saveJSON(pluginData, '../../nmn.Templates/plugin.json')
        if (pluginUpdateResult) {
          await CommandBar.prompt('The previous Templates plugin has been disabled as to not conflict with np.Templating', helpInfo('Migrating Legacy Templates'))
        }
        result = pluginUpdateResult ? 1 : 0
      }
    }

    // ===== PLUGIN SPECIFIC SETTING UPDATE CODE
    // this will be different for all plugins, you can do whatever you wish to configuration
    const templateSettings = await NPTemplating.updateOrInstall(DataStore.settings, pluginJson['plugin.version'])

    // set application settings with any adjustments after template specific updates
    DataStore.settings = { ...templateSettings }

    const pluginList = DataStore.installedPlugins()
    // clo(pluginList)

    const version = await DataStore.invokePluginCommandByName('np:about', 'np.Templating', [{}])
    console.log(version)

    // const name = await DataStore.invokePluginCommandByName('cd:tester', 'codedungeon.NotePlan', [])
    // console.log(name)

    // DataStore.invokePluginCommandByName('cd:tester', 'codedungeon.NotePlan', [{}])
    //   .then((data) => console.log(data))
    //   .catch((err) => console.log(err))
    // console.log(name)
    // console.log(res)

    // if (available) {
    //   let result = await NPTemplating.invokePluginCommandByName('np.Templating', 'np:about', ['mike', 'erickson'])
    //   console.log(`result: ${result}`)
    // }
  } catch (error) {
    logError(pluginJson, error)
  }
}

export async function onStartup(): Promise<void> {
  log(pluginJson, 'onStartup')
}

export async function migrateQuickNotes(): Promise<any> {
  try {
    let result = 0

    const configData = await getConfiguration('quickNotes')
    if (typeof configData === 'object') {
      configData.forEach(async (quickNote) => {
        const templateFilename = `🗒 Quick Notes/${quickNote.label}`
        const templateData: ?TNote = await getOrMakeNote(quickNote.template, '📋 Templates')
        let templateContent = templateData?.content || ''

        let title = quickNote.title
        title = title.replace('{{meetingName}}', '<%- meetingName %>')
        title = title.replace('{{MeetingName}}', '<%- meetingName %>')
        title = title.replace('{{date8601()}}', '<%- date8601() %>')
        title = title.replace("{{weekDates({format:'yyyy-MM-dd'})}}", "<%- date.startOfWeek('ddd YYYY-MM-DD',null,1) %>  - <%- date.endOfWeek('ddd YYYY-MM-DD',null,1) %>")
        title = title.replace('{{', '<%-').replace('}}', '%>')

        templateContent = templateContent.replace('{{', '<%- ').replace('}}', ' %>')

        const enquote = (str: string = '') => {
          const matches = str.match(/^[a-zA-Z]/gi) || []
          return matches?.length === 0 ? `"${str}"` : str
        }

        const metaData = {
          newNoteTitle: enquote(title),
          folder: enquote(quickNote.folder),
          type: 'quick-note',
        }

        // $FlowIgnore
        const createResult = await NPTemplating.createTemplate(templateFilename, metaData, templateContent)

        return createResult ? 1 : 0
      })
    }
  } catch (error) {
    logError(pluginJson, error)
  }
}

export async function templateInit(): Promise<void> {
  try {
    const pluginSettingsData = await DataStore.loadJSON(`../${pluginJson['plugin.id']}/settings.json`)
    if (typeof pluginSettingsData === 'object') {
      const result = await CommandBar.prompt('Templating Settings', 'np.Templating settings have already been created. \n\nWould you like to reset to default settings?', [
        'Yes',
        'No',
      ])

      if (result === 0) {
        DataStore.settings = { ...(await initConfiguration(pluginJson)) }
      }
    } else {
      onUpdateOrInstall({ silent: true })
    }
  } catch (error) {
    logError(pluginJson, error)
  }
}

export async function templateInsert(templateName: string = ''): Promise<void> {
  try {
    if (Editor.type === 'Notes' || Editor.type === 'Calendar') {
      const selectedTemplate = templateName.length > 0 ? templateName : await NPTemplating.chooseTemplate()
      const templateData = await NPTemplating.getTemplate(selectedTemplate)
      const { frontmatterBody, frontmatterAttributes } = await NPTemplating.preRender(templateData)

      // $FlowIgnore
      const renderedTemplate = await NPTemplating.render(frontmatterBody, frontmatterAttributes)

      Editor.insertTextAtCursor(renderedTemplate)
    } else {
      await CommandBar.prompt('Template', 'You must have a Project Note or Calendar Note opened where you wish to insert template.')
    }
  } catch (error) {
    logError(pluginJson, error)
  }
}

export async function templateAppend(): Promise<void> {
  try {
    if (Editor.type === 'Notes' || Editor.type === 'Calendar') {
      const content: string = Editor.content || ''

      // $FlowIgnore
      const selectedTemplate = await NPTemplating.chooseTemplate()
      const templateData = await NPTemplating.getTemplate(selectedTemplate)
      let { frontmatterBody, frontmatterAttributes } = await NPTemplating.preRender(templateData)
      let data = { ...frontmatterAttributes, frontmatter: { ...frontmatterAttributes } }

      // $FlowIgnore
      let renderedTemplate = await NPTemplating.render(frontmatterBody, data)

      Editor.insertTextAtCharacterIndex(renderedTemplate, content.length)
    } else {
      await CommandBar.prompt('Template', 'You must have a Project Note or Calendar Note opened where you wish to append template.')
    }
  } catch (error) {
    logError(pluginJson, error)
  }
}

export async function templateInvoke(): Promise<void> {
  try {
    if (Editor.type === 'Notes' || Editor.type === 'Calendar') {
      const content: string = Editor.content || ''

      // $FlowIgnore
      const selectedTemplate = await NPTemplating.chooseTemplate()
      const templateData = await NPTemplating.getTemplate(selectedTemplate)
      let { frontmatterBody, frontmatterAttributes } = await NPTemplating.preRender(templateData)
      let data = { ...frontmatterAttributes, frontmatter: { ...frontmatterAttributes } }

      const location = frontmatterAttributes?.location || 'append'

      // $FlowIgnore
      let renderedTemplate = await NPTemplating.render(frontmatterBody, data)

      switch (location) {
        case 'append':
          Editor.insertTextAtCharacterIndex(`\n` + renderedTemplate, content.length)
          break
        case 'prepend':
          Editor.insertTextAtCharacterIndex(renderedTemplate, 0)
          break
        case 'insert':
          Editor.insertTextAtCursor(renderedTemplate)
          break
        default:
          // insert
          Editor.insertTextAtCursor(renderedTemplate)
          break
      }
    } else {
      await CommandBar.prompt('Template', 'You must have a Project Note or Calendar Note opened where you wish to append template.')
    }
  } catch (error) {
    logError(pluginJson, error)
  }
}

export async function templateNew(): Promise<void> {
  try {
    const selectedTemplate = await NPTemplating.chooseTemplate()
    const templateData = await NPTemplating.getTemplate(selectedTemplate)
    const templateAttributes = await NPTemplating.getTemplateAttributes(templateData)

    let noteTitle = ''
    let folder = ''

    const { frontmatterBody, frontmatterAttributes } = await NPTemplating.preRender(templateData)

    if (frontmatterAttributes?.folder && frontmatterAttributes.folder.length > 0) {
      folder = await NPTemplating.getFolder(frontmatterAttributes.folder, 'Select Destination Folder')
    }

    if (frontmatterAttributes.hasOwnProperty('newNoteTitle')) {
      noteTitle = frontmatterAttributes.newNoteTitle
    } else {
      const title = await CommandBar.textPrompt('Template', 'Enter New Note Title', '')
      if (typeof title === 'boolean' || title.length === 0) {
        return // user did not provide note title (Cancel) abort
      }
      noteTitle = title
    }

    if (noteTitle.length === 0) {
      return
    }

    const filename = DataStore.newNote(noteTitle, folder) || ''

    if (filename) {
      const data = {
        data: {
          ...frontmatterAttributes,
          ...{
            noteTitle,
          },
        },
      }

      const templateResult = await NPTemplating.render(frontmatterBody, data)

      await Editor.openNoteByFilename(filename)

      const lines = templateResult.split('\n')
      const startBlock = lines.indexOf('--')
      const endBlock = startBlock === 0 ? lines.indexOf('--', startBlock + 1) : -1

      if (startBlock >= 0 && endBlock >= 0) {
        lines[startBlock] = '---'
        lines[endBlock] = '---'
        Editor.content = lines.join('\n')
      } else {
        Editor.content = `# ${noteTitle}\n${templateResult}`
      }
    } else {
      await CommandBar.prompt('New Template', `An error occured creating ${noteTitle} note`)
    }
  } catch (error) {
    logError(pluginJson, error)
  }
}

/**
 * Write out the contents to either Today's Calendar note or the Note which was opened
 * @author @dwertheimer
 * @param {TNote} note - the note to work on
 * @param {string} renderedTemplate - the rendered template string (post-render)
 * @param {string} writeUnderHeading - the heading to write under
 * @param {boolean} shouldAppend - if true, will append, otherwise, prepend
 * @param {*} shouldOpenInEditor - if true, will open the note in the editor, otherwise will write silently to the note
 */
async function writeNoteContents(note: TNote, renderedTemplate: string, writeUnderHeading: string, shouldAppend: boolean, shouldOpenInEditor: boolean): Promise<void> {
  if (note) {
    if (writeUnderHeading) {
      note.addParagraphBelowHeadingTitle(renderedTemplate, 'text', writeUnderHeading, shouldAppend, true)
    } else {
      shouldAppend ? note.appendParagraph(renderedTemplate, 'text') : note.prependParagraph(renderedTemplate, 'text')
    }
    if (shouldOpenInEditor) {
      const _ = await Editor.openNoteByFilename(note.filename)
    }
  }
}

/**
 * Process a template that provides an existing filename or <today> for today's Calendar Note
 * The unique title of the template to run must be passed in as the first argument
 * TODO:
 * - enum('location',['append','cursor','insert', ... 'prepend'])
 * - Hide commands from user once tested
 * - add Presets to documentation Notes below then delete these notes
 * Note: use /np:gx to create a link to invoke the currently open template
 * Note: location === 'prepend' prepends, otherwise appends
 * Note: location will be 'append' or 'prepend' | if writeUnderHeading is set, then appends/prepends there, otherwise the note's content
 * Note: if you are inserting title text as part of your template, then you should always prepend, because your title will confuse future appends
 * Note: ask CD what the reserved frontmatter fields should be and trap for them
 * xcallback note: arg1 is template name, arg2 is whether to open in editor, arg3 is a list of vars to pass to template equals sign is %3d
 *
 */
export async function templateFileByTitle(selectedTemplate?: string = '', openInEditor?: boolean = false, args?: string = ''): Promise<void> {
  try {
    if (selectedTemplate.length !== 0) {
      let argObj = {}
      args.split(',').forEach((arg) => (arg.split('=').length === 2 ? (argObj[arg.split('=')[0]] = arg.split('=')[1]) : null))
      if (!selectedTemplate || selectedTemplate.length === 0) {
        await CommandBar.prompt(`You must supply a template title as the first argument."`, helpInfo('Presets'))
      }
      let failed = false
      const templateData = await NPTemplating.getTemplate(selectedTemplate)
      if (!templateData) {
        failed = true
      }
      const isFrontmatter = new FrontmatterModule().isFrontmatterTemplate(templateData)
      if (!failed && isFrontmatter) {
        const templateAttributes = await NPTemplating.getTemplateAttributes(templateData)
        const { frontmatterBody, frontmatterAttributes } = await NPTemplating.preRender(templateData)
        // Note: frontmatterAttributes and templateAttributes are the same
        let data = { ...frontmatterAttributes, ...argObj, frontmatter: { ...frontmatterAttributes, ...argObj } }
        let renderedTemplate = await NPTemplating.render(frontmatterBody, data)

        const { openNoteTitle, writeNoteTitle, location, writeUnderHeading } = frontmatterAttributes
        let noteTitle = (openNoteTitle && openNoteTitle.trim()) || (writeNoteTitle && writeNoteTitle?.trim()) || ''
        let shouldOpenInEditor = openNoteTitle && openNoteTitle.length > 0
        const shouldAppend = (location && location === 'append') || false
        log(pluginJson, `templateFileByTitle: shouldAppend ${shouldAppend} ${location}`)
        const isTodayNote = /<today>/i.test(openNoteTitle) || /<today>/i.test(writeNoteTitle)
        let note
        if (isTodayNote) {
          if (shouldOpenInEditor) {
            await Editor.openNoteByDate(new Date())
            if (Editor?.note) {
              await writeNoteContents(Editor.note, renderedTemplate, writeUnderHeading, shouldAppend, false)
            }
          } else {
            note = DataStore.calendarNoteByDate(new Date())
            if (note) {
              await writeNoteContents(note, renderedTemplate, writeUnderHeading, shouldAppend, false)
            }
          }
        } else {
          if (noteTitle.length) {
            const notes = await DataStore.projectNoteByTitle(noteTitle)
            if (!notes || notes.length == 0 || (notes && notes.length > 1)) {
              const msg = `${!notes || notes.length == 0 ? 'no' : notes.length > 1 ? 'more than one' : ''}`
              await CommandBar.prompt(`"${noteTitle}" matches ${msg} note(s) title. the title needs to be unique to ensure correct note is written to.`, helpInfo('Presets'))
            } else {
              note = notes[0] || null
              if (!note) {
                await CommandBar.prompt(`Unable to locate note matching: "${noteTitle}"`, helpInfo('Presets'))
              } else {
                await writeNoteContents(note, renderedTemplate, writeUnderHeading, shouldAppend, shouldOpenInEditor)
              }
            }
          } else {
            await CommandBar.prompt(`openNoteTitle or writeNoteTitle is required`, helpInfo('Presets'))
          }
        }
      } else {
        await CommandBar.prompt(`Unable to locate template "${selectedTemplate}"`, helpInfo('Presets'))
      }
    }
  } catch (error) {
    logError(pluginJson, error)
  }
}

/**
 * Run a template by name/title (generally via x-callback-url)
 * @param {Array<string>} args - the first argument is the template name (required), the optional second param is whether to display the template in the editor. By default no (false/runs silently), after that, any additional arguments are key=value pairs passed to the template
 * @example
 * @returns {Promise<void>}
 *
 */
export async function templateRunner(...args: Array<string>) {
  try {
    if (args.length > 0) {
      templateFileByTitle(args[0], args[1] === 'true', args.length > 2 ? args[2] : '')
    } else {
      await CommandBar.prompt(`No arguments (with template name) were given to the templateRunner."`, helpInfo('Presets'))
    }
  } catch (error) {
    logError(pluginJson, error)
  }
}

export async function templateQuickNote(noteName: string = ''): Promise<void> {
  try {
    const content: string = Editor.content || ''
    const templateFolder = await getTemplateFolder()

    const options = await NPTemplating.getTemplateList('quick-note')
    if (options.length === 0) {
      await CommandBar.prompt(`Unable to locate any Quick Notes templates in "${templateFolder}" folder`, helpInfo('Quick Notes'))
      return
    }
    let selectedTemplate = options.length > 1 ? await NPTemplating.chooseTemplate('quick-note', 'Choose Quick Note') : options[0].value

    if (selectedTemplate) {
      const templateData = await NPTemplating.getTemplate(selectedTemplate)
      const isFrontmatter = new FrontmatterModule().isFrontmatterTemplate(templateData)
      const templateAttributes = await NPTemplating.getTemplateAttributes(templateData)

      let folder = ''

      if (isFrontmatter) {
        const { frontmatterBody, frontmatterAttributes } = await NPTemplating.preRender(templateData)

        let folder = frontmatterAttributes?.folder.trim() ?? ''
        if (frontmatterAttributes?.folder && frontmatterAttributes.folder.length > 0) {
          folder = await NPTemplating.getFolder(frontmatterAttributes.folder, 'Select Destination Folder')
        }

        let newNoteTitle = ''
        if (frontmatterAttributes?.newNoteTitle) {
          newNoteTitle = frontmatterAttributes.newNoteTitle
        } else {
          newNoteTitle = await CommandBar.textPrompt('Quick Note', 'Enter Note Title', '')
          if (typeof newNoteTitle === 'boolean' || newNoteTitle.length === 0) {
            return // user did not provide note title (Cancel) abort
          }
        }

        const filename = DataStore.newNote(newNoteTitle, folder) || ''
        if (filename) {
          const data = {
            data: {
              ...frontmatterAttributes,
              ...{
                noteTitle: newNoteTitle,
              },
            },
          }

          // $FlowIgnore
          let finalRenderedData = await NPTemplating.render(frontmatterBody, data)

          await Editor.openNoteByFilename(filename)

          const lines = finalRenderedData.split('\n')
          const startBlock = lines.indexOf('--')
          const endBlock = startBlock === 0 ? lines.indexOf('--', startBlock + 1) : -1

          if (startBlock >= 0 && endBlock >= 0) {
            lines[startBlock] = '---'
            lines[endBlock] = '---'
            Editor.content = lines.join('\n')
          } else {
            Editor.content = `# ${newNoteTitle}\n${finalRenderedData}`
          }
        }
      } else {
        await CommandBar.prompt('Invalid FrontMatter Template', helpInfo('Template Anatomty: Frontmatter'))
      }
    }
  } catch (error) {
    logError(pluginJson, error.message)
  }
}

export async function templateMeetingNote(noteName: string = '', templateData: any = {}): Promise<void> {
  try {
    const content: string = Editor.content || ''
    const templateFolder = await getTemplateFolder()

    const options = await NPTemplating.getTemplateList('meeting-note')
    if (options.length === 0) {
      await CommandBar.prompt('Templating', helpInfo('Meeting Notes'))
      return
    }

    let selectedTemplate = options.length > 1 ? await NPTemplating.chooseTemplate('meeting-note', 'Choose Meeting Note') : options[0].value

    if (selectedTemplate) {
      // $FlowIgnore
      const templateData = await NPTemplating.getTemplate(selectedTemplate)
      const isFrontmatter = new FrontmatterModule().isFrontmatterTemplate(templateData)
      const templateAttributes = await NPTemplating.getTemplateAttributes(templateData)

      let folder = ''

      if (isFrontmatter) {
        const { frontmatterBody, frontmatterAttributes } = await NPTemplating.preRender(templateData)

        let folder = frontmatterAttributes?.folder.trim() ?? ''
        if (frontmatterAttributes?.folder && frontmatterAttributes.folder.length > 0) {
          folder = await NPTemplating.getFolder(frontmatterAttributes.folder, 'Select Destination Folder')
        }

        let newNoteTitle = ''
        if (frontmatterAttributes?.newNoteTitle) {
          newNoteTitle = frontmatterAttributes.newNoteTitle
        } else {
          const format = getSetting('np.Templating', 'timestampFormat')
          newNoteTitle = await CommandBar.textPrompt('Meeting Note', 'What is date/time of meeeting?', timestamp(format))
          if (typeof newNoteTitle === 'boolean' || newNoteTitle.length === 0) {
            return // user did not provide note title (Cancel) abort
          }
        }

        if (!newNoteTitle || newNoteTitle.length === 0) {
          const helpText = helpInfo('Templating Prompts')
          await CommandBar.prompt(
            'Invalid Note Title',
            `Note Title may only contain alphanumeric characters (a..z, A..Z, 0..9)\n\nIf you have used a templating prompt to obtain note title, make sure the prompt variable is valid.\n\n${helpText}`,
          )
          return
        }

        const filename = DataStore.newNote(newNoteTitle, folder) || ''
        if (filename) {
          const data = {
            data: {
              ...frontmatterAttributes,
              ...{
                noteTitle: newNoteTitle,
              },
            },
          }

          let finalRenderedData = await NPTemplating.render(frontmatterBody, data)

          await Editor.openNoteByFilename(filename)

          const lines = finalRenderedData.split('\n')
          const startBlock = lines.indexOf('--')
          const endBlock = startBlock === 0 ? lines.indexOf('--', startBlock + 1) : -1

          if (startBlock >= 0 && endBlock >= 0) {
            lines[startBlock] = '---'
            lines[endBlock] = '---'
            Editor.content = lines.join('\n')
          } else {
            Editor.content = `# ${newNoteTitle}\n${finalRenderedData}`
          }
        }
      }
    }
  } catch (error) {
    logError(pluginJson, error.message)
  }
}

// $FlowIgnore
export async function templateWeather(): Promise<string> {
  try {
    let templateConfig = DataStore.settings
    let weatherFormat = (templateConfig && templateConfig.weatherFormat) || ''
    weatherFormat = weatherFormat.length === 0 && templateConfig?.weatherFormat?.length > 0 ? templateConfig?.weatherFormat : weatherFormat

    // $FlowIgnore
    const weather = weatherFormat.length === 0 ? await getWeather() : await getWeatherSummary(weatherFormat)

    Editor.insertTextAtCursor(weather)
  } catch (error) {
    Editor.insertTextAtCursor('**An error occurred accessing weather service**')
  }
}

// $FlowIgnore
export async function templateAdvice(): Promise<string> {
  try {
    // $FlowIgnore
    const advice: string = await getAdvice()

    Editor.insertTextAtCursor(advice)
  } catch (error) {
    Editor.insertTextAtCursor('**An error occurred accessing advice service**')
  }
}

// $FlowIgnore
export async function templateAffirmation(): Promise<string> {
  try {
    // $FlowIgnore
    const affirmation: string = await getAffirmation()

    Editor.insertTextAtCursor(affirmation)
  } catch (error) {
    Editor.insertTextAtCursor('**An error occurred accessing affirmation service**')
  }
}

// $FlowIgnore
export async function templateVerse(): Promise<string> {
  try {
    // $FlowIgnore
    const verse: string = await getVersePlain()

    Editor.insertTextAtCursor(verse)
  } catch (error) {
    Editor.insertTextAtCursor('**An error occurred accessing bible service**')
  }
}

// $FlowIgnore
export async function templateQuote(): Promise<string> {
  try {
    // $FlowIgnore
    const verse: string = await getDailyQuote()

    Editor.insertTextAtCursor(verse)
  } catch (error) {
    Editor.insertTextAtCursor('**An error occurred accessing quote service**')
  }
}

export async function migrateTemplates(silent: boolean = false): Promise<any> {
  try {
    const templateFolder = '📋 Templates'
    const newTemplateFolder: string = await getTemplateFolder()

    const templateNotes = DataStore.projectNotes.filter((n) => n.filename?.startsWith(templateFolder)).filter((n) => !n.title?.startsWith('_configuration'))
    const newTemplates = DataStore.projectNotes.filter((n) => n.filename?.startsWith(newTemplateFolder)).filter((n) => !n.title?.startsWith('_configuration'))

    if (newTemplates.length > 0) {
      let result = await CommandBar.prompt(
        'Templates Already Migrated',
        'Your templates have already been migrated.\n\nAll existing templates will be moved to NotePlan Trash.\n\nAre you sure you wish to continue?',
        ['Continue', 'Stop'],
      )
      if (result === 1) {
        return 0
      }
      newTemplates.forEach((note) => {
        DataStore.moveNote(note.filename, '@Trash')
      })
    }

    // proceed with migration
    const newTemplateNotes = templateNotes.filter(async (note) => {
      const noteFilename = note.filename || ''
      let content = ''
      if (noteFilename.indexOf(templateFolder) !== -1) {
        const parts = note.filename.split('/')
        const item = parts.shift()
        const noteTitle = parts.pop().replace('.md', '')
        const folderName = parts.join('/')
        if (noteTitle.length > 0 && noteTitle !== '_configuration') {
          const originalNoteTitle: string = note?.title || ''
          if (originalNoteTitle.length > 0) {
            let content = note.content || ''
            content = content.replace(/{{/gi, '<%- ').replace(/}}/gi, ' %>')
            content = content.replace(' date(', ' legacyDate(')

            // handle some comment `pickDate` conversions
            content = content.replace(/pickDate/gi, 'promptDate')
            content = content.replace(/\{question:'Please enter a date:'\}/gi, "'dateVar','Pleasee enter a date:'")
            content = content.replace(/---/gi, '*****')

            // handle some comment `pickDate` conversions
            content = content.replace(/pickInterval/gi, 'promptInterval')
            content = content.replace(/\{question:'Date interval to use:'\}/gi, "'dateInterval','Date interval to use:'")

            let templateFilename = `${newTemplateFolder}/${folderName}/${noteTitle}`
            const fullPath = `${newTemplateFolder}/${folderName}/${noteTitle}.md`.replace('//', '/') // .replace('(', '').replace(')', '')
            const testNote = DataStore.projectNoteByFilename(note.filename)
            let filename = fullPath
            if (testNote) {
              let templateContent = `---\ntitle: ${originalNoteTitle}\ntype: empty-note\ntags: migrated-template\n---\n${content}`
              filename = DataStore.newNote(originalNoteTitle, `${newTemplateFolder}/${folderName}`)
              if (filename && content.length > 0) {
                const newNote = DataStore.projectNoteByFilename(filename)
                if (newNote) {
                  newNote.content = templateContent
                }
              }
              return { filename }
            }
          }
        }
      }
    })

    await CommandBar.prompt(`${newTemplateNotes.length} Templates Migrated Successfully`, 'Your template cache will be rebuilt now.')

    // this will throw error in console until it is available
    await NotePlan.resetCaches()

    return 1
  } catch (error) {
    logError(pluginJson, error)
  }
}

export async function migrateTemplatesCommand(): Promise<void> {
  log(pluginJson, 'Migrating Templates')
}

export async function templateAbout(params: any = []): Promise<string> {
  try {
    console.log(JSON.stringify(params))

    const version = pluginJson['plugin.version']
    let aboutInfo = `Templating Plugin for NotePlan\nv${version}\n\n\nCopyright © 2022 Mike Erickson.\nAll Rights Reserved.`

    await CommandBar.prompt('About np.Templating', aboutInfo)
    log(pluginJson, `${version}`)
    return version
  } catch (error) {
    return logError(pluginJson, error)
  }
}

export async function _checkTemplatesMigrated(): Promise<boolean> {
  const templateFolder = '📋 Templates'

  const migratedTemplates = await NPTemplating.getTemplateListByTags('migrated-template')
  const legacyTemplates = DataStore.projectNotes.filter((n) => n.filename?.startsWith(templateFolder)).filter((n) => !n.title?.startsWith('_configuration'))

  // const result = legacyTemplates.length > 0 && migratedTemplates.length > 0
  // 2022-05-03 5:37:04 PM, checking if this has a positive impact as per @dwertheimer comment
  // https://discord.com/channels/763107030223290449/971096330044862514/971171560746549339
  const result = migratedTemplates.length > 0 || !(legacyTemplates.length > 0 && migratedTemplates.length === 0)

  return result
}

export async function templateSamples(): Promise<void> {
  const numSamples = 10
  const result = await CommandBar.prompt(`This will create ${numSamples} template samples in your Templates folder`, 'Are you sure you wish to continue?', ['Continue', 'Cancel'])
  if (result === 0) {
    console.log('Create Samples')
  }
}

export async function templateTest(): Promise<void> {
  try {
    let plugins = DataStore.installedPlugins()
    plugins.forEach((plugin) => {
      clo(plugin)
    })
  } catch (error) {
    logError(pluginJson, error)
  }
}

export async function templateConvertNote(): Promise<void> {
  if (typeof Editor.type === 'undefined') {
    await CommandBar.prompt('Conversion Error', 'Please select the Project Note you would like to convert and try again.')
    return
  }

  if (Editor.type !== 'Notes') {
    await CommandBar.prompt('Conversion Error', 'You can only convert Project Notes')
    return
  }

  const note = Editor.content || ''

  const result = new FrontmatterModule().convertProjectNoteToFrontmatter(note)
  switch (result) {
    case -1:
      await CommandBar.prompt('Conversion Falied', 'Unable to convert Project Note.')
      break
    case -2:
      await CommandBar.prompt('Conversion Falied', 'Project Note must have Title (starts with # character)')
      break
    case -3:
      await CommandBar.prompt('Conversion Falied', 'Project Note already in Frontmatter Format')
      break
  }

  if (typeof result === 'string') {
    // select all the text, it will be overwritten by insert of new note
    Editor.selectAll()

    // replace selected text with converted template
    Editor.insertTextAtCursor(result.toString())

    // set cursor at the top of the note
    Editor.highlightByIndex(0, 0)
  }
}

<<<<<<< HEAD
/**
 * Create an xcallback URL to invoke a template from a link inside NotePlan or a Shortcut/browser
 * (plugin entry point for /np:gx)
 */
export async function getXCallbackForTemplate(): Promise<void> {
  try {
    let message = `Enter any variables and values you want to pass to the template in key=value pairs:\n\n myTemplateVar=value,otherVar=value2\n\n (where "myTemplateVar" and "otherVar" are the name of variables you use in your template. Multiple variables are separated by commas)`
    let result = await getInputTrimmed(message, 'Ok', 'Template Variables to Pass')
    const args = [Editor.filename || '', String(result)]
    let link = createRunPluginCallbackUrl(pluginJson['plugin.id'], `templateRunner`, args)
    message = `Do you want the link for pasting inside NotePlan or a raw URL?`
    result = await CommandBar.prompt('Link Type', message, ['Noteplan Link', 'Raw URL'])
    if (result === 0) {
      message = `What text would you like to display for this link?`
      const linkText = await getInputTrimmed(message, 'Link Text', 'Link Text')
      if (typeof linkText === 'string') {
        link = `[${linkText}](${link})`
      }
    }
    Clipboard.string = String(link)
    message = 'Link has been copied to clipboard.  Paste it at cursor?'
    result = await CommandBar.prompt('Paste at cursor?', message, ['Paste at Cursor', 'Clipboard'])
    if (result === 0) {
      Editor.insertTextAtCursor(link)
    }
  } catch (error) {
    logError(pluginJson, error)
  }
=======
export async function getTemplate(templateName: string = '', options: any = { showChoices: true }): Promise<string> {
  return await NPTemplating.getTemplate(templateName, options)
}

export async function preRender(templateData: string = '', userData: any = {}): Promise<any> {
  const { frontmatterBody, frontmatterAttributes } = await NPTemplating.preRender(templateData, userData)

  return { frontmatterBody, frontmatterAttributes }
}

export async function render(inTemplateData: string = '', userData: any = {}, userOptions: any = {}): Promise<string> {
  return await NPTemplating.render(inTemplateData, userData, userOptions)
}

export async function renderTemplate(templateName: string = '', userData: any = {}, userOptions: any = {}): Promise<string> {
  return await NPTemplating.renderTemplate(templateName, userData, userOptions)
>>>>>>> eb09b9b3
}<|MERGE_RESOLUTION|>--- conflicted
+++ resolved
@@ -803,6 +803,36 @@
   }
 }
 
+/**
+ * Create an xcallback URL to invoke a template from a link inside NotePlan or a Shortcut/browser
+ * (plugin entry point for /np:gx)
+ */
+export async function getXCallbackForTemplate(): Promise<void> {
+  try {
+    let message = `Enter any variables and values you want to pass to the template in key=value pairs:\n\n myTemplateVar=value,otherVar=value2\n\n (where "myTemplateVar" and "otherVar" are the name of variables you use in your template. Multiple variables are separated by commas)`
+    let result = await getInputTrimmed(message, 'Ok', 'Template Variables to Pass')
+    const args = [Editor.filename || '', String(result)]
+    let link = createRunPluginCallbackUrl(pluginJson['plugin.id'], `templateRunner`, args)
+    message = `Do you want the link for pasting inside NotePlan or a raw URL?`
+    result = await CommandBar.prompt('Link Type', message, ['Noteplan Link', 'Raw URL'])
+    if (result === 0) {
+      message = `What text would you like to display for this link?`
+      const linkText = await getInputTrimmed(message, 'Link Text', 'Link Text')
+      if (typeof linkText === 'string') {
+        link = `[${linkText}](${link})`
+      }
+    }
+    Clipboard.string = String(link)
+    message = 'Link has been copied to clipboard.  Paste it at cursor?'
+    result = await CommandBar.prompt('Paste at cursor?', message, ['Paste at Cursor', 'Clipboard'])
+    if (result === 0) {
+      Editor.insertTextAtCursor(link)
+    }
+  } catch (error) {
+    logError(pluginJson, error)
+  }
+}
+
 export async function templateConvertNote(): Promise<void> {
   if (typeof Editor.type === 'undefined') {
     await CommandBar.prompt('Conversion Error', 'Please select the Project Note you would like to convert and try again.')
@@ -841,36 +871,6 @@
   }
 }
 
-<<<<<<< HEAD
-/**
- * Create an xcallback URL to invoke a template from a link inside NotePlan or a Shortcut/browser
- * (plugin entry point for /np:gx)
- */
-export async function getXCallbackForTemplate(): Promise<void> {
-  try {
-    let message = `Enter any variables and values you want to pass to the template in key=value pairs:\n\n myTemplateVar=value,otherVar=value2\n\n (where "myTemplateVar" and "otherVar" are the name of variables you use in your template. Multiple variables are separated by commas)`
-    let result = await getInputTrimmed(message, 'Ok', 'Template Variables to Pass')
-    const args = [Editor.filename || '', String(result)]
-    let link = createRunPluginCallbackUrl(pluginJson['plugin.id'], `templateRunner`, args)
-    message = `Do you want the link for pasting inside NotePlan or a raw URL?`
-    result = await CommandBar.prompt('Link Type', message, ['Noteplan Link', 'Raw URL'])
-    if (result === 0) {
-      message = `What text would you like to display for this link?`
-      const linkText = await getInputTrimmed(message, 'Link Text', 'Link Text')
-      if (typeof linkText === 'string') {
-        link = `[${linkText}](${link})`
-      }
-    }
-    Clipboard.string = String(link)
-    message = 'Link has been copied to clipboard.  Paste it at cursor?'
-    result = await CommandBar.prompt('Paste at cursor?', message, ['Paste at Cursor', 'Clipboard'])
-    if (result === 0) {
-      Editor.insertTextAtCursor(link)
-    }
-  } catch (error) {
-    logError(pluginJson, error)
-  }
-=======
 export async function getTemplate(templateName: string = '', options: any = { showChoices: true }): Promise<string> {
   return await NPTemplating.getTemplate(templateName, options)
 }
@@ -887,5 +887,4 @@
 
 export async function renderTemplate(templateName: string = '', userData: any = {}, userOptions: any = {}): Promise<string> {
   return await NPTemplating.renderTemplate(templateName, userData, userOptions)
->>>>>>> eb09b9b3
 }