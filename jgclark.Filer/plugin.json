--- conflicted
+++ resolved
@@ -8,13 +8,9 @@
   "plugin.author": "jgclark",
   "plugin.url": "https://github.com/NotePlan/plugins/tree/main/jgclark.Filer",
   "plugin.changelog": "https://github.com/NotePlan/plugins/blob/main/jgclark.Filer/CHANGELOG.md",
-<<<<<<< HEAD
-  "plugin.version": "1.3.0",
-  "plugin.lastUpdateInfo": "1.3.0: New '/smart duplicate note' and '/smart file to completed sections' commands.\n1.2.0: Allow '/add sync'd copy to note' command to work on multiple lines.\n1.1.5: try to fix /move paras occasionally not deleting from original\n1.1.4: try to fix a race condition in /add sync'd copy to note. Fix to /move note link.\n1.1.3: bug fix.\n1.1.2: updating to newer libraries.\n1.1.1: new create folder option.\n1.1.0: new /archive... command. New '/... note links...' commands.",
-=======
-  "plugin.version": "1.1.6",
-  "plugin.lastUpdateInfo": "1.1.6: move /new note commands to NoteHelpers plugin. Updated folder chooser. Fix to /move commands.\n1.1.5: try to fix /move paras occasionally not deleting from original\n1.1.4: try to fix a race condition in /add sync'd copy to note. Fix to /move note link.\n1.1.3: bug fix.\n1.1.2: updating to newer libraries.\n1.1.1: new create folder option.\n1.1.0: new /archive command. 1.1.0: new '/... note links...' commands.",
->>>>>>> 16460d2f
+  "plugin.version": "1.2.1",
+  "plugin.lastUpdateInfo_NEXT": "1.3.0: ??? New '/smart duplicate note' and '/smart file to completed sections' commands.",
+  "plugin.lastUpdateInfo": "1.2.1: Fixes.\n1.2.0: Allow '/add sync'd copy to note' command to work on multiple lines.\n1.1.6: move /new note commands to NoteHelpers plugin. Updated folder chooser. Fix to /move commands.\n1.1.5: try to fix /move paras occasionally not deleting from original\n1.1.4: try to fix a race condition in /add sync'd copy to note. Fix to /move note link.\n1.1.3: bug fix.\n1.1.2: updating to newer libraries.\n1.1.1: new create folder option.\n1.1.0: new /archive... command. New '/... note links...' commands.",
   "plugin.dependencies": [],
   "plugin.script": "script.js",
   "plugin.isRemote": "false",
@@ -107,24 +103,6 @@
       "jsFunction": "moveParaBlock"
     },
     {
-      "name": "new note from clipboard",
-      "alias": [
-        "nnc",
-        "new"
-      ],
-      "description": "New note from clipboard",
-      "jsFunction": "newNoteFromClipboard"
-    },
-    {
-      "name": "new note from selection",
-      "alias": [
-        "nns",
-        "new"
-      ],
-      "description": "New note from selection (and leave link to it in its place)",
-      "jsFunction": "newNoteFromSelection"
-    },
-    {
       "name": "quick move to Today's note",
       "alias": [
         "qmtd",
@@ -163,7 +141,6 @@
       "jsFunction": "moveParasToNextWeekly"
     },
     {
-<<<<<<< HEAD
       "name": "quick move to Monthly note",
       "alias": [
         "qmtm",
@@ -200,13 +177,12 @@
       "jsFunction": "moveParasToNextQuarterly"
     },
     {
-=======
->>>>>>> 16460d2f
       "name": "Filer: update plugin settings",
       "description": "Settings interface (even for iOS)",
       "jsFunction": "updateSettings"
     },
     {
+      "hidden": true,
       "name": "smart duplicate note",
       "alias": [
         "sdn"
@@ -215,6 +191,7 @@
       "jsFunction": "smartDuplicateRegularNote"
     },
     {
+      "hidden": true,
       "name": "smart file to completed sections",
       "alias": [
         "sftcs"
