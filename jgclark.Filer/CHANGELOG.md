--- conflicted
+++ resolved
@@ -1,7 +1,6 @@
 # What's changed in 📦 Filer plugin?
 Please see the [Readme for this plugin](https://github.com/NotePlan/plugins/tree/main/jgclark.Filer) for more details, including the available settings.
 
-<<<<<<< HEAD
 ## [1.3.0] - 2023-10-???
 ### Added
 - ??? new **smart duplicate note** command. This takes the currently open regular (not calendar) note create a new one in the same folder that uses the same structure of headings, and moves over any open tasks/checklists, and sorts the new note. See README for all details on this.
@@ -13,11 +12,10 @@
 -  New **/quick move ...** commands for monthly and quarterly notes, not just daily and weekly notes.
 ### Fixed
 - fix regression in "/add sync'd copy to note" command.
-=======
+
 ## [1.1.6] - 2024-12-31
 - the **new note from clipboard** and **new note from selection** commands have moved to the NoteHelpers plugin.
 - workaround for **move ...** commands not working properly, which stem from trailing whitespace on Headings in the destination notes. (Thanks to @trmax + @magicnemo for help diagnosing the problem and suggesting a workaround.)
->>>>>>> 16460d2f
 
 ## [1.1.5] - 2023-10-20
 ### Changed
