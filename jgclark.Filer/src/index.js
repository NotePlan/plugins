--- conflicted
+++ resolved
@@ -3,11 +3,7 @@
 // -----------------------------------------------------------------------------
 // Plugin to help move selected pargraphs to other notes
 // Jonathan Clark
-<<<<<<< HEAD
 // Last updated 2025-01-07, for v1.2.0
-=======
-// Last updated 2024-12-31, for v1.2.0
->>>>>>> 16460d2f
 // -----------------------------------------------------------------------------
 
 // allow changes in plugin.json to trigger recompilation
@@ -38,13 +34,8 @@
 } from './noteLinks'
 export { addIDAndAddToOtherNote } from './IDs'
 export { archiveNoteUsingFolder } from './archive'
-<<<<<<< HEAD
-export { newNoteFromClipboard, newNoteFromSelection } from './newNote'
 export { smartDuplicateRegularNote } from './smartDuplicate'
 export { smartFileToCompletedSections } from './smartFile'
-=======
-// export { newNoteFromClipboard, newNoteFromSelection } from './newNote' Note: moved to NoteHelpers plugin.
->>>>>>> 16460d2f
 
 const pluginID = "jgclark.Filer"
 
