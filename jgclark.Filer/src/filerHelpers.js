--- conflicted
+++ resolved
@@ -85,13 +85,8 @@
 
   } else if (headingToFind === '<<bottom of note>>' || headingToFind === '') {
     // blank return from chooseHeading has special meaning of 'end of note'
-<<<<<<< HEAD
-    insertionIndex = destinationNoteParas.length + 1
+    insertionIndex = destinationNoteParas.length + 1 || 0
     logDebug('Filer/addParasAsText', `-> bottom of note, line ${insertionIndex}`)
-=======
-    insertionIndex = destinationNoteParas.length + 1 || 0
-    logDebug(pluginJson, `-> bottom of note, line ${insertionIndex}`)
->>>>>>> 16460d2f
     destinationNote.insertParagraph(selectedParasAsText, insertionIndex, 'text')
 
   } else if (whereToAddInSection === 'start') {
