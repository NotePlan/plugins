--- conflicted
+++ resolved
@@ -65,7 +65,7 @@
     // Get current selection, and its range
     if (selection == null) {
       // Really a belt-and-braces check that the editor is active
-      logError(pluginJson, 'moveParas: No selection found, so stopping.')
+      logError('moveParas', 'moveParas: No selection found, so stopping.')
       return
     }
     const config = await getFilerSettings()
@@ -78,7 +78,7 @@
     let parasInBlock: Array<TParagraph>
     if (lastSelLineIndex !== firstSelLineIndex) {
       // use only the selected paras
-      logDebug(pluginJson, `moveParas: user has selected lineIndexes ${firstSelLineIndex}-${lastSelLineIndex}`)
+      logDebug('moveParas', `moveParas: user has selected lineIndexes ${firstSelLineIndex}-${lastSelLineIndex}`)
       parasInBlock = selectedParagraphs.slice() // copy to avoid $ReadOnlyArray problem
     } else {
       // there is no user selection
@@ -86,32 +86,21 @@
       if (withBlockContext) {
         // user has requested working on the surrounding block
         parasInBlock = getParagraphBlock(note, firstSelLineIndex, config.includeFromStartOfSection, config.useTightBlockDefinition)
-        logDebug(pluginJson, `moveParas: move block of ${parasInBlock.length} paras`)
+        logDebug('moveParas', `moveParas: move block of ${parasInBlock.length} paras`)
       } else {
         // user just wants to move the current line
         parasInBlock = selectedParagraphs.slice(0, 1) // just first para
-        logDebug(pluginJson, `moveParas: move current para only`)
+        logDebug('moveParas', `moveParas: move current para only`)
       }
 
-<<<<<<< HEAD
-      // Now attempt to highlight them to help user check all is
-        firstStartIndex = parasInBlock[0].contentRange?.start ?? NaN
-        const lastEndIndex = parasInBlock[parasInBlock.length - 1].contentRange?.end ?? null
-        if (firstStartIndex && lastEndIndex) {
-          const parasCharIndexRange: TRange = Range.create(firstStartIndex, lastEndIndex)
-          // logDebug(pluginJson, `- will try to highlight automatic block selection range ${rangeToString(parasCharIndexRange)}`)
-          Editor.highlightByRange(parasCharIndexRange)
-        }
-=======
       // Now attempt to highlight them to help user check all is well
       firstStartIndex = parasInBlock[0].contentRange?.start ?? NaN
       const lastEndIndex = parasInBlock[parasInBlock.length - 1].contentRange?.end ?? null
       if (firstStartIndex && lastEndIndex) {
         const parasCharIndexRange: TRange = Range.create(firstStartIndex, lastEndIndex)
-        // logDebug(pluginJson, `- will try to highlight automatic block selection range ${rangeToString(parasCharIndexRange)}`)
+        // logDebug('moveParas', `- will try to highlight automatic block selection range ${rangeToString(parasCharIndexRange)}`)
         Editor.highlightByRange(parasCharIndexRange)
       }
->>>>>>> 16460d2f
     }
 
     // If this is a calendar note we've moving from, and the user wants to
@@ -143,14 +132,14 @@
 
     // Ask to which heading to add the selectedParas
     let headingToFind = await chooseHeading(destNote, true, true, false)
-    logDebug(pluginJson, `- Moving to note '${displayTitle(destNote)}' under heading: '${headingToFind}'`)
+    logDebug('moveParas', `- Moving to note '${displayTitle(destNote)}' under heading: '${headingToFind}'`)
     if (/\s$/.test(headingToFind)) {
-      logWarn(pluginJson, `Heading to move to ('${headingToFind}') has trailing whitespace. Will pre-emptively remove them to try to avoid problems.`)
+      logWarn('moveParas', `Heading to move to ('${headingToFind}') has trailing whitespace. Will pre-emptively remove them to try to avoid problems.`)
       const headingPara = findHeading(destNote, headingToFind)
       if (headingPara) {
         headingPara.content = headingPara.content.trim()
         destNote.updateParagraph(headingPara)
-        logDebug(pluginJson, `- now headingPara in destNote is '${headingPara.content}'`)
+        logDebug('moveParas', `- now headingPara in destNote is '${headingPara.content}'`)
         headingToFind = headingPara.content
       }
     }
@@ -161,22 +150,17 @@
     addParasAsText(destNote, selectedParasAsText, headingToFind, config.whereToAddInSection, config.allowNotePreambleBeforeHeading)
     // Now check that the paras have been added -- it was sometimes failing probably with whitespace issues.
     const afterNumParasInDestNote = destNote.paragraphs.length
-    logDebug(pluginJson, `Added ${selectedNumLines} lines to ${destNote.title ?? 'error'}: before ${beforeNumParasInDestNote} paras / after ${afterNumParasInDestNote} paras`)
+    logDebug('moveParas', `Added ${selectedNumLines} lines to ${destNote.title ?? 'error'}: before ${beforeNumParasInDestNote} paras / after ${afterNumParasInDestNote} paras`)
     if (beforeNumParasInDestNote === afterNumParasInDestNote) {
       throw new Error(`Failed to add ${selectedNumLines} lines to ${displayTitle(destNote)}, so will stop before removing the lines from ${displayTitle(note)}.\nThis is normally caused by spaces on the start/end of the heading.`)
     }
 
     // delete from existing location
-    logDebug(pluginJson, `- Removing ${parasInBlock.length} paras from original note (which had ${String(origNumParas)} paras)`)
+    logDebug('moveParas', `- Removing ${parasInBlock.length} paras from original note (which had ${String(origNumParas)} paras)`)
     note.removeParagraphs(parasInBlock)
-<<<<<<< HEAD
-    DataStore.updateCache(note) // TEST: does this help?
-    // FIXME: this call above is not always working, confirmed by getting to see the warning below. Nov 2023: Trying first changing to use Editor.note above.
-=======
     // double-check that the paras have been removed
->>>>>>> 16460d2f
     if (note.paragraphs.length !== (origNumParas - parasInBlock.length)) {
-      logWarn(pluginJson, `- WARNING: Delete has removed ${Number(origNumParas - note.paragraphs.length)} paragraphs`)
+      logWarn('moveParas', `- WARNING: Delete has removed ${Number(origNumParas - note.paragraphs.length)} paragraphs`)
     }
 
     // unhighlight the previous selection, for safety's sake
@@ -264,23 +248,13 @@
     }
 
     // Now attempt to highlight them to help user check all is well
-<<<<<<< HEAD
-      firstStartIndex = parasInBlock[0].contentRange?.start ?? NaN
-      const lastEndIndex = parasInBlock[parasInBlock.length - 1].contentRange?.end ?? null
-      if (firstStartIndex && lastEndIndex) {
-        const parasCharIndexRange: TRange = Range.create(firstStartIndex, lastEndIndex)
-        // logDebug('moveParasToCalendarWeekly', `- will try to highlight automatic block selection range ${rangeToString(parasCharIndexRange)}`)
-        Editor.highlightByRange(parasCharIndexRange)
-      }
-=======
     firstStartIndex = parasInBlock[0].contentRange?.start ?? NaN
     const lastEndIndex = parasInBlock[parasInBlock.length - 1].contentRange?.end ?? null
     if (firstStartIndex && lastEndIndex) {
       const parasCharIndexRange: TRange = Range.create(firstStartIndex, lastEndIndex)
-      // logDebug(pluginJson, `- will try to highlight automatic block selection range ${rangeToString(parasCharIndexRange)}`)
+      // logDebug('moveParasToCalendarWeekly', `- will try to highlight automatic block selection range ${rangeToString(parasCharIndexRange)}`)
       Editor.highlightByRange(parasCharIndexRange)
     }
->>>>>>> 16460d2f
 
     // At the time of writing, there was no API function to work on multiple selectedParagraphs,
     // or one to insert an indented selectedParagraph, so we need to convert the selectedParagraphs
@@ -301,16 +275,9 @@
     // delete from existing location
     logDebug('moveParasToCalendarWeekly', `- Removing ${parasInBlock.length} paras from original note (which had ${String(origNumParas)} paras)`)
     origNote.removeParagraphs(parasInBlock)
-<<<<<<< HEAD
-    DataStore.updateCache(origNote) // TEST: does this help?
-    // check if this has worked, for it often doesn't seem to
-    if (origNote.paragraphs.length !== (origNumParas - parasInBlock.length)) {
-      logWarn('moveParasToCalendarWeekly', `  - WARNING: After delete there are ${Number(origNote.paragraphs.length)} paragraphs`)
-=======
     // double-check that the paras have been removed
     if (note.paragraphs.length !== (origNumParas - parasInBlock.length)) {
       logWarn(pluginJson, `- WARNING: Delete has removed ${Number(origNumParas - note.paragraphs.length)} paragraphs`)
->>>>>>> 16460d2f
     }
 
     // unhighlight the previous selection, for safety's sake
@@ -318,12 +285,8 @@
     Editor.highlightByRange(emptyRange)
   }
   catch (error) {
-<<<<<<< HEAD
-    logError(pluginJson, `moveParasToCalendarWeekly(): ${error.message}`)
-=======
     logError('moveParasToCalendarWeekly', error.message)
-    const res = await showMessage(error.message, 'OK', 'Filer: Error moving lines to calendar date')
->>>>>>> 16460d2f
+    // const res = await showMessage(error.message, 'OK', 'Filer: Error moving lines to calendar date')
   }
 }
 
@@ -413,17 +376,24 @@
     // or one to insert an indented selectedParagraph, so we need to convert the selectedParagraphs
     // to a raw text version which we can include
     const selectedParasAsText = parasToText(parasInBlock)
+    const selectedNumLines = parasInBlock.length
 
     // Append text to the new location in destination note
+    const beforeNumParasInDestNote = destNote.paragraphs.length
     addParasAsText(destNote, selectedParasAsText, '', config.whereToAddInSection, config.allowNotePreambleBeforeHeading)
+    // Now check that the paras have been added -- it was sometimes failing probably with whitespace issues.
+    const afterNumParasInDestNote = destNote.paragraphs.length
+    logDebug(pluginJson, `Added ${selectedNumLines} lines to ${destNote.title}: before ${beforeNumParasInDestNote} paras / after ${afterNumParasInDestNote} paras`)
+    if (beforeNumParasInDestNote === afterNumParasInDestNote) {
+      throw new Error(`Failed to add ${selectedNumLines} lines to ${displayTitle(destNote)}, so will stop before removing the lines from ${displayTitle(note)}.\nThis is normally caused by spaces on the start/end of the heading.`)
+    }
 
     // delete from existing location
     logDebug('moveParasToCalendarDate', `- Removing ${parasInBlock.length} paras from original origNote (which had ${String(origNumParas)} paras)`)
     origNote.removeParagraphs(parasInBlock)
-    DataStore.updateCache(origNote) // TEST: does this help?
-    // check if this has worked, for it often doesn't seem to
-    if (origNote.paragraphs.length !== (origNumParas - parasInBlock.length)) {
-      logWarn('moveParasToCalendarDate', `  - WARNING: After delete there are ${Number(origNote.paragraphs.length)} paragraphs`)
+    // double-check that the paras have been removed
+    if (note.paragraphs.length !== (origNumParas - parasInBlock.length)) {
+      logWarn(pluginJson, `- WARNING: Delete has removed ${Number(origNumParas - note.paragraphs.length)} paragraphs`)
     }
 
     // unhighlight the previous selection, for safety's sake
@@ -431,7 +401,8 @@
     Editor.highlightByRange(emptyRange)
   }
   catch (error) {
-    logError(pluginJson, `moveParasToCalendarDate(): ${error.message}`)
+    logError('moveParasToCalendarDate', error.message)
+    const res = await showMessage(error.message, 'OK', 'Filer: Error moving lines to calendar date')
   }
 }
 
@@ -470,7 +441,7 @@
     // Pre-flight checks
     if (content == null || selectedParagraphs == null || note == null) {
       // No note open, or no selectedParagraph selection (empty note?), so don't do anything.
-      logWarn(pluginJson, 'No note open, so stopping.')
+      logWarn(pluginJson, 'moveParasToCalendarMonthly(): No note open, so stopping.')
       return
     }
 
@@ -484,14 +455,14 @@
     const destNote = DataStore.calendarNoteByDate(destDate, 'month')
     if (destNote == null) {
       await showMessage(`Sorry: I can't find the Monthly note for ${toNPLocaleDateString(destDate)}.`)
-      logError(pluginJson, `Failed to open the Monthly note for ${toNPLocaleDateString(destDate)}. Stopping.`)
+      logError('moveParasToCalendarMonthly', `Failed to open the Monthly note for ${toNPLocaleDateString(destDate)}. Stopping.`)
       return
     }
 
     // Get current selection, and its range
     const selection = Editor.selection
     if (selection == null) {
-      logError(pluginJson, 'No selection found, so stopping.')
+      logError('moveParasToCalendarMonthly', 'No selection found, so stopping.')
       return
     }
 
@@ -503,11 +474,11 @@
     if (withBlockContext) {
       // user has requested working on the surrounding block
       parasInBlock = getParagraphBlock(origNote, firstSelParaIndex, config.includeFromStartOfSection, config.useTightBlockDefinition)
-      logDebug(pluginJson, `moveParasToCalendarMonthly: move block of ${parasInBlock.length} paras`)
+      logDebug('moveParasToCalendarMonthly', `moveParasToCalendarMonthly: move block of ${parasInBlock.length} paras`)
     } else {
       // user just wants to move the current line
       parasInBlock = selectedParagraphs.slice(0, 1) // just first para
-      logDebug(pluginJson, `moveParasToCalendarMonthly: move current para only`)
+      logDebug('moveParasToCalendarMonthly', `moveParasToCalendarMonthly: move current para only`)
     }
 
     // Attempt to highlight them to help user check all is well
@@ -523,17 +494,24 @@
     // or one to insert an indented selectedParagraph, so we need to convert the selectedParagraphs
     // to a raw text version which we can include
     const selectedParasAsText = parasToText(parasInBlock)
+    const selectedNumLines = parasInBlock.length
 
     // Append text to the new location in destination note
+    const beforeNumParasInDestNote = destNote.paragraphs.length
     addParasAsText(destNote, selectedParasAsText, '', config.whereToAddInSection, config.allowNotePreambleBeforeHeading)
+    // Now check that the paras have been added -- it was sometimes failing probably with whitespace issues.
+    const afterNumParasInDestNote = destNote.paragraphs.length
+    logDebug('moveParasToCalendarMonthly', `Added ${selectedNumLines} lines to ${destNote.title}: before ${beforeNumParasInDestNote} paras / after ${afterNumParasInDestNote} paras`)
+    if (beforeNumParasInDestNote === afterNumParasInDestNote) {
+      throw new Error(`Failed to add ${selectedNumLines} lines to ${displayTitle(destNote)}, so will stop before removing the lines from ${displayTitle(note)}.\nThis is normally caused by spaces on the start/end of the heading.`)
+    }
 
     // delete from existing location
     logDebug('moveParasToCalendarMonthly', `- Removing ${parasInBlock.length} paras from original note (which had ${String(origNumParas)} paras)`)
     origNote.removeParagraphs(parasInBlock)
-    DataStore.updateCache(origNote) // TEST: does this help?
-    // check if this has worked, for it often doesn't seem to
-    if (origNote.paragraphs.length !== (origNumParas - parasInBlock.length)) {
-      logWarn('moveParasToCalendarMonthly', `  - WARNING: After delete there are ${Number(origNote.paragraphs.length)} paragraphs`)
+    // double-check that the paras have been removed
+    if (note.paragraphs.length !== (origNumParas - parasInBlock.length)) {
+      logWarn('moveParasToCalendarMonthly', `- WARNING: Delete has removed ${Number(origNumParas - note.paragraphs.length)} paragraphs`)
     }
 
     // unhighlight the previous selection, for safety's sake
@@ -541,7 +519,8 @@
     Editor.highlightByRange(emptyRange)
   }
   catch (error) {
-    logError(pluginJson, `moveParasToCalendarMonthly(): ${error.message}`)
+    logError('moveParasToCalendarMonthly', error.message)
+    const res = await showMessage(error.message, 'OK', 'Filer: Error moving lines to calendar date')
   }
 }
 
@@ -580,7 +559,7 @@
     // Pre-flight checks
     if (content == null || selectedParagraphs == null || note == null) {
       // No note open, or no selectedParagraph selection (empty note?), so don't do anything.
-      logWarn(pluginJson, 'No note open, so stopping.')
+      logWarn(pluginJson, 'moveParasToCalendarQuarterly(): No note open, so stopping.')
       return
     }
 
@@ -594,14 +573,14 @@
     const destNote = DataStore.calendarNoteByDate(destDate, 'quarter')
     if (destNote == null) {
       await showMessage(`Sorry: I can't find the Quarterly note for ${toNPLocaleDateString(destDate)}.`)
-      logError(pluginJson, `Failed to open the Quarterly note for ${toNPLocaleDateString(destDate)}. Stopping.`)
+      logError('moveParasToCalendarQuarterly', `Failed to open the Quarterly note for ${toNPLocaleDateString(destDate)}. Stopping.`)
       return
     }
 
     // Get current selection, and its range
     const selection = Editor.selection
     if (selection == null) {
-      logError(pluginJson, 'No selection found, so stopping.')
+      logError('moveParasToCalendarQuarterly', 'No selection found, so stopping.')
       return
     }
 
@@ -613,11 +592,11 @@
     if (withBlockContext) {
       // user has requested working on the surrounding block
       parasInBlock = getParagraphBlock(origNote, firstSelParaIndex, config.includeFromStartOfSection, config.useTightBlockDefinition)
-      logDebug(pluginJson, `moveParasToCalendarQuarterly: move block of ${parasInBlock.length} paras`)
+      logDebug('moveParasToCalendarQuarterly', `moveParasToCalendarQuarterly: move block of ${parasInBlock.length} paras`)
     } else {
       // user just wants to move the current line
       parasInBlock = selectedParagraphs.slice(0, 1) // just first para
-      logDebug(pluginJson, `moveParasToCalendarQuarterly: move current para only`)
+      logDebug('moveParasToCalendarQuarterly', `moveParasToCalendarQuarterly: move current para only`)
     }
 
     // Attempt to highlight them to help user check all is well
@@ -633,31 +612,16 @@
     // or one to insert an indented selectedParagraph, so we need to convert the selectedParagraphs
     // to a raw text version which we can include
     const selectedParasAsText = parasToText(parasInBlock)
-    const selectedNumLines = parasInBlock.length
 
     // Append text to the new location in destination note
-    const beforeNumParasInDestNote = destNote.paragraphs.length
     addParasAsText(destNote, selectedParasAsText, '', config.whereToAddInSection, config.allowNotePreambleBeforeHeading)
-    // Now check that the paras have been added -- it was sometimes failing probably with whitespace issues.
-    const afterNumParasInDestNote = destNote.paragraphs.length
-    logDebug(pluginJson, `Added ${selectedNumLines} lines to ${destNote.title}: before ${beforeNumParasInDestNote} paras / after ${afterNumParasInDestNote} paras`)
-    if (beforeNumParasInDestNote === afterNumParasInDestNote) {
-      throw new Error(`Failed to add ${selectedNumLines} lines to ${displayTitle(destNote)}, so will stop before removing the lines from ${displayTitle(note)}.\nThis is normally caused by spaces on the start/end of the heading.`)
-    }
 
     // delete from existing location
-    logDebug('moveParasToCalendarQuarterly', `- Removing ${parasInBlock.length} paras from original note (which had ${String(origNumParas)} paras)`)
+    logDebug('moveParasToCalendarMonthly', `- Removing ${parasInBlock.length} paras from original note (which had ${String(origNumParas)} paras)`)
     origNote.removeParagraphs(parasInBlock)
-<<<<<<< HEAD
-    DataStore.updateCache(origNote) // TEST: does this help?
-    // check if this has worked, for it often doesn't seem to
-    if (origNote.paragraphs.length !== (origNumParas - parasInBlock.length)) {
-      logWarn('moveParasToCalendarQuarterly', `  - WARNING: After delete there are ${Number(origNote.paragraphs.length)} paragraphs`)
-=======
     // double-check that the paras have been removed
     if (note.paragraphs.length !== (origNumParas - parasInBlock.length)) {
-      logWarn(pluginJson, `- WARNING: Delete has removed ${Number(origNumParas - note.paragraphs.length)} paragraphs`)
->>>>>>> 16460d2f
+      logWarn('moveParasToCalendarQuarterly', `- WARNING: Delete has removed ${Number(origNumParas - note.paragraphs.length)} paragraphs`)
     }
 
     // unhighlight the previous selection, for safety's sake
@@ -665,11 +629,6 @@
     Editor.highlightByRange(emptyRange)
   }
   catch (error) {
-<<<<<<< HEAD
-    logError(pluginJson, `moveParasToCalendarQuarterly(): ${error.message}`)
-=======
-    logError('moveParasToCalendarDate', error.message)
-    const res = await showMessage(error.message, 'OK', 'Filer: Error moving lines to calendar date')
->>>>>>> 16460d2f
-  }
-}+    logError('moveParasToCalendarQuarterly', error.message)
+    // const res = await showMessage(error.message, 'OK', 'Filer: Error moving lines to calendar date')
+  }