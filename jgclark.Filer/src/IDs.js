--- conflicted
+++ resolved
@@ -2,11 +2,7 @@
 // ----------------------------------------------------------------------------
 // Plugin to help link lines between notes with Line IDs
 // Jonathan Clark
-<<<<<<< HEAD
 // last updated 2025-01-07 for v1.2.0
-=======
-// last updated 2025-04-03 for v0.7.0+
->>>>>>> 16460d2f
 // ----------------------------------------------------------------------------
 
 import pluginJson from "../plugin.json"
@@ -39,7 +35,6 @@
     // Get current selected paragraph(s)
     logDebug(pluginJson, `addIDAndAddToOtherNote() starting with ${String(selectedParagraphs.length)} selected lines, and syncToDifferentDestination ${String(config.syncToDifferentDestination)}.`)
 
-<<<<<<< HEAD
     // Iterate over each selected paragraph
     let destNote: ?TNote
     let destHeading: string = ''
@@ -56,22 +51,6 @@
         throw new Error(`No blockId created for line {${thisPara.content}} for unknown reason. Stopping.`)
       }
       logDebug('addIDAndAddToOtherNote', `-> blockId for line #${String(thisPara.lineIndex)}: '${newBlockID}'`)
-=======
-    // Add Line ID for the first paragraph (known as 'blockID' by API)
-    note.addBlockID(para) // in this case, note is Editor.note, which is not saved in realtime. This has been causing race conditions at times.
-    note.updateParagraph(para)
-    if (NotePlan.environment.buildVersion >= 1053) {
-      await saveEditorIfNecessary() // attempt to save this before reading it again (if running NP 3.9.3+)
-    }
-    para = note.paragraphs[firstSelParaIndex] // refresh para
-    const newBlockID = para.blockId
-    if (newBlockID) {
-      logDebug(pluginJson, `- blockId added: '${newBlockID}'`)
-    } else {
-      logError(pluginJson, `- no blockId created. Stopping.`)
-      return
-    }
->>>>>>> 16460d2f
 
       // Decide where to copy the line to (the first time around, or if we want a different destination for each para)
       // V1
