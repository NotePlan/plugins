# 🎛 Dashboard plugin
<img alt="Example of Dashboard window" src="dashboard-medium-2.0.0.png" width="700px"/>

This plugin provides a **dashboard window** for your NotePlan data that in one place shows a compact list of:
- open tasks and checklists from today's note
- scheduled open tasks and checklists from other notes to today
- similarly for yesterday's note, tomorrow's note, and the weekly, monthly and quarterly notes too (if used)
- all open tasks and checklists that contain a particular  `#tags` or `@mention`s of your choosing. This can give "deferred date" functionality (see below).
- all overdue tasks
- all open items with an added priority
- the next notes ready to review (if you use the "Projects and Reviews" plugin)

... and then gives you many controls, mostly in two edit dialogs, that let you quickly complete, cancel or move items to different time periods.

Here's a [great video from user George Crump](https://youtu.be/_lj8osSOvQc) that shows v2.0 in action, and how he lives in the Dashboard throughout his day:

[<img width="500px" alt="thumbnail" src="./dashboard-v2-GC-video-title.jpeg">](https://youtu.be/_lj8osSOvQc)

To open this run the **/show dashboard** command (aliases 'db' or 'sdb'). It automatically picks up the Theme from NotePlan and mimics it as far as possible (you're welcome).

From v2, the top right has icons for two menus: 
- a **Filter menu** that allows quick access to what sections are shown, and other display toggles:
    
    <img width="300px" src="filter-menu-2.0.0.png" border="1pt solid" margin="8px" alt=""/>

- a **Settings menu** -- see [Settings](#settings) for more details about these more complex settings.

[<img width="150px" alt="Buy Me A Coffee" src="https://www.buymeacoffee.com/assets/img/guidelines/download-assets-sm-2.svg">](https://www.buymeacoffee.com/revjgc)

## What's improved in v2.0?
Lots! See the [CHANGELOG](./CHANGELOG.md) for details.

## Interacting with items in the Dashboard
All tasks and checklists shown in the Dashboard view can be marked as **complete** by clicking in its usual open circle or square.  The item is then completed in the NotePlan note, and removed from view in this list. You can also **cancel** the item by pressing **⌘ (command)** button when clicking on the open circle or square.


<!-- TODO: <img width="400px" src="complete+cancel-2.0.0.gif" border="1pt solid" margin="8px" alt="example of completing or cancelling a task"/> -->

You can make many more changes by clicking on the **pencil** icon after each task. A dialog box pops up with many **action buttons**:

<img src="task-dialog-2.0.0.png" width="600px" margin="8px" alt="task & checklist action buttons" />

- `today` moves to today's note
- `+1d` moves to the next day's note
- `+1b` moves to the next business day's note (which ignores weekends)
- `+1w` moves to next week's note etc.
- `this week` moves to this week's note etc.
- `🗓️` moves to any date you choose, via a date picker
- `Cancel` cancels the task/checklist
- `Move to note` opens the command bar asking which note + heading you want to move this item to
- `↑ Priority` increases the priority of the current item (i.e. the start of the underlying item goes from none -> `!` -> `!!` -> `!!!` -> `>>`)
- `↓ Priority` decreasas the priority of the current item (i.e. the start of the underlying item goes from none -> `!` -> `!!` -> `!!!` -> `>>`)
- `Change to ◯/◻︎` toggles an item between being a task and a checklist
- `Complete Then` completes an overdue task, but marks it `@done(...)` on the _original_ due date, not today.
- `Unschedule` unschedules a task (i.e. removes any `>date`).

You can also update the text of the item itself, which is saved whenever you press the `Update` button (or any of the other action buttons). You can press `ESC` key to close the dialog, or click on the `X` button.

<img src="add-buttons-2.0.0.png" align="right" width="200px" alt="add buttons" />On the daily/weekly/monthly sections there are 'add task' and 'add checklist' icons, to allow you to add a task directly at the start of that current note. A second pair adds tasks and checklists but to the *next* day/week/month.

Other notes:
- _This requires the separate 'Shared Resources' plugin to be installed_.
- The Dashboard doesn't use NotePlan's normal editor, but a more flexible HTML-based display. Behind the scenes it cleverly translates your current NotePlan theme into its CSS equivalent. (You're welcome.)
- The display is responsive: switching from narrow to normal to multi-column layout depending how wide you set it.
- Note: some of the buttons are hidden when running on iOS or iPadOS because of limitations in the environment the Dashboard runs in. We are hopeful these will be removed in time.
- The items are shown sorted first by increasing time (where there is a time block), then by decreasing priority.
- It de-dupes items that would appear twice in a list where the lines are sync'd together.
- There's a UI toggle "Filter out lower-priority items?". If this is on, then items without any extra priority in calendar files will be hidden until there are no remaining priority items that haven't been completed. Priority items are currently indicated by having `>>`, `!!!`, `!!` or `!` at the beginning of the item.
- The "#tag/@mention Section" will show all open tasks/checklists that include this #tag or @mention. This is a good way of showing all `#next` actions, for example. Further, this can be used to turn this into a 'deferred' section, by setting the tag to show here the same tag that is also set to be ignored in the calendar sections above.
- you can use the '#Tags' section to create a "deferred date" function. To do this tag something as (for example) `#next` and then schedule it with a day in the future.On that future date, it will show up in this `#next` section. (Thanks to @george65 for spottig this use case.)
- The count of tasks done today includes those completed in project notes, not just from the calendar sections shown. Note: this requires having the NotePlan setting 'Todo > Append Completion Date' setting turned on, as otherwise we can't tell when a task is finished. (As @done(...) dates don't get appended to completed checklists, it's not possible to count completed checklists.) To save space, this is not shown on iOS devices.

### Project section
If you use the [Projects & Reviews Plugin](https://github.com/NotePlan/plugins/tree/main/jgclark.Reviews), the Dashboard will show up the projects ready for review. It reads this from the hidden list that's updated every time its **/project lists** command is run, or you **/finish project review** on a project note.  

<img src="project-dialog-2.0.0.png" width="800px" margin="8px" alt="project action buttons" />

The 'action buttons' available in this section are:
- `Finish Review` does the equivalent of the "/finish review" command, marking that project as @reviewed today.
- the various `Skip ...` buttons do the equivalent of the "/skip project review" command, that override (or skips) the normal review interval by the duration given. This adds a `@nextReview(...)` to the note's metadata. See [Project + Reviews documentation](../jgclark.Reviews/README.md) for more details.
- `🗓️` skips  to any date you choose, via a date picker
- "Complete", "Cancel" and "Pause" Project buttons, that each mimic the same command from the Project & Reviews plugin
- shows the latest 'Progress' comment for a project, and an `Add` button to add a new progress comment.

### Priority section
Note: this will be slow to generate, as it can't use any of NotePlan's internal caches.

### Updating the Dashboard automatically
The dashboard window can automatically update when a change is made in the relevant calendar note(s) if you have [added a trigger to the frontmatter](https://help.noteplan.co/article/173-plugin-note-triggers) of the relevant daily/weekly/monthly/quarterly note(s). To get this added automatically to the daily note, turn on setting 'Add dashboard auto-update trigger when dashboard opened?' (details below).

Or you can use the **/add trigger to note** command from my [Note Helpers plugin](https://github.com/NotePlan/plugins/tree/main/jgclark.NoteHelpers/) which adds this:
```yaml
---
triggers: onEditorWillSave => jgclark.Dashboard.decideWhetherToUpdateDashboard
---
```

Note: If you use the 'Overdue Tasks' section, this can add some delay before the dashboard window is updated if you have hundreds of overdue tasks 🥺. So this section is deliberately not updated when a trigger has fired. In practice this shouldn't matter, as editing your daily note won't change any overdue tasks.

## Configuration Settings
Dashboard v2 provides a quicker-to-access Settings window, accessed from the cog wheel at the top right of the dashboard window. (This will soon replace the method of going to the NotePlan Preference Pane, and finding the right Plugin.)

<img width="550px" src="settings-menu-2.0.0.png" border="1pt solid" margin="8px" alt=""/>

These settings change some of how it displays:
- Reschedule items in place, rather than move them?: When updating the due date on an open item in a calendar note, if set this will update its scheduled date in its current note, rather than move it.
<<<<<<< HEAD
- Ignore items in calendar sections with these term(s): If set, open tasks/checklists with this word or tag will be ignored, and not counted as open or closed. This is useful for situations where completing the item is outside your control. Note: This doesn't apply to the Tag/Mention section, which has its own setting (below).
=======
- When (re)scheduling an item, also show it as a scheduled item in main Editor?: If set then it uses the '[>]' marker in the underlying Markdown which is shown with 🕓 in the main Editor. By default this is on, to match the standard behaviour of NotePlan's UI.
- Ignore items in calendar sections with this phrase: If set, open tasks/checklists with this word or tag will be ignored, and not counted as open or closed. This is useful for situations where completing the item is outside your control. Note: This doesn't apply to the Tag/Mention section, which has its own setting (below).
>>>>>>> c092b5ff
- Folders to ignore when finding items: If set, the contents of these folder(s) will be ignored when searching for open or closed tasks/checklists. This is useful where you are using sync'd lines in search results. Default: "@Archive, Saved Searches"
- Folders to include when finding items: ???
- Show referenced items in separate section? Whether to show Today's open tasks and checklists in two separate sections: first from the daily note itself, and second referenced from project notes. The same also goes for Weekly/Monthly/Quarterly notes.
- Max number of items to show in a section?: The Dashboard isn't designed to show very large numbers of tasks. This gives the maximum number of items that will be shown at one time in the Overdue and Tag sections. (Default: 30)
- Section heading to add/move new tasks under: When moving an item to a different calendar note, or adding a new item, this sets the Section heading to add it under. If the heading isn't present, it will be added using the settings from the QuickCapture plugin (if installed).\nIf this is left empty, then new tasks will appear at the top of the note.
- Heading level for new Headings: level 1-5 to use when adding new headings in notes.
- Move sub-items with the item? If set, then indented sub-items of an item will be moved if the item is moved to a different note.
- Use 'today' to schedule tasks for today?: You can have tasks scheduled for today to use '>today' or the current date. If you use '>today', the task will automatically move to tomorrow if not completed. If you use the current date, the task will not automatically move and will show as an overdue task. 
- Sort order for Overdue tasks: The order to show the Overdue tasks: 'priority' shows the higher priority (from `>>`, `!!!`, `!!` and `!` markers), 'earliest' by earliest modified date of the note, or 'most recent' changed note.
- #tag/@mention(s) to show: If this is set as a #hashtag or @mention, then all open tasks that contain it are shown in a separate section. This is a good way to show all `#next` actions, for example. Further, this can be used to turn this into a 'deferred' section, by setting the tag to show here the same tag that is also set to be ignored in the calendar sections above. May also be more than one, separated by a comma. NOTE: These tasks will only show up in their separate section, unless you have the 'Hide Duplicates' option turned OFF.
- Ignore items in this section with these term(s): Open tasks/checklists in this section will be ignored if they include these term(s).
- (??? Deprecated; will be removed in v2.x as it is not needed any more.) Add dashboard auto-update trigger when dashboard opened? Whether to add the auto-update trigger to the frontmatter to the current note when the dashboard is opened. This will ensure an immediate Dashboard refresh is triggered when the note is changed.
- Automatic Update frequency: If set to any number > 0, the Dashboard will automatically refresh your data when the window is idle for a certain number of minutes.
- Enable interactive processing for each section? If enabled, the Dashboard will display a button that will loop through all the open items in a given section and prompt you to act on them.
- Open note and highlight task when processing? If enabled, the Dashboard will open the note in the Editor and highlight the task in the note when it is processed. If this is turned, off, you can always open the note by clicking the task title in the dialog window
- Show interactive processing transitions? By default, interactive processing will show a shrink/grow transition between each item to be processed. You can turn these off if you prefer.

The Filter menu includes the following toggles:
- Include context for tasks? Whether to show the note link for an open task or checklist
- Exclude tasks that include time blocks?: Whether to stop display of open tasks that contain a time block.
- Exclude checklists that include time blocks?: Whether to stop display of open checklists that contain a time block.
- Include folder name? Whether to include the folder name when showing a note link
- Theme to use for Dashboard: If this is set to a valid Theme name from among those you have installed, this Theme will be used instead of your current Theme. Leave blank to use your current Theme.

## Controlling from Shortcuts, Streamdeck etc.
In v1.x there was a way to toggle individual sections on and off. In v2.0 this has been replaced with a number of 'callback's. 

The simplest **opens (or refreshes) the Dashboard**:
```
noteplan://x-callback-url/runPlugin?pluginID=jgclark.Dashboard&command=Show%20Dashboard
```

Or add `arg0` to **set a list of sections you want to see**. For example, to show the today, tomorrow + @home mentions, run this x-callback:
```
noteplan://x-callback-url/runPlugin?pluginID=jgclark.Dashboard&command=Show%20Dashboard&arg0=DT,DO,@home
```
Use `arg0=` followed by a comma-separated list of one or more of the following section codes:

| Section | Code | Section | Code |
| -------- | -------- | -------- | -------- |
| Today | `DT` | Yesterday | `DY` |
| Tomorrow | `DO` | Week | `W` |
| Month | `M` | Quarter | `Q` |
| Projects | `PROJ` | Overdue | `OVERDUE` |
| Items with Priority | `PRIORITY` | tags / mentions from your settings | `#tag` / `@mention` |

You can also **set a particular setting**:
```
noteplan://x-callback-url/runPlugin?pluginID=jgclark.Dashboard&command=setSetting&arg0=<settingName>&arg1=<value>
```
Or you can **set multiple settings in one call**:
```
noteplan://x-callback-url/runPlugin?pluginID=jgclark.Dashboard&command=setSetting&arg0=<settingName=value pairs separated by semicolons>
```
For both callbacks, the names of the possible settings (described above), and their types, are:

| Name | Type | Name | Type |
| -------- | -------- | -------- | -------- |
| separateSectionForReferencedNotes | true / false |
| filterPriorityItems | true / false |
| dashboardTheme | string |
| hideDuplicates | true / false |
| ignoreItemsWithTerms | string |
| ignoreChecklistItems | true / false |
| includedFolders | comma-separated values |
| excludedFolders | comma-separated values |
| includeFolderName | true / false |
| includeTaskContext | true / false |
| rescheduleNotMove | true / false |
| useRescheduleMarker | true / false |
| newTaskSectionHeading | string |
| newTaskSectionHeadingLevel | 1-5 |
| excludeChecklistsWithTimeblocks | true / false |
| excludeTasksWithTimeblocks | true / false |
| showYesterdaySection | true / false |
| showTomorrowSection | true / false |
| showWeekSection | true / false |
| showMonthSection | true / false |
| showQuarterSection | true / false |
| showOverdueSection | true / false |
| showPrioritySection | true / false |
| showProjectSection | true / false |
| maxItemsToShowInSection | number |
| overdueSortOrder | string |
| tagsToShow | string |
| ignoreTagMentionsWithPhrase | string (deprecated) |
| updateTagMentionsOnTrigger | true / false |
| useTodayDate | true / false |
| moveSubItems | true / false |
| enableInteractiveProcessing | true / false |
| interactiveProcessingHighlightTask | true / false |
| enableInteractiveProcessingTransitions | true / false |

As these can be fiddly to set up, I recommend using the **/Make Callback from Current Settings** command to generate the callback URL based on your current settings. This is copied to the clipboard.

## Support
The Dashboard requires the **Shared Resources** plugin to be installed as well, to work and display properly. The Dashboard should automatically offer to install it if it isn't already.

Do join  the excellent Discord community around NotePlan, where the plugins and much more, is discussed and ideas shared. If you find an issue with this plugin, or would like to suggest new features for it, as well as commenting there you can raise an ['Issue' of a Bug or Feature Request on GitHub](https://github.com/NotePlan/plugins/issues).

I'm not part of the NotePlan team, but I've spent at least 10 working weeks on this particular plugin. So if you would like to support my late-night hobby extending NotePlan through writing these plugins, you can through:

[<img width="200px" alt="Buy Me A Coffee" src="https://www.buymeacoffee.com/assets/img/guidelines/download-assets-sm-2.svg">](https://www.buymeacoffee.com/revjgc)

David Wertheimer has contributed much knowledge and code to v2.0, which is a complete re-write using the React framework for Javascript.  George Crump has contributed many suggestions, bug reports, and several great explainer videos.  And of course, thanks to Eduard for continually improving NotePlan itself, and the APIs I've used to build my various Plugins.

Thanks, team!

## History
Please see the [CHANGELOG](CHANGELOG.md).<|MERGE_RESOLUTION|>--- conflicted
+++ resolved
@@ -104,12 +104,8 @@
 
 These settings change some of how it displays:
 - Reschedule items in place, rather than move them?: When updating the due date on an open item in a calendar note, if set this will update its scheduled date in its current note, rather than move it.
-<<<<<<< HEAD
+- When (re)scheduling an item, also show it as a scheduled item in main Editor?: If set then it uses the '[>]' marker in the underlying Markdown which is shown with 🕓 in the main Editor. By default this is on, to match the standard behaviour of NotePlan's UI.
 - Ignore items in calendar sections with these term(s): If set, open tasks/checklists with this word or tag will be ignored, and not counted as open or closed. This is useful for situations where completing the item is outside your control. Note: This doesn't apply to the Tag/Mention section, which has its own setting (below).
-=======
-- When (re)scheduling an item, also show it as a scheduled item in main Editor?: If set then it uses the '[>]' marker in the underlying Markdown which is shown with 🕓 in the main Editor. By default this is on, to match the standard behaviour of NotePlan's UI.
-- Ignore items in calendar sections with this phrase: If set, open tasks/checklists with this word or tag will be ignored, and not counted as open or closed. This is useful for situations where completing the item is outside your control. Note: This doesn't apply to the Tag/Mention section, which has its own setting (below).
->>>>>>> c092b5ff
 - Folders to ignore when finding items: If set, the contents of these folder(s) will be ignored when searching for open or closed tasks/checklists. This is useful where you are using sync'd lines in search results. Default: "@Archive, Saved Searches"
 - Folders to include when finding items: ???
 - Show referenced items in separate section? Whether to show Today's open tasks and checklists in two separate sections: first from the daily note itself, and second referenced from project notes. The same also goes for Weekly/Monthly/Quarterly notes.
