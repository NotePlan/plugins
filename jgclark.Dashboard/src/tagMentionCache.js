--- conflicted
+++ resolved
@@ -251,14 +251,8 @@
       }
     }
 
-<<<<<<< HEAD
     return matchingNoteFilenamesFromCache
   } catch (err) {
-=======
-    return [matchingNoteFilenamesFromCache, countComparison]
-  }
-  catch (err) {
->>>>>>> 2ce48dc6
     logError('getFilenamesOfNotesWithTagOrMentions', JSP(err))
     return [[], 'error']
   }
