--- conflicted
+++ resolved
@@ -31,12 +31,7 @@
   convertBoldAndItalicToHTML,
 } from '@helpers/HTMLView'
 import { RE_SCHEDULED_DATES_G } from '@helpers/regex'
-<<<<<<< HEAD
-import { findLongestStringInArray, RE_TIMEBLOCK_APP } from '@helpers/timeblocks'
-import { replaceArrowDatesInString } from '@helpers/dateTime'
-=======
 // import { getTimeBlockString } from '@helpers/timeblocks'
->>>>>>> 4c8b8f93
 import { extractModifierKeys } from '@helpers/react/reactMouseKeyboard.js'
 
 type Props = {
@@ -144,15 +139,11 @@
  timeblockM @param {string?} mustContainString? if not given, then will attempt to read from NP app setting instead
  * @returns {string} HTML string
  */
-<<<<<<< HEAD
 function makeParaContentToLookLikeNPDisplayInReact(thisItem: TSectionItem, truncateLength: number = 0): string {
-=======
-function makeParaContentToLookLikeNPDisplayInReact(
   thisItem: TSectionItem,
   truncateLength: number = 0,
   timeblockTextMustContainString: string = ''
 ): string {
->>>>>>> 4c8b8f93
   try {
     const { para } = thisItem
     if (!para || !para.content) {
@@ -325,40 +316,6 @@
   }
 }
 
-<<<<<<< HEAD
-// Display time blocks with .timeBlock style
-// Note: uses definition of time block syntax from plugin helpers, not directly from NP itself. So it may vary slightly.
-// Note: this is forked from HTMLView, but with some changes to work with React (avoiding calling a DataStore function)
-function convertTimeBlockToHTML(input: string): string {
-  const timeBlockPart = getTimeBlockString(input)
-  // logDebug('convertTimeBlockToHTML', `🕰️ found time block '${timeBlockPart}'`)
-  const output = input.replace(timeBlockPart, `<span class="timeBlock">${timeBlockPart}</span>`)
-  // }
-  return output
-}
-
-/**
- * Get the timeblock portion of a timeblock line (also is a way to check if it's a timeblock line)
- * Does not return the text after the timeblock (you can use isTimeBlockLine to check if it's a timeblock line)
- * @tests available for jest
- * @author @dwertheimer
- *
- * @param {string} contentString
- * @returns {string} the time portion of the timeblock line
- */
-const getTimeBlockString = (contentString: string): string => {
-  // logDebug('getTimeBlockString', `for '${contentString}'...`)
-  const matchedStrings = []
-  if (contentString) {
-    const reMatch: Array<string> = contentString.match(RE_TIMEBLOCK_APP) ?? []
-    if (contentString && reMatch && reMatch.length) {
-      matchedStrings.push(reMatch[0].trim())
-    }
-  }
-  // matchedStrings could have several matches, so find the longest one
-  return matchedStrings.length ? findLongestStringInArray(matchedStrings) : ''
-}
-=======
 // // Display time blocks with .timeBlock style
 // // Note: uses definition of time block syntax from plugin helpers, not directly from NP itself. So it may vary slightly.
 // // Note: this is forked from HTMLView, but with some changes to work with React (avoiding calling a DataStore function)
@@ -368,7 +325,6 @@
 //   const output = input.replace(timeBlockPart, `<span class="timeBlock">${timeBlockPart}</span>`)
 //   // }
 //   return output
-// }
->>>>>>> 4c8b8f93
+  // }
 
 export default ItemContent