// @flow
//--------------------------------------------------------------------------
// Dashboard React component to select and manage perspectives
// Called by DashboardSettings component.
// Last updated 2024-08-07 for v2.1.0.a5 by @jgclark
//--------------------------------------------------------------------------

//--------------------------------------------------------------------------
// Imports
//--------------------------------------------------------------------------
import React, { useEffect, useState } from 'react'
import ComboBox from '../ComboBox.jsx'
import {
  getListOfPerspectiveNames,
  getPerspectiveNamed,
} from '../../../perspectiveHelpers.js'
import { useAppContext } from '../AppContext.jsx'
import { clo, logDebug } from '@helpers/react/reactDev.js'
import { logWarn } from '../../../../../helpers/react/reactDev.js'

//--------------------------------------------------------------------------
// Type Definitions
//--------------------------------------------------------------------------


//--------------------------------------------------------------------------
// PerspectiveSelector Component Definition
//--------------------------------------------------------------------------
const PerspectiveSelector = (): React$Node => {
  //----------------------------------------------------------------------
  // Context
  //----------------------------------------------------------------------
  const { dashboardSettings, setDashboardSettings } = useAppContext()
  const { perspectiveSettings, setPerspectiveSettings } = useAppContext()

  //----------------------------------------------------------------------
  // State
  //----------------------------------------------------------------------
  // We need to store the state of the ComboBox options and the active perspective name in local state so that we can
  // redraw the component if the options are changed outside of the component (e.g. in the settings dialog).
  // Set the initial state of the ComboBox options and the active perspective name to empty and we will update them in the
  // useEffect hook below.
  const [perspectiveNameOptions, setPerspectiveNameOptions] = useState<Array<string>>([])
  const [activePerspectiveName, setActivePerspectiveName] = useState<string>('')

  //----------------------------------------------------------------------
  // Effects
  //----------------------------------------------------------------------
  // Watching any change in perspectiveSettings
  useEffect(() => {
    logDebug('PerspectiveSelector', `useEffect called because perspectiveSettings changed to ${perspectiveSettings.length} perspectives`)
    if (!perspectiveSettings) return
    // We set the initial options for the ComboBox to the list of perspective names from the dashboard settings here
    // We also watch for changes to perspectiveSettings (e.g. when a new perspective is added) so we can re-render 
    // the ComboBox with the updated list of perspective names.
    logDebug('PerspectiveSelector/useEffect(perspectiveSettings)', 'useEffect called because perspectiveSettings changed')
    logDebug('PerspectiveSelector', `(${perspectiveSettings.length} perspectives) useEffect called because perspectiveSettings changed`)
    const options = getListOfPerspectiveNames(perspectiveSettings, true)
    clo(options, 'PerspectiveSelector/useEffect(perspectiveSettings): new options')
    setPerspectiveNameOptions(options)
  }, [perspectiveSettings]) // dependencies: run any time this changes

  // If a user changed the activePerspectiveName in settings then our activePerspectiveName state will be out of date.
  useEffect(() => {
    // TEST: is this needed, asks @dbw?
    if (!perspectiveSettings) return
    logDebug('PerspectiveSelector', `(${perspectiveSettings.length} perspectives) useEffect called because activePerspectiveName changed`)
    const options = getListOfPerspectiveNames(perspectiveSettings, true)
  // So we should first make sure the activePerspectiveName exists in the list of options before setting the combo box current value.
    const perspectiveNameIfItExists = dashboardSettings.activePerspectiveName ? options.find((option) => option === dashboardSettings.activePerspectiveName) : '-'
    logDebug('PerspectiveSelector/useEffect(activePerspectiveName)', `useEffect: activePerspectiveName: ${dashboardSettings.activePerspectiveName}, perspectiveExists: ${perspectiveNameIfItExists ?? 'no'}`)
    if (activePerspectiveName !== perspectiveNameIfItExists) {
      logDebug('PerspectiveSelector/useEffect(activePerspectiveName)', `useEffect: setting activePerspectiveName to ${perspectiveNameIfItExists ?? '-'}`)
      setActivePerspectiveName(perspectiveNameIfItExists ?? '-')
    }
  }, [activePerspectiveName]) // dependencies: run any time this changes

  //----------------------------------------------------------------------
  // Handlers
  //----------------------------------------------------------------------
  /**
   * Handler for when the perspective name is changed in the ComboBox.
   * @param {string} newValue - The new perspective name selected.
   */
  const handlePerspectiveChange = (newValue: string) => {
    if (activePerspectiveName === newValue) {
      logDebug('PerspectiveSelector/handlePerspectiveChange', `called with newValue: ${newValue}; but that was no change, so returning`)
      return
    } else {
      logDebug('PerspectiveSelector/handlePerspectiveChange', `called with newValue: ${newValue}`)
    }

    if (newValue === "-") {
      setActivePerspectiveName(newValue) // this only changes the local state of the ComboBox
      //FIXME: @jgclark: what should happen in this case to the dashboardSettings (when a user thinks they're turning it "off")?
      setDashboardSettings((prev) => ({ ...prev, activePerspectiveName: newValue }))
      logDebug('PerspectiveSelector/handlePerspectiveChange', `newValue is '-' so returning`)
      return
    }

    // Get the new settings to apply
    const newPerspectiveDef = getPerspectiveNamed(newValue, perspectiveSettings)
<<<<<<< HEAD
    if (!newPerspectiveDef) {
      logWarn('PerspectiveSelector/handlePerspectiveChange', `Cannot get newPerspectiveDef`)
=======
    if (!newPerspectiveDef || newPerspectiveDef.dashboardSettings === undefined) {
      logDebug('PerspectiveSelector/handlePerspectiveChange', `⚠️ Cannot get newPerspectiveDef`)
>>>>>>> 8e5ab565
      return
    }
    // clo(newPerspectiveDef, 'PerspectiveSelector/handlePerspectiveChange: newPerspectiveDef')
    logDebug('PerspectiveSelector/handlePerspectiveChange', `newPerspectiveDef("${newValue}") has excludedFolders: [${String(newPerspectiveDef.dashboardSettings.excludedFolders)}]`)
    // FIXME: ^^^^ isn't updated

    setActivePerspectiveName(newValue) // this only changes the local state of the ComboBox

    // TEST: override dashboardSettings with what is in the Perspective & set the new activePerspectiveName
    setDashboardSettings((prev) => ({ ...prev, ...(newPerspectiveDef.dashboardSettings), activePerspectiveName: newValue, lastChange:`perspective changed to ${newValue}` }))

    // Cannot immediately rely on the updated dashboardSettings, because it happens asynchronously.
    // logDebug('PerspectiveSelector/handlePerspectiveChange', `- after updating dS, activePerspectiveName: ${String(dashboardSettings.activePerspectiveName)} / excludedFolders: [${String(dashboardSettings.excludedFolders)}]`)

    // TODO: set the isActive indicator on all perspectives -- if I actually keep this setting in play.
    // setPerspectiveSettings((prev) => ({ ...prev, ...etc. }))

    // beware race conditions, as we cannot await.
    logDebug('PerspectiveSelector/handlePerspectiveChange', `Hopefully the window will now magically React and refresh itself ...`)
  }

  //----------------------------------------------------------------------
  // Render
  //----------------------------------------------------------------------
  if (!perspectiveNameOptions.length) {
    return null
  }

  return (
    <ComboBox
      label={'Persp'}
      value={activePerspectiveName}
      onChange={handlePerspectiveChange}
      options={perspectiveNameOptions}
      compactDisplay={true}
    />
  )
}

export default PerspectiveSelector<|MERGE_RESOLUTION|>--- conflicted
+++ resolved
@@ -100,13 +100,8 @@
 
     // Get the new settings to apply
     const newPerspectiveDef = getPerspectiveNamed(newValue, perspectiveSettings)
-<<<<<<< HEAD
-    if (!newPerspectiveDef) {
-      logWarn('PerspectiveSelector/handlePerspectiveChange', `Cannot get newPerspectiveDef`)
-=======
     if (!newPerspectiveDef || newPerspectiveDef.dashboardSettings === undefined) {
       logDebug('PerspectiveSelector/handlePerspectiveChange', `⚠️ Cannot get newPerspectiveDef`)
->>>>>>> 8e5ab565
       return
     }
     // clo(newPerspectiveDef, 'PerspectiveSelector/handlePerspectiveChange: newPerspectiveDef')
