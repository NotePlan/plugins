--- conflicted
+++ resolved
@@ -16,16 +16,10 @@
   item: TSectionItem,
   respondToClicks: boolean,
   onIconClick?: (item: TSectionItem, actionType: string) => void,
-  location?: string, /* where being called from so we can make decisions (e.g. "dialog" to show/not show things) */
-};
+  location?: string /* where being called from so we can make decisions (e.g. "dialog" to show/not show things) */,
+}
 
-const StatusIcon = ({
-  item,
-  respondToClicks,
-  onIconClick,
-  location,
-}: Props): Node => {
-
+const StatusIcon = ({ item, respondToClicks, onIconClick, location }: Props): Node => {
   const { sendActionToPlugin, reactSettings } = useAppContext()
 
   const dialogIsOpen = reactSettings?.dialogData?.isOpen
@@ -34,8 +28,7 @@
   useEffect(() => {
     // This effect runs when `item.itemType` changes
     setIconClassName(getClassNameFromType(item.itemType))
-  }, [item.itemType])  // Depend on `item.itemType` to update the icon when it changes
-
+  }, [item.itemType]) // Depend on `item.itemType` to update the icon when it changes
 
   // Initial state setup for iconClassName based on the item type
   const [iconClassName, setIconClassName] = useState(getClassNameFromType(item.itemType))
@@ -51,10 +44,7 @@
       case 'checklistCancelled':
         return 'cancelled fa-regular fa-square-xmark'
       case 'itemCongrats':
-<<<<<<< HEAD
-=======
       case 'projectCongrats':
->>>>>>> b5f5cb77
         return 'fa-regular fa-circle-check'
       case 'deleted':
         return 'fa-regular fa-trash-xmark'
@@ -93,12 +83,12 @@
   function determineActionType(metaKey: boolean, ctrlKey: boolean): TActionType {
     switch (item.itemType) {
       case 'open': {
-        setIconClassName(getClassNameFromType(metaKey ? "cancelled" : ctrlKey ? "deleted" : "done"))
+        setIconClassName(getClassNameFromType(metaKey ? 'cancelled' : ctrlKey ? 'deleted' : 'done'))
         return metaKey ? 'cancelTask' : ctrlKey ? 'deleteItem' : 'completeTask'
       }
       case 'checklist': {
-        setIconClassName(getClassNameFromType(metaKey ? "checklistCancelled" : ctrlKey ? "deleted" : "checklistDone"))
-        return metaKey ? 'cancelChecklist' : ctrlKey ? "deleteItem" : 'completeChecklist'
+        setIconClassName(getClassNameFromType(metaKey ? 'checklistCancelled' : ctrlKey ? 'deleted' : 'checklistDone'))
+        return metaKey ? 'cancelChecklist' : ctrlKey ? 'deleteItem' : 'completeChecklist'
       }
       case 'project': {
         return 'showNoteInEditorFromFilename'
@@ -109,16 +99,20 @@
     }
   }
 
-  const renderedIcon = (<div className="sectionItemTodo itemIcon todo">
-    <i className={iconClassName} onClick={handleIconClick}></i>
-  </div>)
+  const renderedIcon = (
+    <div className="sectionItemTodo itemIcon todo">
+      <i className={iconClassName} onClick={handleIconClick}></i>
+    </div>
+  )
 
   // Note: trying TooltipOnKeyPress as a span item, and an equivalent empty one if there's no tooltip
   return shouldShowTooltips ? (
     <TooltipOnKeyPress ctrlKey={{ text: 'Delete Item' }} metaKey={{ text: 'Cancel Item' }} label={`${item.itemType}_${item.ID}_Icon`}>
       {renderedIcon}
     </TooltipOnKeyPress>
-  ) : <span>{renderedIcon}</span>
+  ) : (
+    <span>{renderedIcon}</span>
+  )
 }
 
 export default StatusIcon