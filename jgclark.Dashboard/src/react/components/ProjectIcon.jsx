--- conflicted
+++ resolved
@@ -2,11 +2,7 @@
 //--------------------------------------------------------------------------
 // Dashboard React component to show a Project's Icon
 // Called by ProjectItem + DialogForProjectItems components
-<<<<<<< HEAD
-// Last updated 2024-08-25 for v2.1.0.a9 by @jgclark
-=======
 // Last updated 2024-08-25 for v2.0.6 by @jgclark
->>>>>>> c092b5ff
 //--------------------------------------------------------------------------
 
 import React, { type Node } from 'react'
@@ -26,11 +22,7 @@
   // using custom component adapted from https://blog.logrocket.com/build-svg-circular-progress-component-react-hooks/
   return (
     <CircularProgressBar
-<<<<<<< HEAD
-      size="1.0rem"
-=======
       size="1.0rem" // TODO: this only works as "1.0rem" despite number being expected
->>>>>>> c092b5ff
       progress={percentComplete}
       backgroundColor="var(--bg-sidebar-color)"
       trackWidth={8} // outer border width
@@ -40,13 +32,7 @@
       indicatorColor="var(--item-icon-color)"
       indicatorCap="butt"
       label=""
-<<<<<<< HEAD
-      labelColor="black" // not used
       spinnerMode={false}
-      spinnerSpeed={0}
-=======
-      spinnerMode={false}
->>>>>>> c092b5ff
     />
   )
 }
