// @flow
//--------------------------------------------------------------------------
// Dashboard React component to show a whole Dashboard Section
// Called by Dashboard component.
// Last updated 2025-11-11 for v2.3.0.b13
//--------------------------------------------------------------------------

//--------------------------------------------------------------------------
// Imports
//--------------------------------------------------------------------------
import React, { useState, useEffect, useCallback, useRef, useMemo } from 'react'
import type { TSection, TSectionItem, TActionButton } from '../../../types.js'
import { interactiveProcessingPossibleSectionTypes, treatSingleItemTypesAsZeroItems } from '../../../constants.js'
import CommandButton from '../CommandButton.jsx'
import ItemGrid from '../ItemGrid.jsx'
import TooltipOnKeyPress from '../ToolTipOnModifierPress.jsx'
import { useAppContext } from '../AppContext.jsx'
import CircularProgressBar from '../CircularProgressBar.jsx'
import useSectionSortAndFilter from './useSectionSortAndFilter.jsx'
import { logDebug, logError, logInfo, JSP, clo } from '@helpers/react/reactDev'
import { getDiff } from '@helpers/dev'
import { extractModifierKeys } from '@helpers/react/reactMouseKeyboard.js'
import './Section.css'

//--------------------------------------------------------------------------
// Type Definitions
//--------------------------------------------------------------------------
type SectionProps = {
  section: TSection,
  onButtonClick: (button: TActionButton) => void,
}

//--------------------------------------------------------------------------
// Section Component Definition
//--------------------------------------------------------------------------
const Section = ({ section, onButtonClick }: SectionProps): React$Node => {
  //----------------------------------------------------------------------
  // Context
  //----------------------------------------------------------------------
  const { dashboardSettings, reactSettings, setReactSettings, pluginData, sendActionToPlugin, updatePluginData } = useAppContext()

  // TEST: Track what's changing to debug re-renders
  const prevPluginDataRef = useRef(pluginData)
  const prevDashboardSettingsRef = useRef(dashboardSettings)
  const prevReactSettingsRef = useRef(reactSettings)
  const prevSectionRef = useRef(section)
  const renderCountRef = useRef(0)
  renderCountRef.current += 1

  /**
   * Log a diff between previous and current values for easier debugging of rerenders.
   *
   * @param {string} label - Identifier for the value being compared.
   * @param {any} previousValue - The previous render value.
   * @param {any} currentValue - The current render value.
   * @returns {void}
   */
  const logDiffForLabel = useCallback(
    (label: string, previousValue: any, currentValue: any): void => {
      if (previousValue === currentValue || previousValue == null || currentValue == null) {
        return
      }
      const diff: any = getDiff(previousValue, currentValue)
      if (diff != null) {
        clo(diff, `Section ${section.sectionCode} ${section.name} diff for ${label}`, 2)
      }
    },
    [section.sectionCode, section.name],
  )

  useEffect(() => {
    if (prevPluginDataRef.current !== pluginData) {
      const changedKeys = Object.keys(pluginData).filter((key) => {
        const prevVal = prevPluginDataRef.current[key]
        const currVal = pluginData[key]
        // Deep comparison for arrays/objects
        if (Array.isArray(prevVal) && Array.isArray(currVal)) {
          return prevVal.length !== currVal.length || prevVal.some((item, i) => item !== currVal[i])
        }
        return prevVal !== currVal
      })
      if (changedKeys.length > 0) {
<<<<<<< HEAD
        logDebug('Section', `- ${section.sectionCode} render #${renderCountRef.current}: pluginData changed keys: ${changedKeys.join(', ')}`)
      }
      prevPluginDataRef.current = pluginData
    } else {
      logDebug('Section', `- ${section.sectionCode} render #${renderCountRef.current}: NO pluginData change: likely prop/context function reference change`)
=======
        logInfo('Section', `- ${section.sectionCode} ${section.name} render #${renderCountRef.current}: pluginData changed keys: ${changedKeys.join(', ')}`)
        logDiffForLabel('pluginData', prevPluginDataRef.current, pluginData)
      }
      prevPluginDataRef.current = pluginData
    } else {
      logInfo('Section', `- ${section.sectionCode} ${section.name} render #${renderCountRef.current}: NO pluginData change: likely prop/context function reference change`)
>>>>>>> 2428979b
    }
  })

  useEffect(() => {
    if (prevDashboardSettingsRef.current !== dashboardSettings) {
      logDiffForLabel('dashboardSettings', prevDashboardSettingsRef.current, dashboardSettings)
      prevDashboardSettingsRef.current = dashboardSettings
    }
  }, [dashboardSettings, logDiffForLabel])

  useEffect(() => {
    if (prevReactSettingsRef.current !== reactSettings) {
      logDiffForLabel('reactSettings', prevReactSettingsRef.current, reactSettings)
      prevReactSettingsRef.current = reactSettings
    }
  }, [reactSettings, logDiffForLabel])

  useEffect(() => {
    if (prevSectionRef.current !== section) {
      logDiffForLabel('section prop', prevSectionRef.current, section)
      prevSectionRef.current = section
    }
  }, [section, logDiffForLabel])

  // logDebug('Section', `🔸 Section: ${section.sectionCode} (${String(section.sectionItems?.length ?? 0)} items in '${section.name}')`)

  //----------------------------------------------------------------------
  // State
  //----------------------------------------------------------------------
  const [items, setItems] = useState<Array<TSectionItem>>([])

  //----------------------------------------------------------------------
  // Refs
  //----------------------------------------------------------------------
  // Track the last max priority value we updated to prevent duplicate updates
  const lastMaxPriorityUpdateRef = useRef<number>(-1)

  //----------------------------------------------------------------------
  // Constants
  // ---------------------------------------------------------------------
  const { sectionFilename, totalCount } = section
  const isReferencedSection = section.isReferenced ?? false

  // Extract only currentMaxPriorityFromAllVisibleSections from pluginData using useMemo.
  // This helps React optimize re-renders by only re-running when this specific value changes
  const currentMaxPriorityFromAllVisibleSections = useMemo(() => {
    return pluginData.currentMaxPriorityFromAllVisibleSections ?? -1
  }, [pluginData.currentMaxPriorityFromAllVisibleSections])

  //----------------------------------------------------------------------
  // Effects
  //----------------------------------------------------------------------

  // Watch for changes to currentMaxPriorityFromAllVisibleSections and force re-render. This ensures that when one section updates the global max priority, all other sections will re-render and re-filter their items based on the new priority threshol.
  useEffect(() => {
    logInfo('Section', `- ${section.sectionCode} ${section.name}: Main useEffect has pluginData changed. currentMaxPriFAVS=${currentMaxPriorityFromAllVisibleSections}`)
  }, [currentMaxPriorityFromAllVisibleSections, section.sectionCode, section.name])

  // This useEffect is responsible for preparing and updating the items in a section whenever the section or dashboard settings change.
  // It ensures that if a section has no items, an appropriate message (such as a 'congrats' or empty state indicator) is displayed,
  // and skips processing if the section is disabled in user settings.
  useEffect(() => {
    if (!section) {
      logError('Section', `- No Section passed in!`)
      return
    }

    // Stop here if this section is not currently wanted by user.
    // $FlowIgnore[invalid-computed-prop]
    if (dashboardSettings && section.showSettingName && dashboardSettings[section.showSettingName] === false) {
      return
    }

    let sectionItems = section.sectionItems

    // If the section is present, but has no items, add a suitable message/itemType
    // Note: done here, rather than in the dataGeneration* functions, as items can be removed in the front-end, before the back-end is told to refresh.
    if (!sectionItems || sectionItems.length === 0) {
      switch (section.sectionCode) {
        case 'DT':
        case 'W':
        case 'M':
        case 'Q':
          if (isReferencedSection) {
            logDebug('Section', `- ${section.sectionCode} ${section.name} doesn't have any sectionItems, but won't be shown, so no need to display congrats message`)
          } else {
            logDebug('Section', `- ${section.sectionCode} ${section.name} doesn't have any sectionItems, so display congrats message`)
            sectionItems = [
              {
                ID: `${section.sectionCode}-Empty`,
                itemType: 'itemCongrats',
              },
            ]
          }
          break
        case 'TAG':
          logDebug('Section', `- ${section.sectionCode} ${section.name} doesn't have any sectionItems, so display congrats message`)
          sectionItems = [
            {
              ID: `${section.sectionCode}-Empty`,
              itemType: 'itemCongrats',
            },
          ]
          break
        case 'PROJ':
          logDebug('Section', `PROJ doesn't have any sectionItems, so display congrats message`)
          sectionItems = [
            {
              ID: `${section.sectionCode}-Empty`,
              itemType: 'projectCongrats',
            },
          ]
          break
        case 'SEARCH':
        case 'SAVEDSEARCH':
          logDebug('Section', `- ${section.sectionCode} ${section.name} doesn't have any sectionItems, so display congrats message`)
          sectionItems = [
            {
              ID: `${section.sectionCode}-Empty`,
              itemType: 'noSearchResults',
            },
          ]
          break
        default:
          sectionItems = []
      }
    }

    setItems(sectionItems)
  }, [section, dashboardSettings])

  const refreshTimeBlockSection = useCallback(() => {
    const detailsMessageObject = { actionType: 'refreshSomeSections', sectionCodes: ['TB'] }
    sendActionToPlugin(detailsMessageObject.actionType, detailsMessageObject, 'TBTimer fired refreshSomeSections', true)
  }, [section.sectionCode, sendActionToPlugin])

  /**
   * Set a timer to refresh the TB section every ~1 minute.
   */
  useEffect(() => {
    const refreshInterval = 54000 // A little less than 1 minute -- don't want it to collide with the IdleTimer if possible
    let timerId

    if (section.sectionCode === 'TB') {
      timerId = setInterval(() => {
        refreshTimeBlockSection()
      }, refreshInterval)
    }

    return () => {
      if (timerId) {
        clearInterval(timerId)
      }
    }
  }, [section.sectionCode, refreshTimeBlockSection])

  //----------------------------------------------------------------------
  // Hooks
  //----------------------------------------------------------------------

  // Note: this is where the display filtering/sorting/limiting happens.
  const {
    filteredItems: _filteredItems,
    itemsToShow,
    numFilteredOut: _numFilteredOut,
    limitApplied,
    maxPrioritySeenInThisSection,
    toggleShowAllTasks,
  } = useSectionSortAndFilter(section, items, dashboardSettings, currentMaxPriorityFromAllVisibleSections)

  // Debug: log the values from useSectionSortAndFilter
  logDebug('Section', `- ${section.sectionCode} ${section.name} after useSectionSortAndFilter: maxPrioritySeenInThisSection=${maxPrioritySeenInThisSection}`)

  // Update global max priority when this section finds a higher priority
  // Use a ref to prevent duplicate updates to the same value
  useEffect(() => {
    logDebug(
      'Section',
      `Section ${section.sectionCode}${
        section.sectionCode === 'TAG' ? ` (${section.name})` : ''
      } useEffect running: maxPrioritySeenInThisSection=${maxPrioritySeenInThisSection}, currentMaxPriorityFromAllVisibleSections=${currentMaxPriorityFromAllVisibleSections}`,
    )

    // Only update if we found a higher priority AND we haven't already updated to this value
    if (maxPrioritySeenInThisSection > currentMaxPriorityFromAllVisibleSections && lastMaxPriorityUpdateRef.current !== maxPrioritySeenInThisSection) {
      logDebug(
        'Section',
        `Section ${section.sectionCode} found higher priority: ${maxPrioritySeenInThisSection} > ${currentMaxPriorityFromAllVisibleSections}, updating pluginData`,
      )
      lastMaxPriorityUpdateRef.current = maxPrioritySeenInThisSection
      updatePluginData(
        { ...pluginData, currentMaxPriorityFromAllVisibleSections: maxPrioritySeenInThisSection },
        `Section ${section.sectionCode} found higher priority: ${maxPrioritySeenInThisSection}`,
      )
      logDebug('Section', `Section ${section.sectionCode} ${section.name} set currentMaxPriorityFromAllVisibleSections to ${maxPrioritySeenInThisSection}`)
    }
  }, [maxPrioritySeenInThisSection, currentMaxPriorityFromAllVisibleSections, section.sectionCode])

  //----------------------------------------------------------------------
  // Handlers
  //----------------------------------------------------------------------

  // handle a click to start interactive processing
  const handleInteractiveProcessingClick = useCallback(
    (e: MouseEvent): void => {
      const clickPosition = { clientY: e.clientY, clientX: e.clientX + 200 }
      const itemDetails = { actionType: '', item: itemsToShow[0], sectionCodes: [section.sectionCode] }
      setReactSettings((prevSettings) => {
        const newReactSettings = {
          ...prevSettings,
          lastChange: `_InteractiveProcessing Click`,
          interactiveProcessing: { sectionName: section.name, currentIPIndex: 0, totalTasks: itemsToShow.length, visibleItems: [...itemsToShow], clickPosition }, // called when interactive processing on an item is complete
          dialogData: { isOpen: true, isTask: true, details: itemDetails, clickPosition },
        }
        return newReactSettings
      })
    },
    [section, itemsToShow, reactSettings, setReactSettings],
  )

  const handleCommandButtonClick = (button: TActionButton): void => {
    // but this section could be empty and go away, so we need to propagate up
    onButtonClick(button)
  }

  // handle a clicking on the section title -> open the note in Editor if it has an associated filename
  const handleSectionClick = (e: MouseEvent): void => {
    if (!sectionFilename) return
    const { modifierName } = extractModifierKeys(e) // Indicates whether a modifier key was pressed
    const detailsMessageObject = { actionType: 'showNoteInEditorFromFilename', modifierKey: modifierName, filename: sectionFilename }
    sendActionToPlugin(detailsMessageObject.actionType, detailsMessageObject, 'Title clicked in Section', true)
  }

  //----------------------------------------------------------------------
  // Calculate values to use for rendering
  //----------------------------------------------------------------------

  // FIXME: this is getting called 3 times per section, once for each of the 3 sections in the Dashboard (TB, TAG, PROJ)
  // FIXME: this is also getting called another set of times after lastUpdated: "UPDATE_DATA Setting firstRun to false after force initial load"

  // $FlowIgnore[invalid-computed-prop]
  let hideSection = !items.length || (dashboardSettings && dashboardSettings[section.showSettingName] === false) // note this can be updated later
  const sectionIsRefreshing = Array.isArray(pluginData.refreshing) && pluginData.refreshing.includes(section.sectionCode)
  let numItemsToShow = itemsToShow.length

  // Figure out colours for section title
  const titleStyle: Object = sectionFilename ? { cursor: 'pointer' } : {}
  titleStyle.color = section.sectionTitleColorPart ? `var(--fg-${section.sectionTitleColorPart ?? 'main'})` : 'var(--item-icon-color)'

  const buttonsWithoutBordersOrBackground = section.actionButtons?.filter((b) => b.actionName.startsWith('add') || b.actionName.startsWith('close'))
  let processActionButtons = section.actionButtons?.filter((b) => !b.actionName.startsWith('add') && !b.actionName.startsWith('close'))

  if (processActionButtons) {
    // Transform "All → ..." buttons to "All shown → ..." when both filterPriorityItems and moveOnlyShownItemsWhenFiltered are active
    const filterPriorityItems = dashboardSettings?.filterPriorityItems ?? false
    const moveOnlyShownItemsWhenFiltered = dashboardSettings?.moveOnlyShownItemsWhenFiltered ?? true
    const shouldShowOnlyShown = filterPriorityItems && moveOnlyShownItemsWhenFiltered

    if (shouldShowOnlyShown) {
      processActionButtons = processActionButtons.map((button) => {
        // Modify actionType to indicate variant if flag is set
        const initialActionName = button.actionName
        let actionName = initialActionName
        if (actionName === 'moveAllTodayToTomorrow') {
          actionName = 'moveOnlyShownTodayToTomorrow'
        } else if (actionName === 'moveAllYesterdayToToday') {
          actionName = 'moveOnlyShownYesterdayToToday'
        } else if (actionName === 'moveAllThisWeekNextWeek') {
          actionName = 'moveOnlyShownThisWeekNextWeek'
        } else if (actionName === 'moveAllLastWeekThisWeek') {
          actionName = 'moveOnlyShownLastWeekThisWeek'
        }
        // If this is a "move only shown" button
        if (actionName.startsWith('moveOnlyShown')) {
          // logInfo('Section', `Section ${section.sectionCode} transforming button action ${initialActionName} to '${button.actionName}', and display from 'All' to 'All shown'`)
          button.actionName = actionName
          button.display = button.display.replace(/^All (?!shown)/, 'All shown ') // the negative lookahead ensures we don't replace 'All shown' with 'All shown shown', which was happening before
          return button
        }
        return button
      })
    }
  }

  // Deal with special cases where we don't want to show item counts
  // If we have no data items to show (other than a congrats message), remove any processing buttons, and only show 'add...' buttons
  if (numItemsToShow === 1 && treatSingleItemTypesAsZeroItems.includes(itemsToShow[0].itemType)) {
    processActionButtons = []
  }
  // If we have only one item to show, and it's a single item type that we don't want to count (e.g. 'Nothing left on this list'), set numItemsToShow to 0
  if (numItemsToShow === 1 && treatSingleItemTypesAsZeroItems.includes(itemsToShow[0].itemType)) numItemsToShow = 0

  // If the last one is the filterIndicator, decrement the number of items to show
  if (numItemsToShow > 0 && itemsToShow[numItemsToShow - 1].itemType === 'filterIndicator') {
    numItemsToShow--
  }

  // Form the description to use, replacing {closedOrOpenTaskCount} and {countWithLimit} placeholders with actual values
  let descriptionToUse = section.description
  /**
   * Requirements for the task completion part of descriptions:
   * - DT etc.: none: {T} from date
   *            open: {circle} {C} of {T} open from date
   *            done: {circle} {D} of {T} done from date
   * - DT(Ref) etc: ANY: {T} scheduled to date
   *           (otherwise too hard to separate direct from referenced)
   * - OVERDUE: no limit: {T} open from last ...
   *             limited: {L} of {T} open from last ...
   * - PRIORITY: no limit: {T} open
   *              limited: {L} of {T} open
   * - TAG: no limit: {T} open
   *         limited: {L} of {T} open
   * - PROJ: no limit: {T} projects ready to review
   *          limited: {L} of {T} projects ready to review
   */
  // Replace {countWithLimit} with the number of items, and pluralise it if neccesary
  descriptionToUse = descriptionToUse.replace('{countWithLimit}', limitApplied ? `first ${items.length} of ${totalCount ?? '?'}` : `${totalCount ?? '?'}`)

  // Replace {count} with the number of items, and pluralise it if neccesary
  descriptionToUse = descriptionToUse.replace(
    '{count}',
    `${totalCount ?? '?'} ${getTaskOrItemDisplayString(totalCount ?? 0, dashboardSettings.ignoreChecklistItems ? 'task' : 'item')}`,
  )

  // Replace {closedOrOpenTaskCount} with the number of completed or open tasks, depending on the 'showProgressInSections' setting
  if (descriptionToUse.includes('{closedOrOpenTaskCount}')) {
    let closedOrOpenTaskCountString = ''
    switch (dashboardSettings.showProgressInSections) {
      case 'number closed':
        closedOrOpenTaskCountString = `closed ${section.doneCounts?.completedTasks ?? '0'} ${getTaskOrItemDisplayString(
          section.doneCounts?.completedTasks ?? 0,
          dashboardSettings.ignoreChecklistItems ? 'task' : 'item',
        )}`
        break
      case 'number open':
        closedOrOpenTaskCountString = `${totalCount ? String(totalCount) : '?'} open ${getTaskOrItemDisplayString(
          totalCount ?? 0,
          dashboardSettings.ignoreChecklistItems ? 'task' : 'item',
        )}`
        break
      default:
        closedOrOpenTaskCountString = String(totalCount ?? 0)
        break
    }
    descriptionToUse = descriptionToUse.replace('{closedOrOpenTaskCount}', closedOrOpenTaskCountString)
  }

  // Replace {itemType} in description, and pluralise it if neccesary
  descriptionToUse = descriptionToUse.replace('{itemType}', getTaskOrItemDisplayString(totalCount ?? 0, dashboardSettings.ignoreChecklistItems ? 'task' : 'item'))

  // logInfo('Section', `- ${section.sectionCode}: limitApplied? ${String(limitApplied)} / numItemsToShow: ${String(numItemsToShow)} / numItems: ${String(items.length)} / numFilteredOut: ${String(numFilteredOut)}. ${section.description} -> ${descriptionToUse}`)

  // Prep a task-completion circle to the description for calendar non-referenced sections (where showProgressInSections !== 'none')
  let completionCircle = null
  if (numItemsToShow > 0 && ['DT', 'DY', 'W', 'LW', 'M', 'Q', 'Y'].includes(section.sectionCode) && section.doneCounts && dashboardSettings.showProgressInSections !== 'none') {
    const percentComplete = (section.doneCounts.completedTasks / (section.doneCounts.completedTasks + items.length)) * 100.0
    completionCircle = (
      <span
        className="sectionCompletionCircle"
        title={`${section.doneCounts.completedTasks} of ${section.doneCounts.completedTasks + items.length} tasks completed`}
        style={{ justifySelf: 'end' }}
      >
        <CircularProgressBar
          // $FlowFixMe[incompatible-type]
          size="0.9rem" // TODO: this only works as "Nrem" despite number being expected
          progress={percentComplete}
          backgroundColor="var(--bg-sidebar-color)"
          trackWidth={8} // outer border width
          trackColor="rgb(from var(--fg-main-color) r g b/0.6)" // "var(--fg-done-color)" // {titleStyle.color}
          indicatorRadius={25} // (% of container) of middle of indicator
          indicatorWidth={50} // (% of container)
          indicatorColor="rgb(from var(--fg-main-color) r g b/0.6)" // "var(--fg-done-color)" // {titleStyle.color}
          indicatorCap="butt"
          label=""
          spinnerMode={false}
        />{' '}
      </span>
    )
  }

  // If we have no data items to show (other than a congrats message), don't show description
  // const descriptionDiv = numItemsToShow > 0 ? <div className="sectionDescription" dangerouslySetInnerHTML={{ __html: descriptionToUse }}></div> : null
  const descriptionDiv =
    numItemsToShow > 0 ? (
      <div className="sectionInfoSecondLine">
        {completionCircle}
        {/* <span id='section${section.ID}Count'>{descriptionToUse}</span> */}
        <span className="sectionDescription">{descriptionToUse}</span>
        {/* <span id='section${section.ID}TotalCount'>{totalCountString}</span> */}
      </div>
    ) : null

  // Decide whether to show interactiveProcessing button
  // Note: don't show IP button if there are no items to show, or if the first item is a single item type that we don't want to count (e.g. 'Nothing left on this list')
  // TODO(later): enable again for PROJ
  const showIPButton =
    dashboardSettings.enableInteractiveProcessing &&
    interactiveProcessingPossibleSectionTypes.includes(section.sectionCode) &&
    numItemsToShow > 1 &&
    // TODO: use this next line instead if we want to pass all items to interactive processing, not just the [possibly filtered] numItemsToShow
    // (numItemsToShow > 1 || (numItemsToShow === 1 && numFilteredOut > 0)) &&
    !treatSingleItemTypesAsZeroItems.includes(itemsToShow[0].itemType)

  // TB section can show up blank, without this extra check
  if (itemsToShow.length === 0) {
    hideSection = true
  }

  function getTaskOrItemDisplayString(count: number, type: string) {
    return `${count === 1 ? type : `${type}s`}`
  }

  //----------------------------------------------------------------------
  // Render
  //----------------------------------------------------------------------

  /**
   * Layout of sectionInfo = 4 divs:
   * - sectionInfoFirstLine = grid of sectionName div and buttonsWithoutBordersOrBackground div
   * - sectionDescription
   * - sectionProcessButtons = 0 or more processActionButtons
   * On normal width screen these are a row-based grid (1x3).
   * On narrow window, these are a column-based grid (3x1).
   * Then <SectionGrid> which contains the actual data items.
   */
  return hideSection ? null : (
    // <section className={`section`}>
    // TODO: get this working. See post in KP Discord about it on 26.5.2025
    <section className={`section ${isReferencedSection ? 'referencedSectionInfo' : 'nonReferencedSectionInfo'}`}>
      <div className="sectionInfo">
        <div className="sectionInfoFirstLine">
          <TooltipOnKeyPress
            altKey={{ text: 'Open in Split View' }}
            metaKey={{ text: 'Open in Floating Window' }}
            label={`${section.name}_Open Note Link`}
            enabled={!reactSettings?.dialogData?.isOpen && Boolean(sectionFilename)}
          >
            <div className={`sectionName`} onClick={handleSectionClick} style={titleStyle}>
              <i className={`sectionIcon ${section.FAIconClass || ''}`}></i>
              {section.sectionCode === 'TAG' ? section.name.replace(/^[#@]/, '') : section.name}
              {sectionIsRefreshing ? <i className="fa fa-spinner fa-spin pad-left"></i> : null}
            </div>
          </TooltipOnKeyPress>
          {/* {' '} */}
          <div className={`buttonsWithoutBordersOrBackground ${section.sectionTitleColorPart ?? ''}`}>
            {buttonsWithoutBordersOrBackground?.map((item, index) => <CommandButton key={index} button={item} onClick={handleCommandButtonClick} className="addButton" />) ?? []}
          </div>
        </div>

        {descriptionDiv}

        <div className="sectionProcessButtons">
          {processActionButtons?.map((item, index) => <CommandButton key={index} button={item} onClick={handleCommandButtonClick} className="PCButton" />) ?? []}
          {showIPButton && (
            // <>
            <button className="PCButton tooltip" onClick={handleInteractiveProcessingClick} data-tooltip={`Interactively process ${numItemsToShow} ${section.name} items`}>
              {/* <i className="fa-solid fa-arrows-rotate" style={{ opacity: 0.7 }}></i> */}
              {/* wanted to use 'fa-arrow-progress' here but not in our build */}
              {/* <i className="fa-regular fa-layer-group fa-rotate-90"></i> */}
              <i className="fa-regular fa-angles-right"></i>
              <span className="interactiveProcessingNumber" style={{ fontWeight: 500, paddingLeft: '3px' }}>
                {numItemsToShow}
                {/* Note: use this instead of above if we want to pass all items to interactive processing, not just the [possibly filtered] numItemsToShow */}
                {/* {numItemsToShow + numFilteredOut} */}
              </span>
            </button>
            // </>
          )}
        </div>
      </div>
      <ItemGrid thisSection={section} items={itemsToShow} onToggleShowAll={toggleShowAllTasks} />
    </section>
  )
}

// Memoize Section component to prevent re-renders when props haven't changed
// This helps prevent cascading re-renders when pluginData changes but section prop is the same
// $FlowFixMe[incompatible-type]
const MemoizedSection = (React.memo(Section, (prevProps: SectionProps, nextProps: SectionProps): boolean => {
  // Only re-render if the section object reference changed
  // Note: This won't prevent re-renders from context changes, but will prevent prop-based re-renders
  return prevProps.section === nextProps.section && prevProps.onButtonClick === nextProps.onButtonClick
}): any)

export default MemoizedSection<|MERGE_RESOLUTION|>--- conflicted
+++ resolved
@@ -80,20 +80,12 @@
         return prevVal !== currVal
       })
       if (changedKeys.length > 0) {
-<<<<<<< HEAD
         logDebug('Section', `- ${section.sectionCode} render #${renderCountRef.current}: pluginData changed keys: ${changedKeys.join(', ')}`)
+        logDiffForLabel('pluginData', prevPluginDataRef.current, pluginData)
       }
       prevPluginDataRef.current = pluginData
     } else {
       logDebug('Section', `- ${section.sectionCode} render #${renderCountRef.current}: NO pluginData change: likely prop/context function reference change`)
-=======
-        logInfo('Section', `- ${section.sectionCode} ${section.name} render #${renderCountRef.current}: pluginData changed keys: ${changedKeys.join(', ')}`)
-        logDiffForLabel('pluginData', prevPluginDataRef.current, pluginData)
-      }
-      prevPluginDataRef.current = pluginData
-    } else {
-      logInfo('Section', `- ${section.sectionCode} ${section.name} render #${renderCountRef.current}: NO pluginData change: likely prop/context function reference change`)
->>>>>>> 2428979b
     }
   })
 
