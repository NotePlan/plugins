--- conflicted
+++ resolved
@@ -2,11 +2,7 @@
 //--------------------------------------------------------------------------
 // Dashboard React component to show the Dialog for Projects
 // Called by Dialog component
-<<<<<<< HEAD
-// Last updated 2024-08-27 for v2.1.0.a10 by @jgclark
-=======
 // Last updated 2024-08-25 for v2.0.6 by @jgclark
->>>>>>> c092b5ff
 //--------------------------------------------------------------------------
 
 import React, { useRef, useEffect, useLayoutEffect, useState, type ElementRef } from 'react'
