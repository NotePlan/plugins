--- conflicted
+++ resolved
@@ -14,10 +14,7 @@
     max-width: 600px;
     border: none;
     box-shadow: 0 8px 16px rgba(0, 0, 0, 0.2);
-<<<<<<< HEAD
-=======
     /* z-index: 1000; */
->>>>>>> c092b5ff
     opacity: 1;
     transition: opacity 0.2s ease-out;
     overflow: hidden;
@@ -367,266 +364,7 @@
     color: var(--tint-color);
     text-align: center;
     /* Match the height of the buttons container */
-<<<<<<< HEAD
     line-height: 40px;
-=======
-}
-
-/* Style for the buttons */
-.settings-dialog .PCButton {
-    font-family: system-ui;
-    padding: 2px 4px;
-    border: none;
-    border-radius: 4px;
-    /* font-size: 14px; */
-    transition: background-color 0.2s, box-shadow 0.2s;
-    /* height: 30px; */
-    /* Ensure buttons are centered vertically */
-    align-self: center;
-    cursor: pointer;
-}
-
-/* Style for the Cancel button */
-.settings-dialog .cancel-button {
-    background-color: var(--bg-main-color);
-    color: var(--fg-main-color);
-    border: 1px solid #ddd;
-    outline: none;
-    max-height: unset;
-}
-
-/* Darken Cancel button slightly on Hover */
-.settings-dialog .cancel-button:hover {
-    /* following is a bit of a hack from https://stackoverflow.com/a/31005080/3238281 */
-    box-shadow: inset 0 0 0 50px rgba(0, 0, 0, 0.15);
-}
-
-/* Style for the inactive Save & Close button */
-.settings-dialog .save-button-inactive {
-    background-color: var(--tint-color);
-    color: var(--bg-main-color);
-    max-height: unset;
-    opacity: 0.3;
-    cursor: unset;
-}
-
-/* Style for the active Save & Close button */
-.settings-dialog .save-button {
-    background-color: var(--tint-color);
-    color: var(--bg-main-color);
-    max-height: unset;
-}
-
-/* Darken Save & Close button slightly on Hover */
-.settings-dialog .save-button:hover {
-    /* following is a bit of a hack from https://stackoverflow.com/a/31005080/3238281 */
-    box-shadow: inset 0 0 0 50px rgba(0, 0, 0, 0.15);
-}
-
-/* Style for switch-line */
-.settings-dialog .switch-line {
-    display: flex;
-    align-items: center;
-    gap: 0.5rem;
-    justify-content: flex-start;
-    /* Left justify */
-}
-
-/* Style for switch-input */
-.settings-dialog .switch-input {
-    margin: 0;
-}
-
-/* Style for switch-label */
-.settings-dialog .switch-label {
-    font-weight: 500;
-    color: var(--fg-alt-color);
-    /* flex-shrink: 0; */
-}
-
-/* Style for input-box-container */
-.settings-dialog .input-box-container {
-    display: flex;
-    flex-direction: column;
-    align-items: left;
-    /* width: 98%; */
-}
-
-/* Style for input-box-container (compact version) */
-.settings-dialog .input-box-container-compact {
-    display: flex;
-    flex-direction: row;
-    align-items: end;
-    gap: 0.5rem;
-    /* width: 98%; */
-}
-
-/* Style for input-box-wrapper - TODO: remove later */
-.settings-dialog .input-box-wrapper {
-    display: flex;
-    align-items: end;
-    /* gap: 10px; */
-}
-
-/* Style for input-box-label */
-.settings-dialog .input-box-label {
-    font-weight: 500;
-    color: var(--fg-alt-color);
-    /* margin-bottom: 0.3rem; */
-    margin-bottom: 0.5rem;
-}
-
-/* Style for input-box-input */
-.settings-dialog .input-box-input {
-    flex: 1;
-    padding: 4px 8px;
-    /* border: 1px solid #ddd; */
-    border: 0.5px solid rgb(from var(--fg-main-color) r g b / 0.3);
-    background-color: var(--bg-main-color);
-    border-radius: 4px;
-    font-family: system-ui;
-    font-size: 0.85rem;
-    /* vertical spacing above and below */
-    margin: 0.3rem 0rem;
-}
-
-/* Make number boxes a little narrower */
-.settings-dialog .input-box-input-number {
-    width: 6rem;
-}
-
-/* Style for input box with invalid input */
-.settings-dialog .input-box-input:invalid {
-  border: 1px solid #faa;
-}
-
-/* Focus style for input-box-input */
-.settings-dialog .input-box-input:focus {
-    /* border-color: #007BFF; */
-    border-color: var(--hashtag-color);
-    outline: none;
-    box-shadow: 0 0 3px var(--hashtag-color);
-}
-
-/* For optional 'save' button on Input Box */
-.settings-dialog .input-box-save {
-    padding: 6px 12px;
-    /* Reduce height to 75% */
-    border: none;
-    border-radius: 4px;
-    background-color: var(--tint-color);
-    color: var(--bg-main-color);
-    cursor: pointer;
-    box-shadow: 0 2px 5px rgba(0, 0, 0, 0.1);
-    transition: background-color 0.3s, box-shadow 0.3s;
-    height: 30px;
-    /* Set height to 75% of the container height */
-    align-self: center;
-    /* Ensure buttons are centered vertically */
-}
-
-/* Disabled style for input-box-save */
-.settings-dialog .input-box-save:disabled {
-    background-color: #ccc;
-    color: #aaa;
-    cursor: not-allowed;
-    box-shadow: none;
-    display: none;
-}
-
-/* Hover style for enabled input-box-save */
-.settings-dialog .input-box-save:not(:disabled):hover {
-    background-color: #0056b3;
-    box-shadow: 0 4px 10px rgba(0, 0, 0, 0.2);
-}
-
-/* Style for combobox-container */
-.settings-dialog .combobox-container {
-    display: flex;
-    flex-direction: column;
-}
-
-/* Style for combobox-container (compact version) */
-.settings-dialog .combobox-container-compact {
-    display: flex;
-    flex-direction: row;
-    align-items: baseline;
-    gap: 0.5rem;
-}
-
-/* Style for combobox-wrapper */
-.settings-dialog .combobox-wrapper {
-    display: flex;
-    align-items: end;
-    gap: 10px;
-    position: relative;
-    width: fit-content;
-}
-
-/* Style for combobox-label */
-.settings-dialog .combobox-label {
-    font-weight: 500;
-    color: var(--fg-alt-color);
-    margin-right: 0.1rem;
-    margin-bottom: 0.3rem;
-}
-
-/* Style for combobox-input */
-.settings-dialog .combobox-input {
-    flex: 1;
-    padding: 4px 8px;
-    background-color: var(--bg-main-color);
-    border: 0.5px solid rgb(from var(--fg-main-color) r g b / 0.3);
-    border-radius: 4px;
-    font-family: system-ui;
-    font-size: 0.9rem;
-    /* width: 100%; */
-    /* box-sizing: border-box; */
-}
-
-/* Focus style for combobox-input */
-.settings-dialog .combobox-input:focus {
-    border-color: var(--hashtag-color);
-    outline: none;
-    box-shadow: 0 0 3px var(--hashtag-color);
-}
-
-/* Style for combobox-arrow */
-.settings-dialog .combobox-arrow {
-    position: absolute;
-    right: 0.8rem;
-    pointer-events: none;
-    font-size: x-large;
-    color: var(--tint-color);
-    align-self: center;
-}
-
-/* Style for combobox-dropdown */
-.settings-dialog .combobox-dropdown {
-    position: absolute;
-    top: 100%;
-    left: 0;
-    right: 0;
-    border: 1px solid #ddd;
-    border-radius: 4px;
-    background-color: var(--bg-main-color);
-    box-shadow: 0 2px 5px rgba(0, 0, 0, 0.1);
-    z-index: 5;
-}
-
-/* Style for combobox-option */
-.settings-dialog .combobox-option {
-    padding: 8px 12px;
-    cursor: pointer;
-    color: var(--fg-main-color);
-    /* transition: background-color 0.2s; */
-}
-
-/* Hover style for combobox option */
-.settings-dialog .combobox-option:hover {
-    background-color: var(--bg-alt-color);
-    color: var(--fg-alt-color);
->>>>>>> c092b5ff
 }
 
 /* Heading style for settings dialog */
