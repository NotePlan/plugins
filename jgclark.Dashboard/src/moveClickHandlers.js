// @flow
//-----------------------------------------------------------------------------
// Dashboard plugin helper functions that need to refresh Dashboard
// Last updated 2024-07-29 for v2.0.5 by @dwertheimer
//-----------------------------------------------------------------------------

import moment from 'moment/min/moment-with-locales'
// import pluginJson from '../plugin.json'
import { WEBVIEW_WINDOW_ID } from './constants'
import {
  getOpenItemParasForCurrentTimePeriod,
  getRelevantOverdueTasks,
  getDashboardSettings,
  moveItemBetweenCalendarNotes,
  handlerResult,
} from './dashboardHelpers'
import { validateAndFlattenMessageObject } from './shared'
import {
  type MessageDataObject,
  type TBridgeClickHandlerResult,
} from './types'
import { clo, JSP, logDebug, logError, logInfo, logWarn, timer } from '@helpers/dev'
import {
  calcOffsetDateStr,
  getDateStringFromCalendarFilename,
  getTodaysDateHyphenated,
  getTodaysDateUnhyphenated,
  RE_DATE,
  RE_DATE_INTERVAL,
  RE_NP_WEEK_SPEC,
  replaceArrowDatesInString
} from '@helpers/dateTime'
import { getGlobalSharedData, sendToHTMLWindow } from '@helpers/HTMLView'
import { getNPWeekData } from '@helpers/NPdateTime'
import { getParagraphFromStaticObject } from '@helpers/NPParagraph'
import { showMessageYesNo } from '@helpers/userInput'

//-----------------------------------------------------------------
// constants

const checkThreshold = 20 // number beyond which to check with user whether to proceed

//-----------------------------------------------------------------

/**
 * Move an item from one calendar note to a different one.
 * The date to move to is indicated by controlStr, which is a relative date.
 * TODO: Extend to move sub-items as well, if wanted.
 * @param {MessageDataObject} data for the item
 * @returns {TBridgeClickHandlerResult} how to handle this result
 */
export async function doMoveFromCalToCal(data: MessageDataObject): Promise<TBridgeClickHandlerResult> {
  const { filename, content, controlStr } = validateAndFlattenMessageObject(data)
  const config = await getDashboardSettings()
  const dateOrInterval = String(controlStr)
  logDebug('doMoveFromCalToCal', `Starting with controlStr ${controlStr}`)
  let startDateStr = getDateStringFromCalendarFilename(filename, true)
  let newDateStr = ''
  if (dateOrInterval === 't') {
    // Special case to change to '>today'

    startDateStr = getDateStringFromCalendarFilename(filename, true)
    newDateStr = getTodaysDateHyphenated()
  } else if (dateOrInterval.match(RE_DATE_INTERVAL)) {
    const offsetUnit = dateOrInterval.charAt(dateOrInterval.length - 1) // get last character

    startDateStr = getDateStringFromCalendarFilename(filename, true)
    // To calculate new date, use today's date (not the original date on the task) + offset
    newDateStr = calcOffsetDateStr(getTodaysDateHyphenated(), dateOrInterval, 'offset') // 'longer'

    // But, we now know the above doesn't observe NP week start, so override with an NP-specific function where offset is of type 'week' but startDateStr is not of type 'week'
    if (offsetUnit === 'w' && !startDateStr.match(RE_NP_WEEK_SPEC)) {
      const offsetNum = Number(dateOrInterval.substr(0, dateOrInterval.length - 1)) // return all but last character
      const NPWeekData = getNPWeekData(startDateStr, offsetNum, 'week')
      if (NPWeekData) {
        newDateStr = NPWeekData.weekString
        logDebug('moveFromCalToCal', `- used NPWeekData instead -> ${newDateStr}`)
      } else {
        throw new Error(`Can't get NPWeekData for '${String(offsetNum)}w' when moving task from ${filename} (${startDateStr})`)
      }
    }
  } else if (dateOrInterval.match(RE_DATE)) {
    newDateStr = controlStr
  } else {
    logError('moveFromCalToCal', `bad move date/interval: ${dateOrInterval}`)
    return handlerResult(false)
  }
  logDebug('moveFromCalToCal', `move task from ${startDateStr} -> ${newDateStr}`)

  // Do the actual move
  const res = await moveItemBetweenCalendarNotes(startDateStr, newDateStr, content, config.newTaskSectionHeading ?? '')

  if (res) {
    logDebug('moveFromCalToCal', `-> appeared to move item succesfully`)
    // Send a message to update all the calendar sections (as its too hard to work out which of the sections to update)
    return handlerResult(true, ['REFRESH_ALL_CALENDAR_SECTIONS', 'START_DELAYED_REFRESH_TIMER'])
  } else {
    logWarn('moveFromCalToCal', `-> moveFromCalToCal to ${newDateStr} not successful`)
    return handlerResult(false)
  }
}

/**
 * Function to schedule or move all open items from yesterday to today
 * Uses config setting 'rescheduleNotMove' to decide whether to reschedule or move.
 * @param {MessageDataObject} data
 * @returns {TBridgeClickHandlerResult}
 */
export async function scheduleAllYesterdayOpenToToday(_data: MessageDataObject): Promise<TBridgeClickHandlerResult> {
  try {
    let numberScheduled = 0
    const config: any = await getDashboardSettings()
    // Override one config item so we can work on separate dated vs scheduled items
    config.separateSectionForReferencedNotes = true
    const thisStartTime = new Date()
    const reactWindowData: any = await getGlobalSharedData(WEBVIEW_WINDOW_ID)
    // clo(reactWindowData)

    // Get paras for all open items in yesterday's note
    // TODO: get this from reactWindowData.pluginData instead
    // will be .pluginData.sections.name=Today.sectionItems
    const yesterdayDateStr = new moment().subtract(1, 'days').format('YYYYMMDD')
    const todayDateStr = getTodaysDateHyphenated()
    const yesterdaysNote = DataStore.calendarNoteByDateString(yesterdayDateStr)
    if (!yesterdaysNote) {
      logWarn('scheduleAllYesterdayOpenToToday', `Oddly I can't find a daily note for yesterday ${yesterdayDateStr}`)
      return { success: false }
    } else {
      logDebug('scheduleAllYesterdayOpenToToday', `Starting with yesterday's note: ${yesterdayDateStr}`)
    }

    // Get list of open tasks/checklists from this calendar note
    const [combinedSortedParas, sortedRefParas] = await getOpenItemParasForCurrentTimePeriod("day", yesterdaysNote, config)
    const totalToMove = combinedSortedParas.length + sortedRefParas.length

    // If there are lots, then double check whether to proceed
    // TODO: get this from newer settings instead
    if (totalToMove > checkThreshold) {
      const res = await showMessageYesNo(`Are you sure you want to ${config.rescheduleNotMove ? 'schedule' : 'move'} ${totalToMove} items to today?`, ['Yes', 'No'], 'Move Yesterday to Today', false)
      if (res !== 'Yes') {
        logDebug('scheduleAllYesterdayOpenToToday', 'User cancelled operation.')
        return { success: false }
      }
    }

    let c = 0
    if (combinedSortedParas.length > 0) {
      // TODO: start a progress indicator
      reactWindowData.pluginData.refreshing = ['DT', 'DY']
      await sendToHTMLWindow(WEBVIEW_WINDOW_ID, 'UPDATE_DATA', reactWindowData, `Refreshing JSON data for sections ${String(['DT', 'DY'])}`)

      if (config.rescheduleNotMove) {
        // Determine if we need to use 'today' or schedule to the specific date.
        logDebug('scheduleAllYesterdayOpenToToday', `useTodayDate setting is ${config.useTodayDate}`)
        const newDateStr = config.useTodayDate ? 'today' : getTodaysDateHyphenated()
        // For each para append ' >today'
        for (const dashboardPara of combinedSortedParas) {
          c++
          // CommandBar.showLoading(true, `Scheduling item ${c} to ${newDateStr}`, c / totalToMove)
          logDebug('scheduleAllYesterdayOpenToToday', `- scheduling "${dashboardPara.content}" to ${newDateStr}`)
          // Convert each reduced para back to the full one to update
          const p = getParagraphFromStaticObject(dashboardPara)
          if (p) {
            p.content = replaceArrowDatesInString(p.content,`>${newDateStr}`)
            p.note?.updateParagraph(p)
            DataStore.updateCache(p.note, false)
            numberScheduled++
          } else {
            logError('scheduleAllYesterdayOpenToToday', `Couldn't find para matching "${dashboardPara.content}"`)
          }
        }

        logDebug('scheduleAllYesterdayOpenToToday', `scheduled ${String(numberScheduled)} open items from yesterday's note to today's`)
      } else {
        // For each para move to today's note
        for (const para of combinedSortedParas) {
          logDebug('scheduleAllYesterdayOpenToToday', `- moving "${para.content}" to today`)
          c++
          // CommandBar.showLoading(true, `Moving item ${c} to today`, c / totalToMove)
          logDebug('scheduleAllYesterdayOpenToToday', `Moving item ${c} to today`)
          const res = await moveItemBetweenCalendarNotes(yesterdayDateStr, todayDateStr, para.content, config.newTaskSectionHeading ?? '')
          if (res) {
            logDebug('scheduleAllYesterdayOpenToToday', `-> appeared to move item succesfully`)
            numberScheduled++
          } else {
            logWarn('scheduleAllYesterdayOpenToToday', `-> moveFromCalToCal from {yesterdayDateStr} to ${todayDateStr} not successful`)
          }
        }
        logDebug('scheduleAllYesterdayOpenToToday', `moved ${String(numberScheduled)} open items from yesterday's note to today's`)
        // Update cache to allow it to be re-read on refresh
        DataStore.updateCache(yesterdaysNote, false)
      }
    }

    // Now do the same for items scheduled to yesterday from other notes
    if (sortedRefParas.length > 0) {
      // Show working indicator
      reactWindowData.pluginData.refreshing = ['DT', 'DY']
      await sendToHTMLWindow(WEBVIEW_WINDOW_ID, 'UPDATE_DATA', reactWindowData, `Refreshing JSON data for sections ${String(['DT', 'DY'])}`)

      // Determine if we need to use 'today' or schedule to the specific date.
      logDebug('scheduleAllYesterdayOpenToToday', `useTodayDate setting is ${config.useTodayDate}`)
      const newDateStr = config.useTodayDate ? 'today' : getTodaysDateHyphenated()
      // For each para append the date to move to.
      for (const dashboardPara of sortedRefParas) {
        c++
        // CommandBar.showLoading(true, `Scheduling item ${c} to ${newDateStr}`, c / totalToMove)
        const thisNote = DataStore.noteByFilename(dashboardPara.filename, dashboardPara.noteType)
        if (!thisNote) {
          logWarn('scheduleAllYesterdayOpenToToday', `Oddly I can't find the note for "${dashboardPara.content}", so can't process this item`)
        } else {
          // Convert each reduced para back to the full one to update.
          const p = getParagraphFromStaticObject(dashboardPara)
          if (p) {
            p.content = replaceArrowDatesInString(p.content,`>${newDateStr}`)
            logDebug('scheduleAllYesterdayOpenToToday', `- scheduling referenced para from note ${thisNote.filename} with new content "${p.content}" `)
            thisNote.updateParagraph(p)
            numberScheduled++
          } else {
            logWarn('scheduleAllYesterdayOpenToToday', `Couldn't find para matching "${dashboardPara.content}"`)
          }
          // Update cache to allow it to be re-read on refresh
          DataStore.updateCache(thisNote, false)
        }
      }
      logDebug('scheduleAllYesterdayOpenToToday', `-> scheduled ${String(numberScheduled)} open items from yesterday in project notes to today (in ${timer(thisStartTime)})`)
    } else {
      logDebug('scheduleAllYesterdayOpenToToday', `- No ref paras for yesterday found`)
    }
    // remove progress indicator
    reactWindowData.pluginData.refreshing = false
    await sendToHTMLWindow(WEBVIEW_WINDOW_ID, 'UPDATE_DATA', reactWindowData, `scheduleAllYesterdayOpenToToday finished `)

    // Update display of these 2 sections
    return { success: true, actionsOnSuccess: ['REFRESH_SECTION_IN_JSON', 'START_DELAYED_REFRESH_TIMER'], sectionCodes: ['DY', 'DT'], }
  }
  catch (error) {
    logError('scheduleAllYesterdayOpenToToday', JSP(error))
    return { success: false }
  }
}

/**
 * Function to schedule or move all open items from today to tomorrow
 * Uses config setting 'rescheduleNotMove' to decide whether to reschedule or move.
 * @param {MessageDataObject} data
 * @returns {TBridgeClickHandlerResult}
 */
export async function scheduleAllTodayTomorrow(_data: MessageDataObject): Promise<TBridgeClickHandlerResult> {
  try {

    let numberScheduled = 0
    const config = await getDashboardSettings()
    // Override one config item so we can work on separate dated vs scheduled items
    config.separateSectionForReferencedNotes = true
    const thisStartTime = new Date()
    const reactWindowData = await getGlobalSharedData(WEBVIEW_WINDOW_ID)

    // Get paras for all open items in yesterday's note
    // TODO: get this from reactWindowData.pluginData instead
    const todayDateStr = getTodaysDateUnhyphenated()
    const tomorrowDateStr = new moment().add(1, 'days').format('YYYYMMDD')
    const tomorrowISODateStr = new moment().add(1, 'days').format('YYYY-MM-DD')
    const todaysNote = DataStore.calendarNoteByDateString(todayDateStr)
    if (!todaysNote) {
      logWarn('scheduleAllTodayTomorrow', `Oddly I can't find a daily note for today (${todayDateStr})`)
      return { success: false }
    } else {
      logDebug('scheduleAllTodayTomorrow', `Starting with today's note${todayDateStr}`)
    }

    // Get list of open tasks/checklists from this calendar note
    const [combinedSortedParas, sortedRefParas] = await getOpenItemParasForCurrentTimePeriod("day", todaysNote, config)
    const totalToMove = combinedSortedParas.length + sortedRefParas.length

    // If there are lots, then double check whether to proceed
    // TODO: get this from newer settings instead
    if (totalToMove > checkThreshold) {
      const res = await showMessageYesNo(`Are you sure you want to ${config.rescheduleNotMove ? 'schedule' : 'nove'} ${totalToMove} items to tomorrow?`, ['Yes', 'No'], 'Move Yesterday to Today', false)
      if (res !== 'Yes') {
        logDebug('scheduleAllTodayTomorrow', 'User cancelled operation.')
        return { success: false }
      }
    }

    let c = 0
    if (combinedSortedParas.length > 0) {
      // TODO: start a progress indicator
      reactWindowData.pluginData.refreshing = ['DT', 'DO']
      await sendToHTMLWindow(WEBVIEW_WINDOW_ID, 'UPDATE_DATA', reactWindowData, `Refreshing JSON data for sections ${String(['DT', 'DO'])}`)

      if (config.rescheduleNotMove) {
        // For each para append ' >' and tomorrow's ISO date
        for (const dashboardPara of combinedSortedParas) {
          c++
          // CommandBar.showLoading(true, `Scheduling item ${c} to tomorrow`, c / totalToMove)
          logDebug('scheduleAllTodayTomorrow', `- scheduling "${dashboardPara.content}" to tomorrow`)
          // Convert each reduced para back to the full one to update
          const p = getParagraphFromStaticObject(dashboardPara)
          if (p) {
            p.content = replaceArrowDatesInString(p.content,`>${tomorrowISODateStr}`)
            p.note?.updateParagraph(p)
            DataStore.updateCache(p.note, false)
            numberScheduled++
          }
        }
        logDebug('scheduleAllTodayTomorrow', `scheduled ${String(numberScheduled)} open items from today's note`)
      } else {
        // For each para move to tomorrow's note
        for (const para of combinedSortedParas) {
          logDebug('scheduleAllTodayTomorrow', `- moving "${para.content}" to tomorrow`)
          c++
          // CommandBar.showLoading(true, `Moving item ${c} to tomorrow`, c / totalToMove)
          const res = await moveItemBetweenCalendarNotes(todayDateStr, tomorrowDateStr, para.content, config.newTaskSectionHeading ?? '')
          if (res) {
            logDebug('scheduleAllTodayTomorrow', `-> appeared to move item succesfully`)
            numberScheduled++
          } else {
            logWarn('scheduleAllTodayTomorrow', `-> moveFromCalToCal from {todayDateStr} to ${tomorrowDateStr} not successful`)
          }
        }
        logDebug('scheduleAllTodayTomorrow', `moved ${String(numberScheduled)} open items from today to tomorrow's note (in ${timer(thisStartTime)})`)
        // Update cache to allow it to be re-read on refresh
        DataStore.updateCache(todaysNote, false)
      }
    }

    // Now do the same for items scheduled to today from other notes
    if (sortedRefParas.length > 0) {
      reactWindowData.pluginData.refreshing = ['DT', 'DO']
      await sendToHTMLWindow(WEBVIEW_WINDOW_ID, 'UPDATE_DATA', reactWindowData, `Refreshing JSON data for sections ${String(['DT', 'DO'])}`)

      // For each para append ' >tomorrow'
      for (const dashboardPara of sortedRefParas) {
        c++
        // CommandBar.showLoading(true, `Scheduling item ${c} to tomorrow`, c / totalToMove)
        const thisNote = DataStore.noteByFilename(dashboardPara.filename, dashboardPara.noteType)
        if (!thisNote) {
          logWarn('scheduleAllTodayTomorrow', `Oddly I can't find the note for "${dashboardPara.content}", so can't process this item`)
        } else {
          // Convert each reduced para back to the full one to update.
          const p = getParagraphFromStaticObject(dashboardPara)
          if (p) {
            p.content = replaceArrowDatesInString(p.content,`>${tomorrowISODateStr}`)
            logDebug('scheduleAllTodayTomorrow', `- scheduling referenced para "${p.content}" from note ${thisNote.filename}`)
            thisNote.updateParagraph(p)
          } else {
            logWarn('scheduleAllYesterdayOpenToToday', `Couldn't find para matching "${dashboardPara.content}"`)
          }

          numberScheduled++
          // Update cache to allow it to be re-read on refresh
          DataStore.updateCache(thisNote, false)
        }
      }
      logDebug('scheduleAllTodayTomorrow', `-> scheduled ${String(numberScheduled)} open items from today to tomorrow`)
    }

    // remove progress indicator
    reactWindowData.pluginData.refreshing = false
    await sendToHTMLWindow(WEBVIEW_WINDOW_ID, 'UPDATE_DATA', reactWindowData, `scheduleAllYesterdayOpenToToday finished `)

    // Update display of these 2 sections
    logDebug('scheduleAllTodayTomorrow', `returning {true, REFRESH_SECTION_IN_JSON, [DT,DO]}`)
    return { success: true, actionsOnSuccess: ['REFRESH_SECTION_IN_JSON', 'START_DELAYED_REFRESH_TIMER'], sectionCodes: ['DT', 'DO'] }
  }
  catch (error) {
    logError('dashboard / scheduleAllTodayTomorrow', error.message)
    return { success: false }
  }
}

//-----------------------------------------------------------------
/**
 * Function to schedule or move all open overdue tasks from their notes to today
 * Uses config setting 'rescheduleNotMove' to decide whether to reschedule or move.
 * Note: This uses an API call that doesn't include open checklist items.
 * FIXME: This doesn't honour the useDemoData setting yet.
 * @param {MessageDataObject} data
 * @returns {TBridgeClickHandlerResult}
 */
export async function scheduleAllOverdueOpenToToday(_data: MessageDataObject): Promise<TBridgeClickHandlerResult> {
  try {
    let numberChanged = 0
    const config = await getDashboardSettings()
    const thisStartTime = new Date()
    const reactWindowData = await getGlobalSharedData(WEBVIEW_WINDOW_ID)

    // Get list of open tasks/checklists from yesterday note
    // Note: we need full TParagraphs, not ReducedParagraphs
    const filenameDateStr = new moment().subtract(1, 'days').format('YYYYMMDD')
    const yesterdaysNote = DataStore.calendarNoteByDateString(filenameDateStr)
    if (!yesterdaysNote) {
      throw new Error(`Couldn't find yesterday's note, which shouldn't happen.`)
    }

    // Override one setting so we can work on combined items
    config.separateSectionForReferencedNotes = false
    const [yesterdaysCombinedSortedDashboardParas, _sortedRefParas] = getOpenItemParasForCurrentTimePeriod("day", yesterdaysNote, config)
    // const yesterdaysCombinedSortedDashboardParas = yestCombinedSortedParas.concat(sortedRefParas)

    // TEST: Now removing Yesterday data
    // Now convert these back to full TParagraph
<<<<<<< HEAD
    // const yesterdaysCombinedSortedParas: Array<TParagraph> = []
    // for (const yCSDP of yesterdaysCombinedSortedDashboardParas) {
    //   const p: TParagraph | null = getParagraphFromStaticObject(yCSDP)
    //   if (p) {
    //     yesterdaysCombinedSortedDashboardParas.push(p)
    //   } else {
    //     logWarn('scheduleAllOverdueOpenToToday', `Couldn't find para matching "${yCSDP.content}"`)
    //   }
    // }
=======
    const yesterdaysCombinedSortedParas: Array<TParagraph> = []
    for (const yCSDP of yesterdaysCombinedSortedDashboardParas) {
      const p: TParagraph | null = getParagraphFromStaticObject(yCSDP)
      if (p) {
        yesterdaysCombinedSortedParas.push(p)
      } else {
        logWarn('scheduleAllOverdueOpenToToday', `Couldn't find para matching "${yCSDP.content}"`)
      }
    }
>>>>>>> 0e7060d0

    // Get paras for all overdue items in notes
    // Note: we need full TParagraphs, not ReducedParagraphs
    // const overdueParas: Array<TParagraph> = await getRelevantOverdueTasks(config, yesterdaysCombinedSortedParas) // note: does not include open checklist items
    const overdueParas: Array<TParagraph> = await getRelevantOverdueTasks(config, []) // note: does not include open checklist items
    const totalOverdue = overdueParas.length
    if (totalOverdue === 0) {
      logInfo('scheduleAllOverdueOpenToToday', `Can't find any overdue items; this can happen if all were from yesterday, and have been de-duped. Stopping.`)
      return { success: false }
    }  
    logInfo('scheduleAllOverdueOpenToToday', `Found ${totalOverdue} overdue items to ${config.rescheduleNotMove ? 'reschedule' : 'move'} to today (in ${timer(thisStartTime)})`)

    const todayDateStr = getTodaysDateHyphenated()

    // If there are lots, then double check whether to proceed
    if (totalOverdue > checkThreshold) {
      const res = await showMessageYesNo(`Are you sure you want to ${config.rescheduleNotMove ? 'reschedule' : 'move'} ${totalOverdue} overdue items to today? This can be a slow operation, and can't easily be undone.`, ['Yes', 'No'], 'Move Overdue to Today', false)
      if (res !== 'Yes') {
        logDebug('scheduleAllOverdueOpenToToday', 'User cancelled operation.')
        return { success: false }
      }
    }

    let c = 0
    if (overdueParas.length > 0) {
    // start a progress indicator
      reactWindowData.pluginData.refreshing = ['OVERDUE']
      await sendToHTMLWindow(WEBVIEW_WINDOW_ID, 'UPDATE_DATA', reactWindowData, `Refreshing JSON data for sections ${String(['OVERDUE'])}`)

      if (config.rescheduleNotMove) {
        // Determine if we need to use 'today' or schedule to the specific date.
        logDebug('scheduleAllOverdueOpenToToday', `useTodayDate:${String(config.useTodayDate)}`)
        const newDateStr = config.useTodayDate ? 'today' : getTodaysDateHyphenated()
        // For each para append ' >today'
        for (const para of overdueParas) {
          c++
          const thisNote = para.note
          if (!thisNote) {
            logWarn('scheduleAllOverdueOpenToToday', `-> can't find note for overdue para "${para.content}"`)
            continue
          }
          logDebug('scheduleAllOverdueOpenToToday', `Scheduling item ${c} to ${newDateStr}`)
          para.content = replaceArrowDatesInString(para.content,`>${newDateStr}`)
          logDebug('scheduleAllOverdueOpenToToday', `- scheduling referenced para "${para.content}" from note ${para.filename ?? '?'}`)
          numberChanged++
          thisNote.updateParagraph(para)
          // Update cache to allow it to be re-read on refresh
          DataStore.updateCache(thisNote, false)
        }
        logDebug('scheduleAllOverdueOpenToToday', `rescheduled ${String(numberChanged)} overdue items to today's note (after ${timer(thisStartTime)})`)

      } else {
        // Determine if we need to use 'today' or schedule to the specific date.
        const newDateStr = config.useTodayDate ? 'today' : getTodaysDateHyphenated()
        logDebug('scheduleAllOverdueOpenToToday', `useTodayDate=${String(config.useTodayDate)}, so newDateStr=${newDateStr}`)
        // For each para move to today's note
        for (const para of overdueParas) {
          c++
          logDebug('scheduleAllOverdueOpenToToday', `Moving item #${c} to ${newDateStr}`)
          const thisNote = para.note
          if (!thisNote) {
            logWarn('scheduleAllOverdueOpenToToday', `-> can't find note for overdue para "${para.content}"`)
            continue
          }
          const thisNoteType = para.noteType
          if (thisNote && thisNoteType === 'Calendar') {
            const thisNoteDateStr = getDateStringFromCalendarFilename(thisNote.filename, true)
            const res = await moveItemBetweenCalendarNotes(thisNoteDateStr, todayDateStr, para.content, config.newTaskSectionHeading ?? '')
            if (res) {
              logDebug('scheduleAllOverdueOpenToToday', `-> success on moveFromCalToCal ${thisNoteDateStr} → ${todayDateStr}`)
              numberChanged++
            } else {
              logWarn('scheduleAllOverdueOpenToToday', `-> failed to moveFromCalToCal ${thisNoteDateStr} → ${todayDateStr}`)
            }
          } else {
            para.content = replaceArrowDatesInString(para.content,`>${newDateStr}`)
            logDebug('scheduleAllOverdueOpenToToday', `- in note '${para.note?.filename ?? '?'}', so changing para to "${para.content}"`)
            numberChanged++
            thisNote.updateParagraph(para)
          }
          // Update cache to allow it to be re-read on refresh
          DataStore.updateCache(thisNote, false)
        }
        logDebug('scheduleAllOverdueOpenToToday', `moved ${String(numberChanged)} overdue items to today's note (in ${timer(thisStartTime)})`)
      }
    } else {
      throw new Error(`after finding ${String(totalOverdue)} overdue items to move/reschedule a little earlier, I now don't have any!`)
    }

    // remove progress indicator
    reactWindowData.pluginData.refreshing = false
    await sendToHTMLWindow(WEBVIEW_WINDOW_ID, 'UPDATE_DATA', reactWindowData, `scheduleAllYesterdayOpenToToday finished `)

    // Update display of this section (and Today)
    logDebug('scheduleAllOverdueOpenToToday', `✅ completed`)
    return { success: true, actionsOnSuccess: ['REFRESH_SECTION_IN_JSON', 'START_DELAYED_REFRESH_TIMER'], sectionCodes: ['DT', 'OVERDUE'] }
  }
  catch (error) {
    logError('dashboard scheduleAllOverdueOpenToToday', error.message)
    return { success: false }
  }
}<|MERGE_RESOLUTION|>--- conflicted
+++ resolved
@@ -401,7 +401,6 @@
 
     // TEST: Now removing Yesterday data
     // Now convert these back to full TParagraph
-<<<<<<< HEAD
     // const yesterdaysCombinedSortedParas: Array<TParagraph> = []
     // for (const yCSDP of yesterdaysCombinedSortedDashboardParas) {
     //   const p: TParagraph | null = getParagraphFromStaticObject(yCSDP)
@@ -411,17 +410,6 @@
     //     logWarn('scheduleAllOverdueOpenToToday', `Couldn't find para matching "${yCSDP.content}"`)
     //   }
     // }
-=======
-    const yesterdaysCombinedSortedParas: Array<TParagraph> = []
-    for (const yCSDP of yesterdaysCombinedSortedDashboardParas) {
-      const p: TParagraph | null = getParagraphFromStaticObject(yCSDP)
-      if (p) {
-        yesterdaysCombinedSortedParas.push(p)
-      } else {
-        logWarn('scheduleAllOverdueOpenToToday', `Couldn't find para matching "${yCSDP.content}"`)
-      }
-    }
->>>>>>> 0e7060d0
 
     // Get paras for all overdue items in notes
     // Note: we need full TParagraphs, not ReducedParagraphs
