--- conflicted
+++ resolved
@@ -2,11 +2,7 @@
 // @flow
 //-----------------------------------------------------------------------------
 // Dashboard plugin main file (for React v2.0.0+)
-<<<<<<< HEAD
 // Last updated 2024-10-24 for v2.0.7 by @jgclark
-=======
-// Last updated 2024-08-09 for v2.1.0.a5 by @jgclark
->>>>>>> b5f5cb77
 //-----------------------------------------------------------------------------
 
 import pluginJson from '../plugin.json'
@@ -20,15 +16,7 @@
 import type { TDashboardSettings, TPerspectiveDef, TPluginData } from './types'
 import { clo, clof, JSP, logDebug, logInfo, logError, logTimer, timer } from '@helpers/dev'
 import { createPrettyRunPluginLink, createRunPluginCallbackUrl } from '@helpers/general'
-<<<<<<< HEAD
-import {
-  getGlobalSharedData, sendToHTMLWindow,
-  sendBannerMessage
-} from '@helpers/HTMLView'
-=======
-import { getGlobalSharedData, sendToHTMLWindow, sendBannerMessage, getCallbackCodeString } from '@helpers/HTMLView'
-// import { toNPLocaleDateString } from '@helpers/NPdateTime'
->>>>>>> b5f5cb77
+import { getGlobalSharedData, sendToHTMLWindow, sendBannerMessage } from '@helpers/HTMLView'
 import { checkForRequiredSharedFiles } from '@helpers/NPRequiredFiles'
 import { generateCSSFromTheme } from '@helpers/NPThemeToCSS'
 import { getWindowFromId } from '@helpers/NPWindows'
@@ -333,7 +321,6 @@
 }
 
 /**
-<<<<<<< HEAD
  * Gather data you want passed to the React Window (e.g. what you you will use to display)
  * You will likely use this function to pull together your starting window data
  * Must return an object, with any number of properties, however you cannot use the following reserved
@@ -343,21 +330,26 @@
 export async function getInitialDataForReactWindow(dashboardSettings: TDashboardSettings, useDemoData: boolean = false): Promise<TPluginData> {
   // logDebug('getInitialDataForReactWindow', `lastFullRefresh = ${String(new Date().toLocaleString())}`)
 
-  logDebug('getInitialDataForReactWindow', `getInitialDataForReactWindow ${useDemoData ? 'with DEMO DATA!' : ''} dashboardSettings.FFlag_ForceInitialLoadForBrowserDebugging=${String(dashboardSettings.FFlag_ForceInitialLoadForBrowserDebugging)}`)
+  logDebug(
+    'getInitialDataForReactWindow',
+    `getInitialDataForReactWindow ${useDemoData ? 'with DEMO DATA!' : ''} dashboardSettings.FFlag_ForceInitialLoadForBrowserDebugging=${String(
+      dashboardSettings.FFlag_ForceInitialLoadForBrowserDebugging,
+    )}`,
+  )
 
   // Important Note: If we need to force load everything, it's easy.
   // But if we don't then 2 things are needed:
   // - the getSomeSectionsData() for just the Today section(s)
   // - then once the HTML Window is available, Dialog.jsx realises that <= 2 sections, and kicks off incrementallyRefreshSections to generate the others
 
-  const sections = dashboardSettings.FFlag_ForceInitialLoadForBrowserDebugging === true
-    ? await getAllSectionsData(useDemoData, true, true)
-    : await getSomeSectionsData([allSectionDetails[0].sectionCode], useDemoData, true)
+  const sections =
+    dashboardSettings.FFlag_ForceInitialLoadForBrowserDebugging === true
+      ? await getAllSectionsData(useDemoData, true, true)
+      : await getSomeSectionsData([allSectionDetails[0].sectionCode], useDemoData, true)
 
   const NPSettings = getNotePlanSettings()
 
-  const pluginData: TPluginData =
-  {
+  const pluginData: TPluginData = {
     sections: sections,
     lastFullRefresh: new Date(),
     dashboardSettings: dashboardSettings,
@@ -366,7 +358,7 @@
     demoMode: useDemoData,
     platform: NotePlan.environment.platform, // used in dialog positioning
     themeName: dashboardSettings.dashboardTheme ? dashboardSettings.dashboardTheme : Editor.currentTheme?.name || '<could not get theme>',
-    version: pluginJson["plugin.version"],
+    version: pluginJson['plugin.version'],
   }
 
   // Calculate all done task counts (if the appropriate setting is on)
@@ -379,8 +371,6 @@
 }
 
 /**
-=======
->>>>>>> b5f5cb77
  * TODO: think about doing a function to remove all duplicates from sections *on completion* not on display
  */
 
