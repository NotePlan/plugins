--- conflicted
+++ resolved
@@ -1,11 +1,7 @@
 // @flow
 //-----------------------------------------------------------------------------
 // Dashboard plugin main function to generate data
-<<<<<<< HEAD
-// Last updated 2024-08-01 for v2.1.0.a3 by @jgclark
-=======
-// Last updated 2024-07-24 for v2.0.4 by @jgclark
->>>>>>> 0e7060d0
+// Last updated 2024-08-02 for v2.1.0.a3 by @jgclark
 //-----------------------------------------------------------------------------
 
 import moment from 'moment/min/moment-with-locales'
@@ -14,13 +10,8 @@
 import { getNextNotesToReview, makeFullReviewList } from '../../jgclark.Reviews/src/reviews.js'
 import { allSectionCodes } from "./constants.js"
 import type {
-<<<<<<< HEAD
   TDashboardSettings,
   TSectionCode, TSection, TSectionItem, TParagraphForDashboard, TItemType, TSectionDetails,
-=======
-  TDashboardSettings, TItemType, TParagraphForDashboard,
-  TSectionCode, TSection, TSectionItem, TSectionDetails
->>>>>>> 0e7060d0
 } from './types'
 import { getTagSectionDetails } from './react/components/Section/sectionHelpers.js'
 import { getNumCompletedTasksTodayFromNote } from './countDoneTasks'
@@ -31,10 +22,6 @@
   getRelevantOverdueTasks,
   getRelevantPriorityTasks,
   getStartTimeFromPara,
-<<<<<<< HEAD
-=======
-  // getSharedSettings,
->>>>>>> 0e7060d0
   makeDashboardParas,
 } from './dashboardHelpers'
 import {
@@ -55,6 +42,7 @@
   getAllowedFoldersInCurrentPerspective,
   // isFilenameAllowedInCurrentPerspective,
   isFilenameAllowedInFolderList,
+  isNoteInAllowedFolderList,
 } from './perspectiveHelpers'
 import {
   getDateStringFromCalendarFilename,
@@ -1258,10 +1246,6 @@
     } else {
       // Get overdue tasks
       // Note: Cannot move the reduce into here otherwise scheduleAllOverdueOpenToToday() doesn't have all it needs to work
-<<<<<<< HEAD
-=======
-      // overdueParas = await getRelevantOverdueTasks(config, yesterdaysCombinedSortedParas)
->>>>>>> 0e7060d0
       overdueParas = await getRelevantOverdueTasks(config, [])
       logDebug('getOverdueSectionData', `- found ${overdueParas.length} overdue paras in ${timer(thisStartTime)}`)
     }
@@ -1300,7 +1284,7 @@
     logDebug('getOverdueSectionData', `- finished finding overdue items after ${timer(thisStartTime)}`)
 
     const overdueSectionDescription =
-      totalOverdue > itemCount ? `{count} of {totalCount} ordered by ${config.overdueSortOrder}` : `{count} ordered by ${config.overdueSortOrder}`
+      totalOverdue > itemCount ? `first {count} of {totalCount} ordered by ${config.overdueSortOrder}` : `{count} ordered by ${config.overdueSortOrder}`
 
     const section: TSection = {
       ID: sectionNum,
@@ -1342,7 +1326,7 @@
  * @param {TDashboardSettings} config
  * @param {boolean} useDemoData?
  */
-export async function getPrioritySectionData(config: TDashboardSettings, useDemoData: boolean = false): Promise<TSection> {
+export async function getPrioritySectionData(dashboardSettings: TDashboardSettings, useDemoData: boolean = false): Promise<TSection> {
   try {
     const sectionNum = '14'
     const thisSectionCode = 'PRIORITY'
@@ -1350,7 +1334,7 @@
     let itemCount = 0
     let priorityParas: Array<any> = [] // can't be typed to TParagraph as the useDemoData code writes to what would be read-only properties
     let dashboardParas: Array<TParagraphForDashboard> = []
-    const maxInSection = config.maxItemsToShowInSection
+    const maxInSection = dashboardSettings.maxItemsToShowInSection
     const NPSettings = getNotePlanSettings()
     const thisStartTime = new Date()
 
@@ -1383,17 +1367,25 @@
     } else {
       // Get priority tasks
       // Note: Cannot move the reduce into here otherwise scheduleAllPriorityOpenToToday() doesn't have all it needs to work
-      priorityParas = await getRelevantPriorityTasks(config)
+      priorityParas = await getRelevantPriorityTasks(dashboardSettings)
       logDebug('getPrioritySectionData', `- found ${priorityParas.length} priority paras in ${timer(thisStartTime)}`)
     }
 
     const items: Array<TSectionItem> = []
 
     if (priorityParas.length > 0) {
+      // Get list of suitable folders to filter by (if set)
+      const allowedFoldersInCurrentPerspective: Array<string> = (dashboardSettings.FFlag_Perspectives) ? getAllowedFoldersInCurrentPerspective(dashboardSettings) : []
+
+      // Remove items that are not in an allowed note folder (but allow all in Calendar notes)
+      if (allowedFoldersInCurrentPerspective !== []) {
+        priorityParas = priorityParas.filter((p) => isNoteInAllowedFolderList(p.note, allowedFoldersInCurrentPerspective, true))
+      }
+
       // Create a much cut-down version of this array that just leaves a few key fields, plus filename, priority
       // Note: this takes ~600ms for 1,000 items
       dashboardParas = makeDashboardParas(priorityParas)
-      logDebug('getPrioritySectionData', `- after reducing paras -> ${dashboardParas.length} in ${timer(thisStartTime)}`)
+      logTimer('getPrioritySectionData', thisStartTime, `- after reducing paras -> ${dashboardParas.length}`)
 
       // TODO(later): Remove possible dupes from sync'd lines
       // priorityParas = eliminateDuplicateSyncedParagraphs(priorityParas)
@@ -1419,7 +1411,7 @@
     logTimer('getPrioritySectionData', thisStartTime, `- finished finding priority items`)
 
     const prioritySectionDescription =
-      totalPriority > itemCount ? `{count} of {totalCount}` : `{count}`
+      totalPriority > itemCount ? `first {count} of {totalCount}` : `{count}`
 
     const section: TSection = {
       ID: sectionNum,
@@ -1449,17 +1441,12 @@
 /**
  * Make a Section for all projects ready for review
  * Note: this is taking 1815ms for JGC
- * @param {TDashboardSettings} config 
+ * @param {TDashboardSettings} dashboardSettings 
  * @param {boolean} useDemoData?
  * @returns 
  */
-<<<<<<< HEAD
 export async function getProjectSectionData(dashboardSettings: TDashboardSettings, useDemoData: boolean = false): Promise<TSection> {
   const sectionNum = '14'
-=======
-export async function getProjectSectionData(config: TDashboardSettings, useDemoData: boolean = false): Promise<TSection> {
-  const sectionNum = '15'
->>>>>>> 0e7060d0
   const thisSectionCode = 'PROJ'
   let itemCount = 0
   const maxProjectsToShow = dashboardSettings.maxItemsToShowInSection
@@ -1507,10 +1494,10 @@
       nextNotesToReview = await getNextNotesToReview(0) // get all overdue
     }
 
-    // Get list of suitable folders to filter by (if set)
-    const allowedFoldersInCurrentPerspective: Array<string> = (dashboardSettings.FFlag_Perspectives) ? getAllowedFoldersInCurrentPerspective(dashboardSettings) : []
-
     if (nextNotesToReview) {
+      // Get list of suitable folders to filter by (if set)
+      const allowedFoldersInCurrentPerspective: Array<string> = (dashboardSettings.FFlag_Perspectives) ? getAllowedFoldersInCurrentPerspective(dashboardSettings) : []
+
       nextNotesToReview.map((n) => {
         // If we already have enough projects to show, return early
         if (itemCount >= maxProjectsToShow) { return }
