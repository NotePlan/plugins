// @flow
//-----------------------------------------------------------------------------
// Dashboard plugin main function to generate data
// Last updated 25.3.2024 for v1.0.0 by @jgclark
//-----------------------------------------------------------------------------

import moment from 'moment/min/moment-with-locales'
import pluginJson from '../plugin.json'
import {
  getNextNotesToReview,
  makeFullReviewList
} from '../../jgclark.Reviews/src/reviews.js'
import {
  getOpenItemParasForCurrentTimePeriod,
  getRelevantOverdueTasks,
  getSettings,
  reduceParagraphs,
  type dashboardConfigType,
  type ReducedParagraph,
  type Section, type SectionItem,
} from './dashboardHelpers'
import {
  getDateStringFromCalendarFilename,
  includesScheduledFutureDate,
  // toISOShortDateTimeString,
} from '@helpers/dateTime'
import { clo, JSP, logDebug, logError, logInfo, logWarn, timer } from '@helpers/dev'
import { getFolderFromFilename } from '@helpers/folders'
// import { displayTitle } from '@helpers/general'
import {
  localeDateStr,
  toNPLocaleDateString,
  // setMomentLocaleFromEnvironment,
} from '@helpers/NPdateTime'
import {
  findNotesMatchingHashtagOrMention,
  // getReferencedParagraphs
} from '@helpers/NPnote'
import { sortListBy } from '@helpers/sorting'
import { eliminateDuplicateSyncedParagraphs } from '@helpers/syncedCopies'
<<<<<<< HEAD
import { isTimeBlockPara } from '@helpers/timeblocks'
import { isDone, isOpen, isOpenTask, isScheduled, isOpenNotScheduled, isOpenTaskNotScheduled } from '@helpers/utils'
=======
import { isDone, isOpen } from '@helpers/utils'
>>>>>>> d692276f

//-----------------------------------------------------------------
// Constants

const reviewPluginID = 'jgclark.Reviews'
const fullReviewListFilename = `../${reviewPluginID}/full-review-list.md`

//-----------------------------------------------------------------

/**
<<<<<<< HEAD
 * Return list(s) of open task/checklist paragraphs from the current calendar note of type 'timePeriodName'.
 * Various config.* items are used:
 * - ignoreFolders? for folders to ignore for referenced notes
 * - separateSectionForReferencedNotes? if true, then two arrays will be returned: first from the calendar note; the second from references to that calendar note. If false, then both are included in a combined list (with the second being an empty array).
 * - ignoreTasksWithPhrase
 * - ignoreTasksScheduledToFuture
 * - excludeTasksWithTimeblocks & excludeChecklistsWithTimeblocks
 * @param {string} timePeriodName
 * @param {TNote} timePeriodNote base calendar note to process
 * @param {dashboardConfigType} config
 * @returns {[Array<TParagraph>, Array<TParagraph>]} see description above
 */
async function getOpenItemParasForCurrentTimePeriod(timePeriodName: string, timePeriodNote: TNote, config: dashboardConfigType): Promise<[Array<TParagraph>, Array<TParagraph>]> {
  try {
    let parasToUse: $ReadOnlyArray<TParagraph>

    //------------------------------------------------
    // Get paras from calendar note
    // Note: this takes 100-110ms for me
    let startTime = new Date() // for timing only
    if (Editor && (Editor?.note?.filename === timePeriodNote.filename)) {
      // If note of interest is open in editor, then use latest version available, as the DataStore is probably stale.
      logDebug('getOpenItemParasForCurrent...', `Using EDITOR (${Editor.filename}) for the current time period: ${timePeriodName} which has ${String(Editor.paragraphs.length)} paras`)
      parasToUse = Editor.paragraphs
    } else {
      // read note from DataStore in the usual way
      logDebug('getOpenItemParasForCurrent...', `Processing ${timePeriodNote.filename} which has ${String(timePeriodNote.paragraphs.length)} paras`)
      // parasToUse: $ReadOnlyArray<any> = timePeriodNote.paragraphs
      parasToUse = timePeriodNote.paragraphs
    }
    logInfo('getOpenItemParasForCurrent...', `Got ${parasToUse.length} parasToUse from ${timePeriodNote.filename} (after ${timer(startTime)})`)

    // Run following in background thread
    // NB: Has to wait until after Editor has been accessed to start this
    // Note: Now commented out, as I found it more than doubled the time taken to run this section.
    // await CommandBar.onAsyncThread()

    // Need to filter out non-open task types for following function, and any scheduled tasks (with a >date) and any blank tasks.
    // Now also allow to ignore checklist items.
    let openParas = (config.ignoreChecklistItems)
      ? parasToUse.filter((p) => isOpenTaskNotScheduled(p) && p.content !== '')
      : parasToUse.filter((p) => isOpenNotScheduled(p) && p.content !== '')
    // logDebug('getOpenItemParasForCurrent...', `After 'isOpenNotScheduled + not blank' filter: ${openParas.length} paras (after ${timer(startTime)})`)
    const tempSize = openParas.length

    // Filter out any future-scheduled tasks from this calendar note. TEST:
    openParas = openParas.filter((p) => !includesScheduledFutureDate(p.content))
    if (openParas.length !== tempSize) {
      logInfo('getOpenItemParasForCurrent...', `Removed ${tempSize - openParas.length} future scheduled tasks`)
    }
    // logDebug('getOpenItemParasForCurrent...', `After 'future' filter: ${openParas.length} paras (after ${timer(startTime)})`)

    // Filter out anything from 'ignoreTasksWithPhrase' setting
    if (config.ignoreTasksWithPhrase) {
      openParas = openParas.filter((p) => !p.content.includes(config.ignoreTasksWithPhrase))
    }
    // logDebug('getOpenItemParasForCurrent...', `After 'ignore' filter: ${openParas.length} paras (after ${timer(startTime)})`)

    // Filter out tasks with timeblocks, if wanted
    if (config.excludeTasksWithTimeblocks) {
      openParas = openParas.filter((p) => !(p.type === 'open' && isTimeBlockPara(p)))
    }
    // logDebug('getOpenItemParasForCurrent...', `After 'exclude task timeblocks' filter: ${openParas.length} paras (after ${timer(startTime)})`)

    // Filter out checklists with timeblocks, if wanted
    if (config.excludeChecklistsWithTimeblocks) {
      openParas = openParas.filter((p) => !(p.type === 'checklist' && isTimeBlockPara(p)))
    }
    // logDebug('getOpenItemParasForCurrent...', `After 'exclude checklist timeblocks' filter: ${openParas.length} paras (after ${timer(startTime)})`)

    // Temporarily extend TParagraph with the task's priority + start time (if present)
    openParas = addPriorityToParagraphs(openParas)
    openParas = extendParaToAddStartTime(openParas)
    logDebug('getOpenItemParasForCurrent...', `found and extended ${String(openParas.length ?? 0)} cal items for ${timePeriodName} took ${timer(startTime)}`)

    // -------------------------------------------------------------
    // Get list of open tasks/checklists scheduled/referenced to this period from other notes, and of the right paragraph type
    // (This is 2-3x quicker than part above)
    // startTime = new Date() // for timing only
    let refParas: Array<TParagraph> = []
    if (timePeriodNote) {
      // Now also allow to ignore checklist items.
      refParas = (config.ignoreChecklistItems)
        ? getReferencedParagraphs(timePeriodNote, false).filter(isOpenTask)
        : getReferencedParagraphs(timePeriodNote, false).filter(isOpen)
    }

    // Remove items referenced from items in 'ignoreFolders'
    refParas = filterOutParasInExcludeFolders(refParas, config.ignoreFolders)
    // Remove possible dupes from sync'd lines
    refParas = eliminateDuplicateSyncedParagraphs(refParas)
    // Temporarily extend TParagraph with the task's priority + start time (if present)
    refParas = addPriorityToParagraphs(refParas)
    refParas = extendParaToAddStartTime(refParas)
    logDebug('getOpenItemParasForCurrent...', `found ${String(refParas.length ?? 0)} references to ${timePeriodName} in ${timer(startTime)}`)

    // Sort the list by priority then time block, otherwise leaving order the same
    // Then decide whether to return two separate arrays, or one combined one
    // (This takes less than 1ms)
    if (config.separateSectionForReferencedNotes) {
      const sortedOpenParas = sortListBy(openParas, ['-priority', 'timeStr'])
      const sortedRefParas = sortListBy(refParas, ['-priority', 'timeStr'])
      // come back to main thread
      // await CommandBar.onMainThread()
      return [sortedOpenParas, sortedRefParas]
    } else {
      const combinedParas = openParas.concat(refParas)
      const combinedSortedParas = sortListBy(combinedParas, ['-priority', 'timeStr'])
      // come back to main thread
      // await CommandBar.onMainThread()
      return [combinedSortedParas, []]
    }
  } catch (err) {
    logError('getOpenItemParasForCurrentTimePeriod', err.message)
    return [[], []] // for completeness
  }
}

/**
=======
>>>>>>> d692276f
 * Work out the data for the dashboard, ready to pass to a renderer.
 * Will instead use demo data if useDemoData is true.
 * @param {boolean} fullGenerate? If false then don't generate Overdue section
 * @returns {[Array<Section>, Array<SectionItem>]}
 */
export async function getDataForDashboard(fullGenerate: boolean = true): Promise<[Array<Section>, Array<SectionItem>]> {
  try {
    // Get settings
    const config: dashboardConfigType = await getSettings()
    logDebug('getDataForDashboard', `starting for ${fullGenerate ? 'full' : 'partial'} generation`)

    // Set up data structure to receive sections and their items
    const sections: Array<Section> = []
    const sectionItems: Array<SectionItem> = []
    let sectionCount = 0
    let doneCount = 0
    const today = new moment().toDate() // use moment instead of `new Date` to ensure we get a date in the local timezone
    const maxInSection = config.maxTasksToShowInSection ?? 30

    // -------------------------------------------------------------
    // Get list of open tasks/checklists from current daily note (if it exists)
    const startTime = new Date() // for timing only
    // let currentDailyNote = DataStore.calendarNoteByDate(today, 'day')
    const filenameDateStr = moment().format('YYYYMMDD') // use Moment so we can work on local time and ignore TZs
    // let currentDailyNote = DataStore.calendarNoteByDate(today, 'day') // ❌ seems unreliable
    const currentDailyNote = DataStore.calendarNoteByDateString(filenameDateStr) // ✅ 
    if (currentDailyNote) {
      const thisFilename = currentDailyNote?.filename ?? '(error)'
      // const filenameDateStr = getDateStringFromCalendarFilename(thisFilename)
      logInfo('getDataForDashboard', `---------------------------- Looking for Today's items for section #${String(sectionCount)} from ${filenameDateStr}`)
      if (!thisFilename.includes(filenameDateStr)) {
        logError('getDataForDashboard', `- found filename '${thisFilename}' but '${filenameDateStr}' ??`)
      }
      let todayDateLocale = localeDateStr(moment()) // uses moment's locale info from NP
      logDebug('1', todayDateLocale)
      todayDateLocale = toNPLocaleDateString(new Date(), "short") // uses moment's locale info from NP
      logDebug('2', todayDateLocale)

      // Get list of open tasks/checklists from this calendar note
      const [combinedSortedParas, sortedRefParas] = getOpenItemParasForCurrentTimePeriod("day", currentDailyNote, config)

      // If we want this separated from the referenced items, then form its section (otherwise hold over to the next section formation)
      if (config.separateSectionForReferencedNotes) {
        // make a sectionItem for each item, and then make a section too.
        let itemCount = 0
        combinedSortedParas.map((p) => {
          const thisID = `${sectionCount}-${itemCount}`
          sectionItems.push({ ID: thisID, content: p.content, rawContent: p.rawContent, filename: p.note?.filename ?? '', type: p.type })
          itemCount++
        })
        logDebug('getDataForDashboard', `-> ${String(sectionItems.length)} daily items`)
        sections.push({ ID: sectionCount, name: 'Today', sectionType: 'DT', description: `{count} from daily note ${todayDateLocale} {addItems} {addItemsNextPeriod}`, FAIconClass: "fa-light fa-calendar-star", sectionTitleClass: "sidebarDaily", filename: thisFilename })
        sectionCount++

        if (sortedRefParas.length > 0) {
          itemCount = 0
          sortedRefParas.map((p) => {
            const thisID = `${sectionCount}-${itemCount}`
            sectionItems.push({ ID: thisID, content: p.content, rawContent: p.rawContent, filename: p.note?.filename ?? '', type: p.type })
            itemCount++
          })
          sections.push({ ID: sectionCount, name: 'Today', sectionType: 'DT', description: `{count} scheduled to today`, FAIconClass: "fa-regular fa-clock", sectionTitleClass: "sidebarDaily", filename: '' })
          sectionCount++
        }
      }
      else {
        // write one combined section
        let itemCount = 0
        combinedSortedParas.map((p) => {
          const thisID = `${sectionCount}-${itemCount}`
          sectionItems.push({ ID: thisID, content: p.content, rawContent: p.rawContent, filename: p.note?.filename ?? '', type: p.type })
          itemCount++
        })
        sections.push({
          ID: sectionCount, name: 'Today', sectionType: 'DT', description: `{count} from daily note or scheduled to ${todayDateLocale} {addItems} {addItemsNextPeriod}`, FAIconClass: "fa-light fa-calendar-star", sectionTitleClass: "sidebarDaily", filename: thisFilename
        })
        sectionCount++
      }
      // Get count of tasks/checklists done today
      doneCount += currentDailyNote.paragraphs.filter(isDone).length

      // Note: ideally also add completed count for today from referenced notes as well

      logInfo('getDataForDashboard', `- finished finding daily items from ${filenameDateStr} after ${timer(startTime)}`)
    } else {
      logDebug('getDataForDashboard', `No daily note found for filename '${currentDailyNote?.filename ?? 'error'}'`)
    }

    // -------------------------------------------------------------
    // Get list of open tasks/checklists from yesterday's daily note (if wanted and it exists)
    let yesterdaysCombinedSortedParas: Array<TParagraph> = []
    if (config.showYesterdaySection) {
      const yesterday = new moment().subtract(1, 'days').toDate()
      const filenameDateStr = new moment().subtract(1, 'days').format('YYYYMMDD')
      // let yesterdaysNote = DataStore.calendarNoteByDate(yesterday, 'day') // ❌ seems unreliable
      const yesterdaysNote = DataStore.calendarNoteByDateString(filenameDateStr) // ✅ 

      if (yesterdaysNote) {
        const thisFilename = yesterdaysNote?.filename ?? '(error)'
        // const filenameDateStr = getDateStringFromCalendarFilename(thisFilename)
        logInfo('getDataForDashboard', `---------------------------- Looking for Yesterday's items for section #${String(sectionCount)} from ${filenameDateStr}`)
        if (!thisFilename.includes(filenameDateStr)) {
          logError('Please', `- filename '${thisFilename}' but '${filenameDateStr}' ??`)
        }
        // const yesterdayDateLocale = localeDateStr(yesterday) // uses moment's locale info from NP
        const yesterdayDateLocale = toNPLocaleDateString(yesterday, "short") // uses moment's locale info from NP

        // Get list of open tasks/checklists from this calendar note
        const [combinedSortedParas, sortedRefParas] = getOpenItemParasForCurrentTimePeriod("day", yesterdaysNote, config)

        // If we want this separated from the referenced items, then form its section (otherwise hold over to the next section formation)
        if (config.separateSectionForReferencedNotes) {
          // make a sectionItem for each item, and then make a section too.
          let itemCount = 0
          combinedSortedParas.map((p) => {
            const thisID = `${sectionCount}-${itemCount}`
            sectionItems.push({ ID: thisID, content: p.content, rawContent: p.rawContent, filename: p.note?.filename ?? '', type: p.type })
            itemCount++
          })
          // clo(combinedSortedParas, "yesterday sortedOpenParas")
          logDebug('getDataForDashboard', `-> ${String(sectionItems.length)} daily items`)
          sections.push({ ID: sectionCount, name: 'Yesterday', sectionType: 'DY', description: `{count} from daily note ${yesterdayDateLocale} {scheduleAllYesterdayToday}`, FAIconClass: "fa-light fa-calendar-days", sectionTitleClass: "sidebarDaily", filename: thisFilename })
          sectionCount++

          // clo(sortedRefParas, "sortedRefParas")
          if (sortedRefParas.length > 0) {
            itemCount = 0
            sortedRefParas.map((p) => {
              const thisID = `${sectionCount}-${itemCount}`
              sectionItems.push({ ID: thisID, content: p.content, rawContent: p.rawContent, filename: p.note?.filename ?? '', type: p.type })
              itemCount++
            })
            sections.push({ ID: sectionCount, name: 'Yesterday', sectionType: 'DY', description: `{count} scheduled to yesterday {scheduleAllToday}`, FAIconClass: "fa-regular fa-clock", sectionTitleClass: "sidebarDaily", filename: '' })
            sectionCount++
          }
          // Save these paras for later deduping
          yesterdaysCombinedSortedParas = combinedSortedParas.concat(sortedRefParas)
        }
        else {
          // write one combined section
          let itemCount = 0
          combinedSortedParas.map((p) => {
            const thisID = `${sectionCount}-${itemCount}`
            sectionItems.push({ ID: thisID, content: p.content, rawContent: p.rawContent, filename: p.note?.filename ?? '', type: p.type })
            itemCount++
          })
          // clo(sortedRefParas, "sortedRefParas")
          sections.push({
            ID: sectionCount, name: 'Yesterday', sectionType: 'DY', description: `{count} from daily note or scheduled to ${yesterdayDateLocale} {scheduleAllYesterdayToday}`, FAIconClass: "fa-light fa-calendar-days", sectionTitleClass: "sidebarDaily", filename: thisFilename
          })
          sectionCount++
          // Save these paras for later deduping
          yesterdaysCombinedSortedParas = combinedSortedParas
        }
        // Get count of tasks/checklists done today
        doneCount += yesterdaysNote.paragraphs.filter(isDone).length


        // Note: ideally also add completed count for yesterday from referenced notes as well

        logInfo('getDataForDashboard', `- finished finding yesterday's items from ${filenameDateStr} after ${timer(startTime)}`)
      } else {
        logDebug('getDataForDashboard', `No daily note found for filename '${yesterdaysNote?.filename ?? 'error'}'`)
      }
    }

    //-----------------------------------------------------------
    // Get list of open tasks/checklists from weekly note (if it exists)

    const currentWeeklyNote = DataStore.calendarNoteByDate(today, 'week')
    if (config.showWeekSection && currentWeeklyNote) {
      const thisFilename = currentWeeklyNote?.filename ?? '(error)'
      const dateStr = getDateStringFromCalendarFilename(thisFilename)
      logDebug('getDataForDashboard', `---------------------------- Looking for Weekly items for section #${String(sectionCount)} from ${dateStr}`)
      if (!thisFilename.includes(dateStr)) {
        logError('Please', `- filename '${thisFilename}' but '${dateStr}' ??`)
      }

      // Get list of open tasks/checklists from this calendar note
      const [combinedSortedParas, sortedRefParas] = getOpenItemParasForCurrentTimePeriod("week", currentWeeklyNote, config)

      // If we want this separated from the referenced items, then form its section (otherwise hold over to the next section formation)
      if (config.separateSectionForReferencedNotes) {
        // make a sectionItem for each item, and then make a section too.
        let itemCount = 0
        combinedSortedParas.map((p) => {
          const thisID = `${sectionCount}-${itemCount}`
          sectionItems.push({ ID: thisID, content: p.content, rawContent: p.rawContent, filename: p.note?.filename ?? '', type: p.type })
          itemCount++
        })
        // clo(combinedSortedParas, "weekly sortedOpenParas")
        logDebug('getDataForDashboard', `-> ${String(sectionItems.length)} weekly items`)
        sections.push({ ID: sectionCount, name: 'This week', sectionType: 'W', description: `{count} from weekly note ${dateStr} {addItems} {addItemsNextPeriod}`, FAIconClass: "fa-light fa-calendar-week", sectionTitleClass: "sidebarWeekly", filename: thisFilename })
        sectionCount++

        // clo(sortedRefParas, "weekly sortedRefParas")
        if (sortedRefParas.length > 0) {
          itemCount = 0
          sortedRefParas.map((p) => {
            const thisID = `${sectionCount}-${itemCount}`
            sectionItems.push({ ID: thisID, content: p.content, rawContent: p.rawContent, filename: p.note?.filename ?? '', type: p.type })
            itemCount++
          })
          sections.push({ ID: sectionCount, name: 'This week', sectionType: 'W', description: `{count} scheduled to this week`, FAIconClass: "fa-regular fa-clock", sectionTitleClass: "sidebarWeekly", filename: '' })
          sectionCount++
        }
      } else {
        // make a sectionItem for each item, and then make a section too.
        let itemCount = 0
        combinedSortedParas.map((p) => {
          const thisID = `${sectionCount}-${itemCount}`
          sectionItems.push({ ID: thisID, content: p.content, rawContent: p.rawContent, filename: p.note?.filename ?? '', type: p.type })
          itemCount++
        })
        // clo(sortedRefParas, "weekly sortedRefParas")
        sections.push({ ID: sectionCount, name: 'This week', sectionType: 'W', description: `{count} from weekly note or scheduled to ${dateStr} {addItems} {addItemsNextPeriod}`, FAIconClass: "fa-light fa-calendar-week", sectionTitleClass: "sidebarWeekly", filename: thisFilename })
        sectionCount++
      }
      // Get count of tasks/checklists done this week
      doneCount += currentWeeklyNote.paragraphs.filter(isDone).length

      // Note: ideally also add completed count for today from referenced notes as well

      logInfo('getDataForDashboard', `- finished finding week items after ${timer(startTime)}`)
    } else {
      logDebug('getDataForDashboard', `No weekly note found for filename '${currentWeeklyNote?.filename ?? 'error'}'`)
    }

    //-----------------------------------------------------------
    // Get list of open tasks/checklists from monthly note (if it exists)
    const currentMonthlyNote = DataStore.calendarNoteByDate(today, 'month')
    if (config.showMonthSection && currentMonthlyNote) {
      const thisFilename = currentMonthlyNote?.filename ?? '(error)'
      const dateStr = getDateStringFromCalendarFilename(thisFilename)
      logDebug('getDataForDashboard', `---------------------------- Looking for Month items for section #${String(sectionCount)} -----------------------------`)

      // Get list of open tasks/checklists from this calendar note
      const [combinedSortedParas, sortedRefParas] = getOpenItemParasForCurrentTimePeriod("month", currentMonthlyNote, config)

      // If we want this separated from the referenced items, then form its section (otherwise hold over to the next section formation)
      if (config.separateSectionForReferencedNotes) {
        // make a sectionItem for each item, and then make a section too.
        let itemCount = 0
        combinedSortedParas.map((p) => {
          const thisID = `${sectionCount}-${itemCount}`
          sectionItems.push({ ID: thisID, content: p.content, rawContent: p.rawContent, filename: thisFilename, type: p.type })
          itemCount++
        })
        // clo(combinedSortedParas, "monthly sortedOpenParas")
        logDebug('getDataForDashboard', `-> ${String(sectionItems.length)} monthly items`)
        sections.push({ ID: sectionCount, name: 'This Month', sectionType: 'M', description: `{count} from monthly note ${dateStr} {addItems} {addItemsNextPeriod}`, FAIconClass: "fa-light fa-calendar-range", sectionTitleClass: "sidebarMonthly", filename: thisFilename })
        sectionCount++

        // clo(sortedRefParas, "monthly sortedRefParas")
        if (sortedRefParas.length > 0) {
          itemCount = 0
          sortedRefParas.map((p) => {
            const thisID = `${sectionCount}-${itemCount}`
            sectionItems.push({ ID: thisID, content: p.content, rawContent: p.rawContent, filename: thisFilename, type: p.type })
            itemCount++
          })
          sections.push({ ID: sectionCount, name: 'This month', sectionType: 'M', description: `{count} scheduled to this month`, FAIconClass: "fa-regular fa-clock", sectionTitleClass: "sidebarMonthly", filename: '' })
          sectionCount++
        }
      } else {
        // make a sectionItem for each item, and then make a section too.
        let itemCount = 0
        combinedSortedParas.map((p) => {
          const thisID = `${sectionCount}-${itemCount}`
          sectionItems.push({ ID: thisID, content: p.content, rawContent: p.rawContent, filename: p.note?.filename ?? '', type: p.type })
          itemCount++
        })
        // clo(sortedRefParas, "monthly sortedRefParas")
        sections.push({ ID: sectionCount, name: 'This month', sectionType: 'M', description: `{count} from monthly note or scheduled to ${dateStr} {addItems} {addItemsNextPeriod}`, FAIconClass: "fa-light fa-calendar-range", sectionTitleClass: "sidebarMonthly", filename: thisFilename })
        sectionCount++
      }

      // Get completed count too
      doneCount += currentMonthlyNote.paragraphs.filter(isDone).length

      logInfo('getDataForDashboard', `- finished finding monthly items after ${timer(startTime)}`)
    } else {
      logDebug('getDataForDashboard', `No monthly note found for filename '${currentMonthlyNote?.filename ?? 'error'}'`)
    }

    //-----------------------------------------------------------
    // Get list of open tasks/checklists from quarterly note (if it exists)
    const currentQuarterlyNote = DataStore.calendarNoteByDate(today, 'quarter')
    if (config.showQuarterSection && currentQuarterlyNote) {
      const thisFilename = currentQuarterlyNote?.filename ?? '(error)'
      const dateStr = getDateStringFromCalendarFilename(thisFilename)
      logDebug('getDataForDashboard', `---------------------------- Looking for Quarter items for section #${String(sectionCount)} -----------------------------`)

      // Get list of open tasks/checklists from this calendar note
      const [combinedSortedParas, sortedRefParas] = getOpenItemParasForCurrentTimePeriod("quarter", currentQuarterlyNote, config)

      // If we want this separated from the referenced items, then form its section (otherwise hold over to the next section formation)
      if (config.separateSectionForReferencedNotes) {
        // make a sectionItem for each item, and then make a section too.
        let itemCount = 0
        combinedSortedParas.map((p) => {
          const thisID = `${sectionCount}-${itemCount}`
          sectionItems.push({ ID: thisID, content: p.content, rawContent: p.rawContent, filename: p.note?.filename ?? '', type: p.type })
          itemCount++
        })
        // clo(combinedSortedParas, "quarterly sortedOpenParas")
        logDebug('getDataForDashboard', `-> ${String(sectionItems.length)} quarterly items`)
        sections.push({ ID: sectionCount, name: 'This quarter', sectionType: 'Q', description: `{count} from quarterly note ${dateStr} {addItems}`, FAIconClass: "fa-light fa-calendar-days", sectionTitleClass: "sidebarQuarterly", filename: thisFilename })
        sectionCount++

        // clo(sortedRefParas, "quarterly sortedRefParas")
        if (sortedRefParas.length > 0) {
          itemCount = 0
          sortedRefParas.map((p) => {
            const thisID = `${sectionCount}-${itemCount}`
            sectionItems.push({ ID: thisID, content: p.content, rawContent: p.rawContent, filename: p.note?.filename ?? '', type: p.type })
            itemCount++
          })
          sections.push({ ID: sectionCount, name: 'This quarter', sectionType: 'Q', description: `{count} scheduled to this quarter`, FAIconClass: "fa-regular fa-clock", sectionTitleClass: "sidebarQuarterly", filename: '' })
          sectionCount++
        }
      } else {
        // make a sectionItem for each item, and then make a section too.
        let itemCount = 0
        combinedSortedParas.map((p) => {
          const thisID = `${sectionCount}-${itemCount}`
          sectionItems.push({ ID: thisID, content: p.content, rawContent: p.rawContent, filename: p.note?.filename ?? '', type: p.type })
          itemCount++
        })
        // clo(sortedRefParas, "quarterly sortedRefParas")
        sections.push({ ID: sectionCount, name: 'This quarter', sectionType: 'Q', description: `{count} from quarterly note or scheduled to ${dateStr} {addItems}`, FAIconClass: "fa-light fa-calendar-days", sectionTitleClass: "sidebarQuarterly", filename: thisFilename })
        sectionCount++
      }
      // Get count of tasks/checklists done this quarter
      doneCount += currentQuarterlyNote.paragraphs.filter(isDone).length

      logInfo('getDataForDashboard', `- finished finding quarterly items after ${timer(startTime)}`)
    } else {
      logDebug('getDataForDashboard', `No quarterly note found for filename '${currentQuarterlyNote?.filename ?? 'error'}'`)
    }

    //-----------------------------------------------------------
    // Note: If we want to do yearly in the future then the icon is fa-calendar-days (same as quarter)

    // ----------------------------------------------------------
    // Add a section for Overdue tasks, if wanted, and if not running because triggered by a change in the daily note.
    if (config.showOverdueTaskSection && (config.updateOverdueOnTrigger || fullGenerate)) {
      logInfo('getDataForDashboard', `---------------------------- Looking for Overdue Tasks for section #${String(sectionCount)} -----------------------------`)
      const thisStartTime = new Date()
      // Get overdue tasks (and dedupe)
      // Note: Cannot move the reduce move into here otherwise scheduleAllOverdueOpenToToday() doesn't have all it needs to work
      const overdueParas = await getRelevantOverdueTasks(config, yesterdaysCombinedSortedParas)
      logInfo('getDataForDashboard', `- after reducing paras -> ${overdueParas.length} in ${timer(thisStartTime)}`)
      if (overdueParas.length > 0) {
        // Create a much cut-down version of this array that just leaves a few key fields, plus filename, priority
        // Note: this takes ~600ms for 1,000 items
        const reducedParas: Array<ReducedParagraph> = reduceParagraphs(overdueParas)
        logInfo('getDataForDashboard', `- after reducing paras -> ${reducedParas.length} in ${timer(thisStartTime)}`)

        // Remove possible dupes from sync'd lines
        // Note: currently commented out, to save 2? secs of processing
        // BUT now covered by the later removeDuplicates() call
        // overdueParas = eliminateDuplicateSyncedParagraphs(overdueParas)
        // logDebug('getDataForDashboard', `- after sync lines dedupe ->  ${overdueParas.length}`)

        const totalOverdue = reducedParas.length

        // Sort paragraphs by one of several options
        const sortOrder = (config.overdueSortOrder === 'priority')
          ? ['-priority', '-changedDate']
          : (config.overdueSortOrder === 'earliest')
            ? ['changedDate', 'priority']
            : ['-changedDate', 'priority'] // 'most recent'
        const sortedOverdueTaskParas = sortListBy(reducedParas, sortOrder)
        logInfo('getDataForDashboard', `- Sorted  ${sortedOverdueTaskParas.length} items by ${String(sortOrder)} after ${timer(thisStartTime)}`)

        // Apply limit to set of ordered results
        const overdueTaskParasLimited = (sortedOverdueTaskParas.length > maxInSection) ? sortedOverdueTaskParas.slice(0, maxInSection) : sortedOverdueTaskParas
        logDebug('getDataForDashboard', `- after limit, now ${overdueTaskParasLimited.length} items to show`)
        let itemCount = 0
        overdueTaskParasLimited.map((p) => {
          const thisID = `${sectionCount}-${itemCount}`
          sectionItems.push({ ID: thisID, content: p.content, rawContent: p.rawContent, filename: p.filename, type: p.type })
          itemCount++
        })

        let overdueSectionDescription = (totalOverdue > itemCount)
          ? `first {count} of {totalCount:${String(totalOverdue)}} tasks ordered by ${config.overdueSortOrder}`
          : `all {count} tasks ordered by ${config.overdueSortOrder}`
        overdueSectionDescription += ` {scheduleAllOverdueToday}`
        sections.push({
          ID: sectionCount,
          name: 'Overdue Tasks', sectionType: 'OVERDUE', description: overdueSectionDescription, FAIconClass: "fa-regular fa-alarm-exclamation", sectionTitleClass: "overdue", filename: ''
        })
        sectionCount++
      }
      logInfo('getDataForDashboard', `- finished finding overdue items after ${timer(startTime)}`)
    }

    //-----------------------------------------------------------
    // Add a section for tagToShow, if wanted, and if not running because triggered by a change in the daily note.
    // Only find paras with this *single* tag/mention which include open tasks that aren't scheduled in the future
    if (config.tagToShow && (config.updateTagMentionsOnTrigger || fullGenerate)) {
      logInfo('getDataForDashboard', `---------------------------- Looking for tag '${config.tagToShow}'  for section #${String(sectionCount)} -----------------------------`)
      const thisStartTime = new Date()
      const isHashtag: boolean = config.tagToShow.startsWith('#')
      const isMention: boolean = config.tagToShow.startsWith('@')
      if (isHashtag || isMention) {
        let itemCount = 0
        let totalCount = 0
        let filteredTagParas: Array<TParagraph> = []

        // Get notes with matching hashtag or mention (as can't get list of paras directly)
        // TODO: this is slow (about 1ms per note, so 3100ms for 3250 notes)
        const notesWithTag = findNotesMatchingHashtagOrMention(config.tagToShow, true)

        for (const n of notesWithTag) {
          // Don't continue if this note is in an excluded folder
          const thisNoteFolder = getFolderFromFilename(n.filename)
          if (config.ignoreFolders.includes(thisNoteFolder)) {
            logDebug('getDataForDashboard', `- ignoring note '${n.filename}' as it is in an ignored folder`)
            continue
          }

          // Get the relevant paras from this note
          const tagParasFromNote = n.paragraphs.filter(p => p.content?.includes(config.tagToShow) && isOpen(p) && !includesScheduledFutureDate(p.content))
          // logDebug('getDataForDashboard', `- found ${tagParasFromNote.length} paras`)

          // Save this para, unless in matches the 'ignoreTagMentionsWithPhrase' setting

          for (const p of tagParasFromNote) {
              if (config.ignoreTagMentionsWithPhrase === '' || !p.content.includes(config.ignoreTagMentionsWithPhrase)) {
                filteredTagParas.push(p)
              } else {
                logDebug('getDataForDashboard', `- ignoring para {${p.content}} as it contains '${config.ignoreTagMentionsWithPhrase}'`)
              }
            }

        }
        logInfo('getDataForDashboard', `- ${filteredTagParas.length} paras (after ${timer(thisStartTime)})`)

        if (filteredTagParas.length > 0) {
          // Remove possible dupes from these sync'd lines
          filteredTagParas = eliminateDuplicateSyncedParagraphs(filteredTagParas)
          logDebug('getDataForDashboard', `- after sync dedupe -> ${filteredTagParas.length} (after ${timer(thisStartTime)})`)
          // Remove items that appear in this section twice (which can happen if a task is in a calendar note and scheduled to that same date)
          // Note: this is a quick operation
          // const filteredReducedParas = removeDuplicates(reducedParas, ['content', 'filename'])
          // logInfo('getDataForDashboard', `- after deduping overdue -> ${filteredReducedParas.length} (after ${timer(thisStartTime)})`)

          // Create a much cut-down version of this array that just leaves the content, priority, but also the note's title, filename and changedDate.
          // Note: this is a quick operation
          const reducedParas = reduceParagraphs(filteredTagParas)
          logInfo('getDataForDashboard', `- after reducing -> ${reducedParas.length} (after ${timer(thisStartTime)})`)

          totalCount = reducedParas.length

          // Sort paragraphs by one of several options
          const sortOrder = (config.overdueSortOrder === 'priority')
            ? ['-priority', '-changedDate']
            : (config.overdueSortOrder === 'earliest')
              ? ['changedDate', 'priority']
              : ['-changedDate', 'priority'] // 'most recent'
          const sortedTagParas = sortListBy(reducedParas, sortOrder)
          logInfo('getDataForDashboard', `- Filtered, Reduced & Sorted  ${sortedTagParas.length} items by ${String(sortOrder)} (after ${timer(thisStartTime)})`)

          // Apply limit to set of ordered results
          const sortedTagParasLimited = (sortedTagParas.length > maxInSection) ? sortedTagParas.slice(0, maxInSection) : sortedTagParas
          logDebug('getDataForDashboard', `- after limit, now ${sortedTagParasLimited.length} items to show`)

          for (const p of sortedTagParasLimited) {
            const thisID = `${sectionCount}-${itemCount}`
            const thisFilename = p.filename ?? ''
            sectionItems.push({ ID: thisID, content: p.content, rawContent: p.rawContent, filename: thisFilename, type: p.type })
            itemCount++
          }
        }

        if (itemCount > 0) {
          const tagSectionDescription = (totalCount > itemCount) ? `first {count} from ${String(totalCount)} items ordered by ${config.overdueSortOrder}`
            : `all {count} items ordered by ${config.overdueSortOrder}`
          sections.push({
            ID: sectionCount,
            name: `${config.tagToShow}`,
            sectionType: 'TAG',
            description: tagSectionDescription,
            FAIconClass: (isHashtag) ? 'fa-solid fa-hashtag' : 'fa-solid fa-at',
            sectionTitleClass: 'sidebarDaily',
            filename: ''
          })
          sectionCount++
        }
      } else {
        logWarn(`getDataForDashboard`, `tagToShow '${config.tagToShow}' is not a hashtag or mention`)
      }
      logInfo('getDataForDashboard', `- finished finding tagged items after ${timer(thisStartTime)}`)
    }

    //-----------------------------------------------------------
    // If Reviews plugin has produced a review list file, then show up to 4 of the most overdue things from it
    if (DataStore.fileExists(fullReviewListFilename)) {
      logInfo('getDataForDashboard', `---------------------------- Looking for Project items for section #${String(sectionCount)} -----------------------------`)

      // But first check to see if it is more than a day old
      const fullReviewListContent = DataStore.loadData(fullReviewListFilename, true)
      // Get date of last generation from file contents, lineIndex 2 ('date: 2024-01-04T23:20:08+00:00')
      const reviewListDateStr = fullReviewListContent?.match(/date: (\d{4}-\d{2}-\d{2}T\d{2}:\d{2}:\d{2})/)?.[1]
      const reviewListDate = moment(reviewListDateStr).toDate()
      const fileAge = Date.now() - reviewListDate
      // If this note is more than a day old, then regenerate it
      if (fileAge > (1000 * 60 * 60 * 24)) {
        logDebug('getDataForDashboard', `Regenerating fullReviewList as too old`)
        // Call plugin command makeFullReviewList
        await makeFullReviewList()
      }

      const nextNotesToReview: Array<TNote> = getNextNotesToReview(6)
      if (nextNotesToReview) {
        let itemCount = 0
        nextNotesToReview.map((n) => {
          const thisID = `${sectionCount}-${itemCount}`
          const thisFilename = n.filename ?? '<filename not found>'
          sectionItems.push({
            ID: thisID, content: '', rawContent: '', filename: thisFilename, type: 'review'
          })
          itemCount++
        })
        // clo(nextNotesToReview, "nextNotesToReview")
        sections.push({
          ID: sectionCount,
          name: 'Projects',
          sectionType: 'PROJ',
          description: `{count} next projects to review {startReviews}`,
          FAIconClass: 'fa-regular fa-calendar-check',
          sectionTitleClass: 'sidebarYearly',
          filename: ''
        })
        sectionCount++
      } else {
        logDebug('getDataForDashboard', `looked but found no notes to review`)
      }
    }
    // logDebug('getDataForDashboard', `-> ${String(sectionItems.length)} items`)

    //-----------------------------------------------------------
    // Send doneCount through as a special type item:
    sections.push({
      ID: doneCount,
      name: 'Done',
      sectionType: '',
      description: ``,
      FAIconClass: '',
      sectionTitleClass: '',
      filename: ''
    })

    logInfo('getDataForDashboard', `finished generating ${String(sections.length)} sections and ${String(sectionItems.length)} items in ${timer(startTime)}`)
    return [sections, sectionItems]
  } catch (error) {
    logError(pluginJson, JSP(error))
    return [[], []] // for completeness
  }
}<|MERGE_RESOLUTION|>--- conflicted
+++ resolved
@@ -38,12 +38,7 @@
 } from '@helpers/NPnote'
 import { sortListBy } from '@helpers/sorting'
 import { eliminateDuplicateSyncedParagraphs } from '@helpers/syncedCopies'
-<<<<<<< HEAD
-import { isTimeBlockPara } from '@helpers/timeblocks'
-import { isDone, isOpen, isOpenTask, isScheduled, isOpenNotScheduled, isOpenTaskNotScheduled } from '@helpers/utils'
-=======
 import { isDone, isOpen } from '@helpers/utils'
->>>>>>> d692276f
 
 //-----------------------------------------------------------------
 // Constants
@@ -54,128 +49,6 @@
 //-----------------------------------------------------------------
 
 /**
-<<<<<<< HEAD
- * Return list(s) of open task/checklist paragraphs from the current calendar note of type 'timePeriodName'.
- * Various config.* items are used:
- * - ignoreFolders? for folders to ignore for referenced notes
- * - separateSectionForReferencedNotes? if true, then two arrays will be returned: first from the calendar note; the second from references to that calendar note. If false, then both are included in a combined list (with the second being an empty array).
- * - ignoreTasksWithPhrase
- * - ignoreTasksScheduledToFuture
- * - excludeTasksWithTimeblocks & excludeChecklistsWithTimeblocks
- * @param {string} timePeriodName
- * @param {TNote} timePeriodNote base calendar note to process
- * @param {dashboardConfigType} config
- * @returns {[Array<TParagraph>, Array<TParagraph>]} see description above
- */
-async function getOpenItemParasForCurrentTimePeriod(timePeriodName: string, timePeriodNote: TNote, config: dashboardConfigType): Promise<[Array<TParagraph>, Array<TParagraph>]> {
-  try {
-    let parasToUse: $ReadOnlyArray<TParagraph>
-
-    //------------------------------------------------
-    // Get paras from calendar note
-    // Note: this takes 100-110ms for me
-    let startTime = new Date() // for timing only
-    if (Editor && (Editor?.note?.filename === timePeriodNote.filename)) {
-      // If note of interest is open in editor, then use latest version available, as the DataStore is probably stale.
-      logDebug('getOpenItemParasForCurrent...', `Using EDITOR (${Editor.filename}) for the current time period: ${timePeriodName} which has ${String(Editor.paragraphs.length)} paras`)
-      parasToUse = Editor.paragraphs
-    } else {
-      // read note from DataStore in the usual way
-      logDebug('getOpenItemParasForCurrent...', `Processing ${timePeriodNote.filename} which has ${String(timePeriodNote.paragraphs.length)} paras`)
-      // parasToUse: $ReadOnlyArray<any> = timePeriodNote.paragraphs
-      parasToUse = timePeriodNote.paragraphs
-    }
-    logInfo('getOpenItemParasForCurrent...', `Got ${parasToUse.length} parasToUse from ${timePeriodNote.filename} (after ${timer(startTime)})`)
-
-    // Run following in background thread
-    // NB: Has to wait until after Editor has been accessed to start this
-    // Note: Now commented out, as I found it more than doubled the time taken to run this section.
-    // await CommandBar.onAsyncThread()
-
-    // Need to filter out non-open task types for following function, and any scheduled tasks (with a >date) and any blank tasks.
-    // Now also allow to ignore checklist items.
-    let openParas = (config.ignoreChecklistItems)
-      ? parasToUse.filter((p) => isOpenTaskNotScheduled(p) && p.content !== '')
-      : parasToUse.filter((p) => isOpenNotScheduled(p) && p.content !== '')
-    // logDebug('getOpenItemParasForCurrent...', `After 'isOpenNotScheduled + not blank' filter: ${openParas.length} paras (after ${timer(startTime)})`)
-    const tempSize = openParas.length
-
-    // Filter out any future-scheduled tasks from this calendar note. TEST:
-    openParas = openParas.filter((p) => !includesScheduledFutureDate(p.content))
-    if (openParas.length !== tempSize) {
-      logInfo('getOpenItemParasForCurrent...', `Removed ${tempSize - openParas.length} future scheduled tasks`)
-    }
-    // logDebug('getOpenItemParasForCurrent...', `After 'future' filter: ${openParas.length} paras (after ${timer(startTime)})`)
-
-    // Filter out anything from 'ignoreTasksWithPhrase' setting
-    if (config.ignoreTasksWithPhrase) {
-      openParas = openParas.filter((p) => !p.content.includes(config.ignoreTasksWithPhrase))
-    }
-    // logDebug('getOpenItemParasForCurrent...', `After 'ignore' filter: ${openParas.length} paras (after ${timer(startTime)})`)
-
-    // Filter out tasks with timeblocks, if wanted
-    if (config.excludeTasksWithTimeblocks) {
-      openParas = openParas.filter((p) => !(p.type === 'open' && isTimeBlockPara(p)))
-    }
-    // logDebug('getOpenItemParasForCurrent...', `After 'exclude task timeblocks' filter: ${openParas.length} paras (after ${timer(startTime)})`)
-
-    // Filter out checklists with timeblocks, if wanted
-    if (config.excludeChecklistsWithTimeblocks) {
-      openParas = openParas.filter((p) => !(p.type === 'checklist' && isTimeBlockPara(p)))
-    }
-    // logDebug('getOpenItemParasForCurrent...', `After 'exclude checklist timeblocks' filter: ${openParas.length} paras (after ${timer(startTime)})`)
-
-    // Temporarily extend TParagraph with the task's priority + start time (if present)
-    openParas = addPriorityToParagraphs(openParas)
-    openParas = extendParaToAddStartTime(openParas)
-    logDebug('getOpenItemParasForCurrent...', `found and extended ${String(openParas.length ?? 0)} cal items for ${timePeriodName} took ${timer(startTime)}`)
-
-    // -------------------------------------------------------------
-    // Get list of open tasks/checklists scheduled/referenced to this period from other notes, and of the right paragraph type
-    // (This is 2-3x quicker than part above)
-    // startTime = new Date() // for timing only
-    let refParas: Array<TParagraph> = []
-    if (timePeriodNote) {
-      // Now also allow to ignore checklist items.
-      refParas = (config.ignoreChecklistItems)
-        ? getReferencedParagraphs(timePeriodNote, false).filter(isOpenTask)
-        : getReferencedParagraphs(timePeriodNote, false).filter(isOpen)
-    }
-
-    // Remove items referenced from items in 'ignoreFolders'
-    refParas = filterOutParasInExcludeFolders(refParas, config.ignoreFolders)
-    // Remove possible dupes from sync'd lines
-    refParas = eliminateDuplicateSyncedParagraphs(refParas)
-    // Temporarily extend TParagraph with the task's priority + start time (if present)
-    refParas = addPriorityToParagraphs(refParas)
-    refParas = extendParaToAddStartTime(refParas)
-    logDebug('getOpenItemParasForCurrent...', `found ${String(refParas.length ?? 0)} references to ${timePeriodName} in ${timer(startTime)}`)
-
-    // Sort the list by priority then time block, otherwise leaving order the same
-    // Then decide whether to return two separate arrays, or one combined one
-    // (This takes less than 1ms)
-    if (config.separateSectionForReferencedNotes) {
-      const sortedOpenParas = sortListBy(openParas, ['-priority', 'timeStr'])
-      const sortedRefParas = sortListBy(refParas, ['-priority', 'timeStr'])
-      // come back to main thread
-      // await CommandBar.onMainThread()
-      return [sortedOpenParas, sortedRefParas]
-    } else {
-      const combinedParas = openParas.concat(refParas)
-      const combinedSortedParas = sortListBy(combinedParas, ['-priority', 'timeStr'])
-      // come back to main thread
-      // await CommandBar.onMainThread()
-      return [combinedSortedParas, []]
-    }
-  } catch (err) {
-    logError('getOpenItemParasForCurrentTimePeriod', err.message)
-    return [[], []] // for completeness
-  }
-}
-
-/**
-=======
->>>>>>> d692276f
  * Work out the data for the dashboard, ready to pass to a renderer.
  * Will instead use demo data if useDemoData is true.
  * @param {boolean} fullGenerate? If false then don't generate Overdue section
