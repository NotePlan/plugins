// @flow
//-----------------------------------------------------------------------------
// Dashboard plugin main function to generate data
//-----------------------------------------------------------------------------

import moment from 'moment/min/moment-with-locales'
import pluginJson from '../plugin.json'
import { Project } from '../../jgclark.Reviews/src/projectClass.js'
import { getNextProjectsToReview } from '../../jgclark.Reviews/src/allProjectsListHelpers.js' // assumes v0.15+ of Reviews Plugin
import type { TDashboardSettings, TItemType, TParagraphForDashboard, TSectionCode, TSection, TSectionItem, TSectionDetails } from './types'
import { allSectionCodes } from './constants.js'
import { getTagSectionDetails } from './react/components/Section/sectionHelpers.js'
import { getNumCompletedTasksTodayFromNote } from './countDoneTasks'
import {
  getDashboardSettings,
  getListOfEnabledSections,
  getNotePlanSettings,
  getOpenItemParasForCurrentTimePeriod,
  getRelevantOverdueTasks,
  getRelevantPriorityTasks,
  getStartTimeFromPara,
  makeDashboardParas,
} from './dashboardHelpers'
import {
  openTodayItems,
  refTodayItems,
  openYesterdayParas,
  refYesterdayParas,
  openTomorrowParas,
  refTomorrowParas,
  openWeekParas,
  refWeekParas,
  openMonthParas,
  refMonthParas,
  tagParasFromNote,
  nextProjectNoteItems,
} from './demoData'
import {
  getDateStringFromCalendarFilename,
  getNPMonthStr,
  getNPQuarterStr,
  getNPWeekStr,
  getTodaysDateHyphenated,
  getTodaysDateUnhyphenated,
  filenameIsInFuture,
  includesScheduledFutureDate,
} from '@helpers/dateTime'
import { stringListOrArrayToArray } from '@helpers/dataManipulation'
import { clo, JSP, logDebug, logError, logInfo, logTimer, logWarn, timer } from '@helpers/dev'
import { getFolderFromFilename } from '@helpers/folders'
import { toNPLocaleDateString } from '@helpers/NPdateTime'
import { findNotesMatchingHashtagOrMention } from '@helpers/NPnote'
import { sortListBy } from '@helpers/sorting'
import { eliminateDuplicateSyncedParagraphs } from '@helpers/syncedCopies'
import { getCurrentTimeBlockPara, getTimeBlockDetails } from '@helpers/timeblocks'
import { isOpen, isOpenTask } from '@helpers/utils'

//-----------------------------------------------------------------
// Constants

// const reviewPluginID = 'jgclark.Reviews'
// const fullReviewListFilename = `../${reviewPluginID}/full-review-list.md`

//-----------------------------------------------------------------

/**
 * Generate data for all the sections (that the user currently wants)
 * @param {boolean} useDemoData? (default: false)
 * @param {boolean} useEditorWherePossible?
 * @returns {Array<TSection>} array of sections
 */
export async function getAllSectionsData(useDemoData: boolean = false, forceLoadAll: boolean = false, useEditorWherePossible: boolean): Promise<Array<TSection>> {
  try {
    const config: any = await getDashboardSettings()
    // clo(config, 'getAllSectionsData config is currently',2)

    // V1
    // if (forceLoadAll || config.showTimeBlockSection) sections.push(getTimeBlockSectionData(config, useDemoData))
    // sections.push(...getTodaySectionData(config, useDemoData, useEditorWherePossible))
    // if (forceLoadAll || config.showYesterdaySection) sections.push(...getYesterdaySectionData(config, useDemoData, useEditorWherePossible))
    // if (forceLoadAll || config.showTomorrowSection) sections.push(...getTomorrowSectionData(config, useDemoData, useEditorWherePossible))
    // if (forceLoadAll || config.showWeekSection) sections.push(...getThisWeekSectionData(config, useDemoData, useEditorWherePossible))
    // if (forceLoadAll || config.showMonthSection) sections.push(...getThisMonthSectionData(config, useDemoData, useEditorWherePossible))
    // if (forceLoadAll || config.showQuarterSection) sections.push(...getThisQuarterSectionData(config, useDemoData, useEditorWherePossible))
    // // out of display order, but quicker to generate
    // if (forceLoadAll || config.showProjectSection) sections.push(await getProjectSectionData(config, useDemoData))
    // if (forceLoadAll || config.tagsToShow) sections = sections.concat(getTaggedSections(config, useDemoData))
    // if (forceLoadAll || config.showOverdueSection) sections.push(await getOverdueSectionData(config, useDemoData))
    // if (forceLoadAll || config.showPrioritySection) sections.push(await getPrioritySectionData(config, useDemoData))

    // V2
    // Work out which sections to show
    const sectionsToShow: Array<TSectionCode> = forceLoadAll ? allSectionCodes : getListOfEnabledSections(config)
    logInfo('getAllSectionDetails', `${String(sectionsToShow.length)} sections to show: ${String(sectionsToShow)}`)
    const sections: Array<TSection> = await getSomeSectionsData(sectionsToShow, useDemoData, useEditorWherePossible)

    return sections.filter((s) => s) //get rid of any nulls b/c some of the sections above could return null
  } catch (error) {
    logError('getAllSectionDetails', error.message)
    return []
  }
}

/**
 * Generate data for some specified sections (subject to user currently wanting them as well)
 * NOTE: Always refreshes today and the TAG sections
 * @param {Array<string>} sectionCodesToGet (default: allSectionCodes)
 * @param {boolean} useDemoData (default: false)
 * @param {boolean} useEditorWherePossible?
 * @returns {Array<TSection>} array of sections
 */
export async function getSomeSectionsData(
  sectionCodesToGet: Array<TSectionCode> = allSectionCodes,
  useDemoData: boolean = false,
  useEditorWherePossible: boolean,
): Promise<Array<TSection>> {
  try {
    const config: TDashboardSettings = await getDashboardSettings()

    let sections: Array<TSection> = []
    if (sectionCodesToGet.includes('TB')) sections.push(getTimeBlockSectionData(config, useDemoData))
    if (sectionCodesToGet.includes('DT')) sections.push(...getTodaySectionData(config, useDemoData, useEditorWherePossible))
    if (sectionCodesToGet.includes('DY') && config.showYesterdaySection) sections.push(...getYesterdaySectionData(config, useDemoData, useEditorWherePossible))
    if (sectionCodesToGet.includes('DO') && config.showWeekSection) sections.push(...getTomorrowSectionData(config, useDemoData, useEditorWherePossible))
    if (sectionCodesToGet.includes('W') && config.showWeekSection) sections.push(...getThisWeekSectionData(config, useDemoData, useEditorWherePossible))
    if (sectionCodesToGet.includes('M') && config.showMonthSection) sections.push(...getThisMonthSectionData(config, useDemoData, useEditorWherePossible))
    if (sectionCodesToGet.includes('Q') && config.showQuarterSection) sections.push(...getThisQuarterSectionData(config, useDemoData, useEditorWherePossible))
    // out of display order, but quicker to generate
    if (sectionCodesToGet.includes('PROJ') && config.showProjectSection) {
      const projectSection = await getProjectSectionData(config, useDemoData)
      if (projectSection) sections.push(projectSection)
    }
    if (sectionCodesToGet.includes('TAG') && config.tagsToShow) {
      const tagSections = getTaggedSections(config, useDemoData).filter((s) => s) //get rid of any nulls
      sections = tagSections.length ? sections.concat(tagSections) : sections
    }
    if (sectionCodesToGet.includes('OVERDUE') && config.showOverdueSection) sections.push(await getOverdueSectionData(config, useDemoData))
    if (sectionCodesToGet.includes('PRIORITY') && config.showPrioritySection) sections.push(await getPrioritySectionData(config, useDemoData))

    sections.filter((s) => s) //get rid of any nulls b/c just in case any the sections above could return null
    return sections
  } catch (error) {
    logError('getSomeSectionDetails', error.message)
    return []
  }
}

/**
 * Get open items from Today's note
 * @param {TDashboardSettings} config
 * @param {boolean} useDemoData?
 * @param {boolean} useEditorWherePossible?
 * @returns {Array<TSection>} 1 or 2 section(s)
 */
export function getTodaySectionData(config: TDashboardSettings, useDemoData: boolean = false, useEditorWherePossible: boolean): Array<TSection> {
  try {
    let sectionNum = '0'
    const thisSectionCode = 'DT'
    const sections: Array<TSection> = []
    const items: Array<TSectionItem> = []
    let itemCount = 0
    const todayDateLocale = toNPLocaleDateString(new Date(), 'short') // uses moment's locale info from NP
    const NPSettings = getNotePlanSettings()
    const thisFilename = `${getTodaysDateUnhyphenated()}.${NPSettings.defaultFileExtension}`
    const filenameDateStr = moment().format('YYYYMMDD') // use Moment so we can work on local time and ignore TZs
    // let currentDailyNote = DataStore.calendarNoteByDate(today, 'day') // ❌ not reliable
    const currentDailyNote = DataStore.calendarNoteByDateString(filenameDateStr) // ✅ reliable
    // const thisFilename = currentDailyNote?.filename ?? '(error)'
    let sortedOrCombinedParas: Array<TParagraphForDashboard> = []
    let sortedRefParas: Array<TParagraphForDashboard> = []
    logInfo('getTodaySectionData', `--------- Gathering Today's ${useDemoData ? 'DEMO' : ''} items for section #${String(sectionNum)} from ${filenameDateStr} --------`)
    const timer = new Date() // for timing only

    if (useDemoData) {
      // write first or combined section items
      const sortedItems = config.separateSectionForReferencedNotes ? openTodayItems : openTodayItems.concat(refTodayItems)
      sortedItems.map((item) => {
        if (item.para) {
          const timeStr = getStartTimeFromPara(item.para)
          // $FlowIgnore[incompatible-use] already checked item.para exists
          item.para.startTime = timeStr
          // item.parentID = ''
        }
        const thisID = `${sectionNum}-${itemCount}`
        items.push({ ID: thisID, ...item })
        itemCount++
      })
    } else {
      // Get list of open tasks/checklists from current daily note (if it exists)
      if (currentDailyNote) {
        // const filenameDateStr = getDateStringFromCalendarFilename(thisFilename)
        if (!thisFilename.includes(filenameDateStr)) {
          logError('getTodaySectionData', `- found filename '${thisFilename}' but '${filenameDateStr}' ??`)
        }

        // Get list of open tasks/checklists from this calendar note
<<<<<<< HEAD
        ;[sortedOrCombinedParas, sortedRefParas] = getOpenItemParasForCurrentTimePeriod('day', currentDailyNote, config, useEditorWherePossible)
        // logDebug('getDataForDashboard', `getOpenItemParasForCurrentTimePeriod Found ${sortedOrCombinedParas.length} open items and ${sortedRefParas.length} refs to ${filenameDateStr}`)
=======
        [sortedOrCombinedParas, sortedRefParas] = getOpenItemParasForCurrentTimePeriod('day', currentDailyNote, config, useEditorWherePossible)
        // logDebug('getTodaySectionData', `getOpenItemParasForCurrentTimePeriod Found ${sortedOrCombinedParas.length} open items and ${sortedRefParas.length} refs to ${filenameDateStr}`)
>>>>>>> 4c8b8f93

        // write items for first (or combined) section
        let lastIndent0ParentID = ''
        let lastIndent1ParentID = ''
        let lastIndent2ParentID = ''
        let lastIndent3ParentID = ''
        for (const socp of sortedOrCombinedParas) {
          const thisID = `${sectionNum}-${itemCount}`
          const thisSectionItemObject = getSectionItemObject(thisID, socp)
          // Now add parentID where relevant
          if (socp.isAChild) {
            const parentParaID =
              socp.indentLevel === 1
                ? lastIndent0ParentID
                : socp.indentLevel === 2
                ? lastIndent1ParentID
                : socp.indentLevel === 3
                ? lastIndent2ParentID
                : socp.indentLevel === 4
                ? lastIndent3ParentID
                : '' // getting silly by this point, so stop
            thisSectionItemObject.parentID = parentParaID
            logInfo(``, `- found parentID ${parentParaID} for ID ${thisID}`)
          }
          if (socp.hasChild) {
            switch (socp.indentLevel) {
              case 0: {
                lastIndent0ParentID = thisID
                break
              }
              case 1: {
                lastIndent1ParentID = thisID
                break
              }
              case 2: {
                lastIndent2ParentID = thisID
                break
              }
              case 3: {
                lastIndent3ParentID = thisID
                break
              }
            }
          }
          items.push(thisSectionItemObject)
          itemCount++
        }
      } else {
        logDebug('getTodaySectionData', `No daily note found using filename '${thisFilename}'`)
      }
    }

    const nextPeriodFilename = DataStore.calendarNoteByDate(new moment().add(1, 'day').toDate(), 'day')?.filename ?? '(error)'
    const doneCountData = getNumCompletedTasksTodayFromNote(thisFilename, true)

    const section: TSection = {
      ID: sectionNum,
      name: 'Today',
      showSettingName: 'showTodaySection',
      sectionCode: thisSectionCode,
      description: `{count} from ${todayDateLocale}`,
      FAIconClass: 'fa-light fa-calendar-star',
      sectionTitleColorPart: 'sidebarDaily',
      sectionFilename: thisFilename,
      sectionItems: items,
      generatedDate: new Date(), // Note: this often gets stringified to a string, but isn't underneath
      doneCounts: doneCountData,
      actionButtons: [
        {
          actionName: 'addTask',
          actionParam: thisFilename,
          actionPluginID: `${pluginJson['plugin.id']}`,
          display: '<i class= "fa-regular fa-circle-plus sidebarDaily" ></i> ',
          tooltip: "Add a new task to today's note",
          postActionRefresh: ['DT'],
        },
        {
          actionName: 'addChecklist',
          actionParam: thisFilename,
          actionPluginID: `${pluginJson['plugin.id']}`,
          display: '<i class= "fa-regular fa-square-plus sidebarDaily" ></i> ',
          tooltip: "Add a checklist item to today's note",
          postActionRefresh: ['DT'],
        },
        {
          actionName: 'addTask',
          actionParam: nextPeriodFilename,
          actionPluginID: `${pluginJson['plugin.id']}`,
          display: '<i class= "fa-regular fa-circle-arrow-right sidebarDaily" ></i> ',
          tooltip: "Add a new task to tomorrow's note",
          postActionRefresh: ['DO'],
        },
        {
          actionName: 'addChecklist',
          actionParam: nextPeriodFilename,
          actionPluginID: `${pluginJson['plugin.id']}`,
          display: '<i class= "fa-regular fa-square-arrow-right sidebarDaily" ></i> ',
          tooltip: "Add a checklist item to tomorrow's note",
          postActionRefresh: ['DO'],
        },
        {
          actionName: 'moveAllTodayToTomorrow',
          actionPluginID: `${pluginJson['plugin.id']}`,
          display: 'All <i class="fa-solid fa-right-long"></i> Tomorrow',
          tooltip: 'Move or schedule all remaining open items to tomorrow',
          actionParam: 'true' /* refresh afterwards */,
          postActionRefresh: ['DT', 'DO'], // refresh 2 sections afterwards
        },
      ],
    }
    // clo(section)
    sections.push(section)

    // If we want this separated from the referenced items, then form a second section
    if (config.separateSectionForReferencedNotes) {
      const items: Array<TSectionItem> = []
      sectionNum = '1'
      if (useDemoData) {
        const sortedRefParas = refTodayItems
        sortedRefParas.map((item) => {
          if (item.para) {
            const timeStr = getStartTimeFromPara(item.para)
            // $FlowFixMe[incompatible-use] already checked item.para exists
            item.para.startTime = timeStr
          }
          const thisID = `${sectionNum}-${itemCount}`
          items.push({ ID: thisID, ...item })
          itemCount++
        })
      } else {
        // Get list of open tasks/checklists from current daily note (if it exists)
        if (sortedRefParas.length > 0) {
          // make a sectionItem for each item, and then make a section too.
          sortedRefParas.map((p) => {
            const thisID = `${sectionNum}-${itemCount}`
            items.push(getSectionItemObject(thisID, p))
            itemCount++
          })
        }
      }

      const section: TSection = {
        ID: sectionNum,
        name: '>Today',
        showSettingName: 'showTodaySection',
        sectionCode: thisSectionCode,
        description: `{count} scheduled to ${todayDateLocale}`,
        FAIconClass: 'fa-light fa-calendar-star',
        sectionTitleColorPart: 'sidebarDaily',
        sectionFilename: thisFilename,
        sectionItems: items,
        generatedDate: new Date(), // Note: this often gets stringified to a string, but isn't underneath
        actionButtons: [],
      }
      sections.push(section)
    }

    logTimer('getTodaySectionData', timer, `- found ${itemCount} daily items from ${filenameDateStr}`)

    return sections
  } catch (error) {
    logError(`getTodaySectionData`, error.message)
    return []
  }
}

/**
 * Get open items from Yesterday's note
 * @param {TDashboardSettings} config
 * @param {boolean} useDemoData?
 * @param {boolean} useEditorWherePossible?
 * @returns {Array<TSection>} 1 or 2 section(s)
 */
export function getYesterdaySectionData(config: TDashboardSettings, useDemoData: boolean = false, useEditorWherePossible: boolean): Array<TSection> {
  try {
    let sectionNum = '2'
    let itemCount = 0
    const sections: Array<TSection> = []
    const thisSectionCode = 'DY'
    const yesterday = new moment().subtract(1, 'days').toDate()
    const yesterdayDateLocale = toNPLocaleDateString(yesterday, 'short') // uses moment's locale info from NP
    const NPSettings = getNotePlanSettings()
    const thisFilename = `${moment(yesterday).format('YYYYMMDD')}.${NPSettings.defaultFileExtension}`
    const items: Array<TSectionItem> = []
    // const yesterday = new moment().subtract(1, 'days').toDate()
    const filenameDateStr = new moment().subtract(1, 'days').format('YYYYMMDD')
    // let yesterdaysNote = DataStore.calendarNoteByDate(yesterday, 'day') // ❌ seems unreliable
    const yesterdaysNote = DataStore.calendarNoteByDateString(filenameDateStr) // ✅
    let sortedOrCombinedParas: Array<TParagraphForDashboard> = []
    let sortedRefParas: Array<TParagraphForDashboard> = []
    logInfo('getDataForDashboard', `--------- Gathering Yesterday's ${useDemoData ? 'DEMO' : ''} items for section #${String(sectionNum)} from ${filenameDateStr} ----------`)
    const startTime = new Date() // for timing only

    if (useDemoData) {
      // write one or combined section items
      const sortedItems = config.separateSectionForReferencedNotes ? openYesterdayParas : openYesterdayParas.concat(refYesterdayParas)
      sortedItems.map((item) => {
        if (item.para) {
          const timeStr = getStartTimeFromPara(item.para)
          // $FlowIgnore[incompatible-use] already checked item.para exists
          item.para.startTime = timeStr
        }
        const thisID = `${sectionNum}-${itemCount}`
        items.push({ ID: thisID, ...item })
        itemCount++
      })
    } else {
      // Get list of open tasks/checklists from yesterday's daily note (if wanted and it exists)
      if (yesterdaysNote) {
        const thisFilename = yesterdaysNote?.filename ?? '(error)'
        // const filenameDateStr = getDateStringFromCalendarFilename(thisFilename)
        if (!thisFilename.includes(filenameDateStr)) {
          logError('getDataForDashboard', `- found filename '${thisFilename}' but '${filenameDateStr}' ??`)
        }

        // Get list of open tasks/checklists from this calendar note
        ;[sortedOrCombinedParas, sortedRefParas] = getOpenItemParasForCurrentTimePeriod('day', yesterdaysNote, config, useEditorWherePossible)

        // write items for first (or combined) section
        sortedOrCombinedParas.map((p) => {
          const thisID = `${sectionNum}-${itemCount}`
          items.push(getSectionItemObject(thisID, p))
          itemCount++
        })
        // logDebug('getDataForDashboard', `- finished finding yesterday's items from ${filenameDateStr} after ${timer(startTime)}`)
      } else {
        logDebug('getDataForDashboard', `No yesterday note found using filename '${thisFilename}'`)
      }
    }
    const doneCountData = getNumCompletedTasksTodayFromNote(thisFilename, true)

    const section: TSection = {
      ID: sectionNum,
      name: 'Yesterday',
      showSettingName: 'showYesterdaySection',
      sectionCode: thisSectionCode,
      description: `{count} from ${yesterdayDateLocale}`,
      FAIconClass: 'fa-light fa-calendar-arrow-up',
      sectionTitleColorPart: 'sidebarDaily',
      sectionFilename: thisFilename,
      sectionItems: items,
      generatedDate: new Date(),
      doneCounts: doneCountData,
      actionButtons: [
        {
          actionName: 'moveAllYesterdayToToday',
          actionPluginID: `${pluginJson['plugin.id']}`,
          tooltip: 'Move or schedule all open items from yesteday to today',
          display: 'All <i class="fa-solid fa-right-long"></i> Today',
          actionParam: 'true' /* refresh afterwards */,
          postActionRefresh: ['DT', 'DY'], // refresh 2 sections afterwards
        },
      ],
    }
    // clo(section)
    sections.push(section)

    // If we want this separated from the referenced items, then form a second section
    if (config.separateSectionForReferencedNotes) {
      const items: Array<TSectionItem> = []
      sectionNum = '3'
      if (useDemoData) {
        const sortedRefParas = refYesterdayParas
        sortedRefParas.map((item) => {
          if (item.para) {
            const timeStr = getStartTimeFromPara(item.para)
            // $FlowFixMe[incompatible-use] already checked item.para exists
            item.para.startTime = timeStr
          }
          const thisID = `${sectionNum}-${itemCount}`
          items.push({ ID: thisID, ...item })
          itemCount++
        })
      } else {
        // Get list of open tasks/checklists from current daily note (if it exists)
        if (sortedRefParas.length > 0) {
          // make a sectionItem for each item, and then make a section too.
          sortedRefParas.map((p) => {
            const thisID = `${sectionNum}-${itemCount}`
            items.push(getSectionItemObject(thisID, p))
            itemCount++
          })
        }
      }
      const section: TSection = {
        ID: sectionNum,
        name: '>Yesterday',
        showSettingName: 'showYesterdaySection',
        sectionCode: thisSectionCode,
        description: `{count} scheduled to ${yesterdayDateLocale}`,
        FAIconClass: 'fa-light fa-calendar-star',
        sectionTitleColorPart: 'sidebarDaily',
        sectionFilename: thisFilename,
        sectionItems: items,
        generatedDate: new Date(),
        actionButtons: [],
      }
      // clo(section)
      sections.push(section)
    }

    logTimer('getDataForDashboard', startTime, `- found ${itemCount} yesterday items from ${filenameDateStr}`)
    return sections
  } catch (error) {
    logError(`getYesterdaySectionData`, error.message)
    return []
  }
}

/**
 * Get open items from Tomorrow's note
 * @param {TDashboardSettings} config
 * @param {boolean} useDemoData?
 * @param {boolean} useEditorWherePossible?
 * @returns {TSection} data
 */
export function getTomorrowSectionData(config: TDashboardSettings, useDemoData: boolean = false, useEditorWherePossible: boolean): Array<TSection> {
  try {
    let sectionNum = '4'
    const thisSectionCode = 'DO'
    const sections: Array<TSection> = []
    const items: Array<TSectionItem> = []
    let itemCount = 0
    const tomorrow = new moment().add(1, 'days').toDate()
    const tomorrowDateLocale = toNPLocaleDateString(tomorrow, 'short') // uses moment's locale info from NP
    const filenameDateStr = new moment().add(1, 'days').format('YYYYMMDD')
    const tomorrowsNote = DataStore.calendarNoteByDateString(filenameDateStr)
    const NPSettings = getNotePlanSettings()
    const thisFilename = `${moment(tomorrow).format('YYYYMMDD')}.${NPSettings.defaultFileExtension}`
    // const thisFilename = tomorrowsNote?.filename ?? '(error)'
    let sortedOrCombinedParas: Array<TParagraphForDashboard> = []
    let sortedRefParas: Array<TParagraphForDashboard> = []
    logDebug('getDataForDashboard', `---------- Gathering Tomorrow's ${useDemoData ? 'DEMO' : ''} items for section #${String(sectionNum)} ------------`)
    const startTime = new Date() // for timing only

    if (useDemoData) {
      // write one or combined section items
      const sortedParas = config.separateSectionForReferencedNotes ? openTomorrowParas : openTomorrowParas.concat(refTomorrowParas)
      sortedParas.map((item) => {
        if (item.para) {
          const timeStr = getStartTimeFromPara(item.para)
          // $FlowFixMe[incompatible-use] already checked item.para exists
          item.para.startTime = timeStr
        }
        const thisID = `${sectionNum}-${itemCount}`
        items.push({ ID: thisID, ...item })
        itemCount++
      })
    } else {
      // Get list of open tasks/checklists from tomorrow's daily note (if it exists)
      if (tomorrowsNote) {
        // const filenameDateStr = getDateStringFromCalendarFilename(thisFilename)
        if (!thisFilename.includes(filenameDateStr)) {
          logError('getDataForDashboard', `- found filename '${thisFilename}' but '${filenameDateStr}' ??`)
        }

        // Get list of open tasks/checklists from this calendar note
        ;[sortedOrCombinedParas, sortedRefParas] = getOpenItemParasForCurrentTimePeriod('day', tomorrowsNote, config, useEditorWherePossible)

        // write items for first or combined section
        sortedOrCombinedParas.map((p) => {
          const thisID = `${sectionNum}-${itemCount}`
          items.push(getSectionItemObject(thisID, p))
          itemCount++
        })
        // logDebug('getDataForDashboard', `- finished finding tomorrow's items from ${filenameDateStr} after ${timer(startTime)}`)
      } else {
        logDebug('getDataForDashboard', `No tomorrow note found for filename '${thisFilename}'`)
      }
    }

    const section: TSection = {
      ID: sectionNum,
      name: 'Tomorrow',
      showSettingName: 'showTomorrowSection',
      sectionCode: thisSectionCode,
      description: `{count} from ${tomorrowDateLocale}`,
      FAIconClass: 'fa-light fa-calendar-arrow-down',
      sectionTitleColorPart: 'sidebarDaily',
      sectionFilename: thisFilename,
      sectionItems: items,
      generatedDate: new Date(),
      actionButtons: [],
    }
    // clo(section)
    sections.push(section)

    // If we want this separated from the referenced items, then form a second section
    if (config.separateSectionForReferencedNotes) {
      const items: Array<TSectionItem> = []
      sectionNum = '5'
      if (useDemoData) {
        const sortedRefParas = refTomorrowParas
        sortedRefParas.map((item) => {
          if (item.para) {
            const timeStr = getStartTimeFromPara(item.para)
            // $FlowFixMe[incompatible-use] already checked item.para exists
            item.para.startTime = timeStr
          }
          const thisID = `${sectionNum}-${itemCount}`
          items.push({ ID: thisID, ...item })
          itemCount++
        })
      } else {
        // Get list of open tasks/checklists from current daily note (if it exists)
        if (sortedRefParas.length > 0) {
          // make a sectionItem for each item, and then make a section too.
          sortedRefParas.map((p) => {
            const thisID = `${sectionNum}-${itemCount}`
            items.push(getSectionItemObject(thisID, p))
            itemCount++
          })
        }
      }
      const section: TSection = {
        ID: sectionNum,
        name: '>Tomorrow',
        showSettingName: 'showTomorrowSection',
        sectionCode: thisSectionCode,
        description: `{count} scheduled to ${tomorrowDateLocale}`,
        FAIconClass: 'fa-light fa-calendar-arrow-down',
        sectionTitleColorPart: 'sidebarDaily',
        sectionFilename: thisFilename,
        sectionItems: items,
        generatedDate: new Date(),
        actionButtons: [],
      }
      // clo(section)
      sections.push(section)
    }

    logDebug('getDataForDashboard', `- found ${itemCount} Tomorrow items from ${filenameDateStr} in ${timer(startTime)}`)
    return [section]
  } catch (error) {
    logError('getDataForDashboard/tomorrow', `ERROR: ${error.message}`)
    return []
  }
}

/**
 * Get open items from this Week's note
 * @param {TDashboardSettings} config
 * @param {boolean} useDemoData?
 * @param {boolean} useEditorWherePossible?
 * @returns {TSection} data
 */
export function getThisWeekSectionData(config: TDashboardSettings, useDemoData: boolean = false, useEditorWherePossible: boolean): Array<TSection> {
  try {
    let sectionNum = '6'
    const thisSectionCode = 'W'
    const sections: Array<TSection> = []
    const items: Array<TSectionItem> = []
    let itemCount = 0
    const today = new moment().toDate() // use moment instead of  `new Date` to ensure we get a date in the local timezone
    const dateStr = getNPWeekStr(today)
    const NPSettings = getNotePlanSettings()
    const thisFilename = `${dateStr}.${NPSettings.defaultFileExtension}`
    let sortedOrCombinedParas: Array<TParagraphForDashboard> = []
    let sortedRefParas: Array<TParagraphForDashboard> = []
    logInfo('getDataForDashboard', `---------- Gathering Week's ${useDemoData ? 'DEMO' : ''} items for section #${String(sectionNum)} ------------`)
    const startTime = new Date() // for timing only

    if (useDemoData) {
      // write first or combined section
      const sortedParas = config.separateSectionForReferencedNotes ? openWeekParas : openWeekParas.concat(refWeekParas)
      sortedParas.map((item) => {
        const thisID = `${sectionNum}-${itemCount}`
        items.push({ ID: thisID, ...item })
        itemCount++
      })
    } else {
      const currentWeeklyNote = DataStore.calendarNoteByDate(today, 'week')
      if (currentWeeklyNote) {
        // const thisFilename = currentWeeklyNote?.filename ?? '(error)'
        const dateStr = getDateStringFromCalendarFilename(thisFilename)
        if (!thisFilename.includes(dateStr)) {
          logError('Please', `- filename '${thisFilename}' but '${dateStr}' ??`)
        }

        // Get list of open tasks/checklists from this calendar note
        ;[sortedOrCombinedParas, sortedRefParas] = getOpenItemParasForCurrentTimePeriod('week', currentWeeklyNote, config, useEditorWherePossible)

        // write one combined section
        sortedOrCombinedParas.map((p) => {
          const thisID = `${sectionNum}-${itemCount}`
          items.push(getSectionItemObject(thisID, p))
          itemCount++
        })
        // logDebug('getDataForDashboard', `- finished finding weekly items from ${dateStr} after ${timer(startTime)}`)
      } else {
        logDebug('getDataForDashboard', `No weekly note found for filename '${thisFilename}'`)
      }
    }
    const nextPeriodFilename = DataStore.calendarNoteByDate(new moment().add(1, 'week').toDate(), 'week')?.filename ?? '(error)'
    const doneCountData = getNumCompletedTasksTodayFromNote(thisFilename, true)

    const section: TSection = {
      ID: sectionNum,
      name: 'This Week',
      showSettingName: 'showWeekSection',
      sectionCode: thisSectionCode,
      description: `{count} from ${dateStr}`,
      FAIconClass: 'fa-light fa-calendar-week',
      sectionTitleColorPart: 'sidebarWeekly',
      sectionFilename: thisFilename,
      sectionItems: items,
      generatedDate: new Date(),
      doneCounts: doneCountData,
      actionButtons: [
        {
          actionName: 'addTask',
          actionPluginID: `${pluginJson['plugin.id']}`,
          tooltip: "Add a new task to this week's note",
          display: '<i class= "fa-regular fa-circle-plus sidebarWeekly" ></i> ',
          actionParam: thisFilename,
          postActionRefresh: ['W'],
        },
        {
          actionName: 'addChecklist',
          actionPluginID: `${pluginJson['plugin.id']}`,
          tooltip: "Add a checklist item to this week's note",
          display: '<i class= "fa-regular fa-square-plus sidebarWeekly" ></i> ',
          actionParam: thisFilename,
          postActionRefresh: ['W'],
        },
        {
          actionName: 'addTask',
          actionPluginID: `${pluginJson['plugin.id']}`,
          tooltip: "Add a new task to next week's note",
          display: '<i class= "fa-regular fa-circle-arrow-right sidebarWeekly" ></i> ',
          actionParam: nextPeriodFilename,
        },
        {
          actionName: 'addChecklist',
          actionPluginID: `${pluginJson['plugin.id']}`,
          tooltip: "Add a checklist item to next week's note",
          display: '<i class= "fa-regular fa-square-arrow-right sidebarWeekly" ></i> ',
          actionParam: nextPeriodFilename,
        },
        {
          actionName: 'moveAllThisWeekNextWeek',
          actionPluginID: `${pluginJson['plugin.id']}`,
          tooltip: 'Move or schedule all open items from this week to next week',
          display: 'All <i class="fa-solid fa-right-long"></i> Next Week',
          actionParam: 'true' /* refresh afterwards */,
          postActionRefresh: ['W'], // refresh the week section afterwards
        },
      ],
    }
    sections.push(section)

    // If we want this separated from the referenced items, then form a second section
    if (config.separateSectionForReferencedNotes) {
      const items: Array<TSectionItem> = []
      sectionNum = '7'
      if (useDemoData) {
        const sortedRefParas = refWeekParas
        sortedRefParas.map((item) => {
          const thisID = `${sectionNum}-${itemCount}`
          items.push({ ID: thisID, ...item })
          itemCount++
        })
      } else {
        // Get list of open tasks/checklists from current weekly note (if it exists)
        if (sortedRefParas.length > 0) {
          // make a sectionItem for each item, and then make a section too.
          sortedRefParas.map((p) => {
            const thisID = `${sectionNum}-${itemCount}`
            items.push(getSectionItemObject(thisID, p))
            itemCount++
          })
        }
      }
      const section: TSection = {
        ID: sectionNum,
        name: '>This Week',
        showSettingName: 'showWeekSection',
        sectionCode: thisSectionCode,
        description: `{count} scheduled to ${dateStr}`,
        FAIconClass: 'fa-light fa-calendar-week',
        sectionTitleColorPart: 'sidebarWeekly',
        sectionFilename: thisFilename,
        sectionItems: items,
        generatedDate: new Date(),
        actionButtons: [],
      }
      sections.push(section)
    }

    logDebug('getDataForDashboard', `- found ${itemCount} weekly items from ${dateStr} in ${timer(startTime)}`)
    return sections
  } catch (error) {
    logError('xxx', `ERROR: ${error.message}`)
    return []
  }
}
/**
 * Get open items from this Month's note
 * @param {TDashboardSettings} config
 * @param {boolean} useDemoData?
 * @param {boolean} useEditorWherePossible?
 * @returns {TSection} data
 */
export function getThisMonthSectionData(config: TDashboardSettings, useDemoData: boolean = false, useEditorWherePossible: boolean): Array<TSection> {
  try {
    let sectionNum = '8'
    const thisSectionCode = 'M'
    const sections: Array<TSection> = []
    const items: Array<TSectionItem> = []
    let itemCount = 0
    const today = new moment().toDate() // use moment instead of  `new Date` to ensure we get a date in the local timezone
    const dateStr = getNPMonthStr(today)
    const NPSettings = getNotePlanSettings()
    const thisFilename = `${dateStr}.${NPSettings.defaultFileExtension}`
    let sortedOrCombinedParas: Array<TParagraphForDashboard> = []
    let sortedRefParas: Array<TParagraphForDashboard> = []
    logDebug('getDataForDashboard', `---------- Gathering Month's ${useDemoData ? 'DEMO' : ''} items for section #${String(sectionNum)} ------------`)
    const startTime = new Date() // for timing only

    if (useDemoData) {
      // write first or combined section
      const sortedParas = config.separateSectionForReferencedNotes ? openMonthParas : openMonthParas.concat(refMonthParas)
      sortedParas.map((item) => {
        const thisID = `${sectionNum}-${itemCount}`
        items.push({ ID: thisID, ...item })
        itemCount++
      })
    } else {
      const currentMonthlyNote = DataStore.calendarNoteByDate(today, 'month')
      if (currentMonthlyNote) {
        // const thisFilename = currentMonthlyNote?.filename ?? '(error)'
        const dateStr = getDateStringFromCalendarFilename(thisFilename)
        if (!thisFilename.includes(dateStr)) {
          logError('Please', `- filename '${thisFilename}' but '${dateStr}' ??`)
        }

        // Get list of open tasks/checklists from this calendar note
        ;[sortedOrCombinedParas, sortedRefParas] = getOpenItemParasForCurrentTimePeriod('month', currentMonthlyNote, config, useEditorWherePossible)

        // write one combined section
        sortedOrCombinedParas.map((p) => {
          const thisID = `${sectionNum}-${itemCount}`
          items.push(getSectionItemObject(thisID, p))
          itemCount++
        })
        // logDebug('getDataForDashboard', `- finished finding monthly items from ${dateStr} after ${timer(startTime)}`)
      } else {
        logDebug('getDataForDashboard', `No monthly note found for filename '${thisFilename}'`)
      }
    }
    const nextPeriodFilename = DataStore.calendarNoteByDate(new moment().add(1, 'month').toDate(), 'month')?.filename ?? '(error)'
    const doneCountData = getNumCompletedTasksTodayFromNote(thisFilename, true)

    const section: TSection = {
      ID: sectionNum,
      name: 'This Month',
      showSettingName: 'showMonthSection',
      sectionCode: thisSectionCode,
      description: `{count} from ${dateStr}`,
      FAIconClass: 'fa-light fa-calendar-range',
      sectionTitleColorPart: 'sidebarMonthly',
      sectionFilename: thisFilename,
      sectionItems: items,
      generatedDate: new Date(),
      doneCounts: doneCountData,
      actionButtons: [
        {
          actionName: 'addTask',
          actionPluginID: `${pluginJson['plugin.id']}`,
          tooltip: "Add a new task to this month's note",
          display: '<i class= "fa-regular fa-circle-plus sidebarMonthly" ></i> ',
          actionParam: thisFilename,
          postActionRefresh: ['M'],
        },
        {
          actionName: 'addChecklist',
          actionPluginID: `${pluginJson['plugin.id']}`,
          tooltip: "Add a checklist item to this month's note",
          display: '<i class= "fa-regular fa-square-plus sidebarMonthly" ></i> ',
          actionParam: thisFilename,
          postActionRefresh: ['M'],
        },
        {
          actionName: 'addTask',
          actionPluginID: `${pluginJson['plugin.id']}`,
          tooltip: "Add a new task to next month's note",
          display: '<i class= "fa-regular fa-circle-arrow-right sidebarMonthly" ></i> ',
          actionParam: nextPeriodFilename,
        },
        {
          actionName: 'addChecklist',
          actionPluginID: `${pluginJson['plugin.id']}`,
          tooltip: "Add a checklist item to next month's note",
          display: '<i class= "fa-regular fa-square-arrow-right sidebarMonthly" ></i> ',
          actionParam: nextPeriodFilename,
        },
      ],
    }
    sections.push(section)

    // If we want this separated from the referenced items, then form a second section
    if (config.separateSectionForReferencedNotes) {
      const items: Array<TSectionItem> = []
      sectionNum = '9'
      if (useDemoData) {
        const sortedRefParas = refMonthParas
        sortedRefParas.map((item) => {
          const thisID = `${sectionNum}-${itemCount}`
          items.push({ ID: thisID, ...item })
          itemCount++
        })
      } else {
        // Get list of open tasks/checklists from current monthly note (if it exists)
        if (sortedRefParas.length > 0) {
          // make a sectionItem for each item, and then make a section too.
          sortedRefParas.map((p) => {
            const thisID = `${sectionNum}-${itemCount}`
            items.push(getSectionItemObject(thisID, p))
            itemCount++
          })
        }
      }
      const section: TSection = {
        ID: sectionNum,
        name: '>This Month',
        showSettingName: 'showMonthSection',
        sectionCode: thisSectionCode,
        description: `{count} scheduled to ${dateStr}`,
        FAIconClass: 'fa-light fa-calendar-range',
        sectionTitleColorPart: 'sidebarMonthly',
        sectionFilename: thisFilename,
        sectionItems: items,
        generatedDate: new Date(),
        actionButtons: [],
      }
      sections.push(section)
    }

    logDebug('getDataForDashboard', `- found ${itemCount} monthly items from ${thisFilename} in ${timer(startTime)}`)
    return sections
  } catch (error) {
    logError('getDataForDashboard/month', `ERROR: ${error.message}`)
    return []
  }
}
/**
 * Get open items from this Quarter's note
 * @param {TDashboardSettings} config
 * @param {boolean} useDemoData?
 * @param {boolean} useEditorWherePossible?
 * @returns {TSection} data
 */
export function getThisQuarterSectionData(config: TDashboardSettings, useDemoData: boolean = false, useEditorWherePossible: boolean): Array<TSection> {
  try {
    let sectionNum = '10'
    const thisSectionCode = 'Q'
    const sections: Array<TSection> = []
    const items: Array<TSectionItem> = []
    let itemCount = 0
    const today = new moment().toDate() // use moment instead of  `new Date` to ensure we get a date in the local timezone
    const dateStr = getNPQuarterStr(today)
    const NPSettings = getNotePlanSettings()
    const thisFilename = `${dateStr}.${NPSettings.defaultFileExtension}`
    let sortedOrCombinedParas: Array<TParagraphForDashboard> = []
    let sortedRefParas: Array<TParagraphForDashboard> = []
    logDebug('getDataForDashboard', `---------- Gathering Quarter's ${useDemoData ? 'DEMO' : ''} items for section #${String(sectionNum)} ------------`)
    const startTime = new Date() // for timing only

    if (useDemoData) {
      // No demo data
    } else {
      const currentQuarterlyNote = DataStore.calendarNoteByDate(today, 'quarter')
      if (currentQuarterlyNote) {
        const thisFilename = currentQuarterlyNote?.filename ?? '(error)'
        const dateStr = getDateStringFromCalendarFilename(thisFilename)
        if (!thisFilename.includes(dateStr)) {
          logError('Please', `- filename '${thisFilename}' but '${dateStr}' ??`)
        }

        // Get list of open tasks/checklists from this calendar note
        ;[sortedOrCombinedParas, sortedRefParas] = getOpenItemParasForCurrentTimePeriod('quarter', currentQuarterlyNote, config, useEditorWherePossible)

        // write one combined section
        sortedOrCombinedParas.map((p) => {
          const thisID = `${sectionNum}-${itemCount}`
          items.push(getSectionItemObject(thisID, p))
          itemCount++
        })
        // logDebug('getDataForDashboard', `- finished finding Quarterly items from ${dateStr} after ${timer(startTime)}`)
      } else {
        logDebug('getDataForDashboard', `No Quarterly note found for filename '${thisFilename}'`)
      }
    }
    const nextPeriodFilename = DataStore.calendarNoteByDate(new moment().add(1, 'quarter').toDate(), 'quarter')?.filename ?? ''
    const doneCountData = getNumCompletedTasksTodayFromNote(thisFilename, true)

    const section: TSection = {
      ID: sectionNum,
      name: 'This Quarter',
      showSettingName: 'showQuarterSection',
      sectionCode: thisSectionCode,
      description: `{count} from ${dateStr}`,
      FAIconClass: 'fa-light fa-calendar-days',
      sectionTitleColorPart: 'sidebarQuarterly',
      sectionFilename: thisFilename,
      sectionItems: items,
      generatedDate: new Date(),
      doneCounts: doneCountData,
      actionButtons: [
        {
          actionName: 'addTask',
          actionPluginID: `${pluginJson['plugin.id']}`,
          tooltip: "Add a new task to this quarter's note",
          display: '<i class= "fa-regular fa-circle-plus sidebarQuarterly" ></i> ',
          actionParam: thisFilename,
          postActionRefresh: ['Q'],
        },
        {
          actionName: 'addChecklist',
          actionPluginID: `${pluginJson['plugin.id']}`,
          tooltip: "Add a checklist item to this quarter's note",
          display: '<i class= "fa-regular fa-square-plus sidebarQuarterly" ></i> ',
          actionParam: thisFilename,
          postActionRefresh: ['Q'],
        },
        {
          actionName: 'addTask',
          actionPluginID: `${pluginJson['plugin.id']}`,
          tooltip: "Add a new task to next quarter's note",
          display: '<i class= "fa-regular fa-circle-arrow-right sidebarQuarterly" ></i> ',
          actionParam: nextPeriodFilename,
        },
        {
          actionName: 'addChecklist',
          actionPluginID: `${pluginJson['plugin.id']}`,
          tooltip: "Add a checklist item to next quarter's note",
          display: '<i class= "fa-regular fa-square-arrow-right sidebarQuarterly" ></i> ',
          actionParam: nextPeriodFilename,
        },
      ],
    }
    sections.push(section)

    // If we want this separated from the referenced items, then form a second section
    if (config.separateSectionForReferencedNotes) {
      const items: Array<TSectionItem> = []
      sectionNum = '11'
      if (useDemoData) {
        // No demo data
      } else {
        // Get list of open tasks/checklists from current quarterly note (if it exists)
        if (sortedRefParas.length > 0) {
          // make a sectionItem for each item, and then make a section too.
          sortedRefParas.map((p) => {
            const thisID = `${sectionNum}-${itemCount}`
            items.push(getSectionItemObject(thisID, p))
            itemCount++
          })
        }
      }
      const section: TSection = {
        ID: sectionNum,
        name: '>This Quarter',
        showSettingName: 'showQuarterSection',
        sectionCode: thisSectionCode,
        description: `{count} scheduled to ${dateStr}`,
        FAIconClass: 'fa-light fa-calendar-days',
        sectionTitleColorPart: 'sidebarQuarterly',
        sectionFilename: thisFilename,
        sectionItems: items,
        generatedDate: new Date(),
        actionButtons: [],
      }
      sections.push(section)
    }

    logDebug('getDataForDashboard', `- found ${itemCount} quarterly items from ${dateStr} in ${timer(startTime)}`)
    return sections
  } catch (error) {
    logError('getDataForDashboard/quarter', `ERROR: ${error.message}`)
    return []
  }
}

//-----------------------------------------------------------
// Note: If we want to do yearly in the future then the icon is fa-calendar-days (same as quarter). This would be #6
//-----------------------------------------------------------

/**
 * Get the tagged sections for each tag - they will all be sectionCode=TAG
 * sectionName will be the tag name, and showSettingName will be unique for this tag
 * @param {TDashboardSettings} config
 * @param {boolean} [useDemoData=false]
 * @returns {Array<TSection>}
 */
export function getTaggedSections(config: TDashboardSettings, useDemoData: boolean = false): Array<TSection> {
  const startTime = new Date()
  const tagSections = getTagSectionDetails(config)
  // clo(tagSections)
  // logInfo('getTaggedSections', `- after getTagSectionDetails:  ${timer(startTime)}`)

  const output = tagSections.reduce((acc: Array<TSection>, sectionDetail: TSectionDetails, index: number) => {
    const showSettingForTag = config[sectionDetail.showSettingName]
    // logDebug('getTaggedSections', `sectionDetail.sectionName=${sectionDetail.sectionName} showSettingForTag=${showSettingForTag}`)
    if (typeof showSettingForTag === 'undefined' || showSettingForTag) acc.push(getTaggedSectionData(config, useDemoData, sectionDetail, index))
    return acc // Return the accumulator
  }, [])
  logTimer('getTaggedSections', startTime, `at end`, 1500)
  return output
}

/**
 * Generate data for a section for items with a Tag/Mention.
 * Only find paras with this *single* tag/mention which include open tasks that aren't scheduled in the future
 * @param {TDashboardSettings} config
 * @param {boolean} useDemoData?
 */
export function getTaggedSectionData(config: TDashboardSettings, useDemoData: boolean = false, sectionDetail: TSectionDetails, index: number): TSection {
  const thisStartTime = new Date()
  const sectionNum = `12-${index}`
  const thisSectionCode = 'TAG'
  const maxInSection = config.maxItemsToShowInSection ?? 30
  logInfo('getTaggedSectionData', `------- Gathering Tag items for section #${String(sectionNum)}: ${sectionDetail.sectionName} --------`)
  // if (config.ignoreChecklistItems) logDebug('getTaggedSectionData', `Note: will filter out checklists`)
  let itemCount = 0
  let totalCount = 0
  const items: Array<TSectionItem> = []
  let isHashtag = false
  let isMention = false
  // const thisStartTime = new Date()

  if (useDemoData) {
    isHashtag = true
    tagParasFromNote.map((item) => {
      const thisID = `${sectionNum}-${itemCount}`
      items.push({ ID: thisID, ...item })
      itemCount++
    })
  } else {
    isHashtag = sectionDetail.sectionName.startsWith('#')
    isMention = sectionDetail.sectionName.startsWith('@')
    if (isHashtag || isMention) {
      let filteredTagParas: Array<TParagraph> = []

      // Get notes with matching hashtag or mention (as can't get list of paras directly)
      // Note: this is slow (about 1ms per note, so 3100ms for 3250 notes)
      const notesWithTag = findNotesMatchingHashtagOrMention(sectionDetail.sectionName, true)
      logTimer('getTaggedSectionData', thisStartTime, `to find ${notesWithTag.length} notes with ${sectionDetail.sectionName}`)
      for (const n of notesWithTag) {
        // Don't continue if this note is in an excluded folder
        const thisNoteFolder = getFolderFromFilename(n.filename)
        if (stringListOrArrayToArray(config.excludedFolders, ',').includes(thisNoteFolder)) {
          // logDebug('getTaggedSectionData', `- ignoring note '${n.filename}' as it is in an ignored folder`)
          continue
        }

        // Get the relevant paras from this note
        const tagParasFromNote = n.paragraphs.filter((p) => p.content?.includes(sectionDetail.sectionName))
        logTimer('getTaggedSectionData', thisStartTime, `- found ${tagParasFromNote.length} paras containing ${sectionDetail.sectionName} in ${n.filename}`)

        // Further filter out checklists and otherwise empty items
        const filteredTagParasFromNote = config.ignoreChecklistItems
          ? tagParasFromNote.filter((p) => isOpenTask(p) && p.content.trim() !== '')
          : tagParasFromNote.filter((p) => isOpen(p) && p.content.trim() !== '')
        // logTimer('getTaggedSectionData', thisStartTime, `- after filtering for open only (${config.ignoreChecklistItems ? 'tasks only' : 'tasks or checklists'}), ${filteredTagParasFromNote.length} paras`)

        // Save this para, unless in matches the 'ignoreItemsWithTerms' setting
        for (const p of filteredTagParasFromNote) {
          if (!config.ignoreItemsWithTerms || config.ignoreItemsWithTerms === '' || !p.content.includes(config.ignoreItemsWithTerms)) {
            filteredTagParas.push(p)
          } else {
            // logDebug('getTaggedSectionData', `- ignoring para {${p.content}} as it contains '${config.ignoreItemsWithTerms}'`)
          }
        }
        logTimer('getTaggedSectionData', thisStartTime, `- after filtering for ${config.ignoreItemsWithTerms}, ${filteredTagParas.length} paras`)
      }
      // logTimer('getTaggedSectionData', thisStartTime, `- ${filteredTagParas.length} paras`)

      // filter out paras in the future
      const dateToUseUnhyphenated = config.showTomorrowSection ? new moment().add(1, 'days').format('YYYYMMDD') : new moment().format('YYYYMMDD')
      filteredTagParas = filteredTagParas.filter((p) => !filenameIsInFuture(p.filename || '', dateToUseUnhyphenated))
      const dateToUseHyphenated = config.showTomorrowSection ? new moment().add(1, 'days').format('YYYY-MM-DD') : new moment().format('YYYY-MM-DD')
      filteredTagParas = filteredTagParas.filter((p) => !includesScheduledFutureDate(p.content, dateToUseHyphenated))
      logTimer('getTaggedSectionData', thisStartTime, `- after filtering for future, ${filteredTagParas.length} paras`)

      if (filteredTagParas.length > 0) {
        // Remove possible dupes from these sync'd lines
        filteredTagParas = eliminateDuplicateSyncedParagraphs(filteredTagParas)
        logTimer('getTaggedSectionData', thisStartTime, `- after sync dedupe -> ${filteredTagParas.length}`)
        // Remove items that appear in this section twice (which can happen if a task is in a calendar note and scheduled to that same date)
        // Note: this is a quick operation
        // const filteredReducedParas = removeDuplicates(reducedParas, ['content', 'filename'])

        // Create a much cut-down version of this array that just leaves the content, priority, but also the note's title, filename and changedDate.
        // Note: this is a quick operation
        const dashboardParas = makeDashboardParas(filteredTagParas)
        logTimer('getTaggedSectionData', thisStartTime, `- after eliminating dupes -> ${dashboardParas.length}`)

        totalCount = dashboardParas.length

        // Sort paragraphs by one of several options
        const sortOrder =
          config.overdueSortOrder === 'priority'
            ? ['-priority', '-changedDate']
            : config.overdueSortOrder === 'earliest'
            ? ['changedDate', 'priority']
            : ['-changedDate', 'priority'] // 'most recent'
        const sortedTagParas = sortListBy(dashboardParas, sortOrder)
        logTimer('getTaggedSectionData', thisStartTime, `- Filtered, Reduced & Sorted  ${sortedTagParas.length} items by ${String(sortOrder)}`)

        // Apply limit to set of ordered results
        const sortedTagParasLimited = sortedTagParas.length > maxInSection ? sortedTagParas.slice(0, maxInSection) : sortedTagParas
        logDebug('getTaggedSectionData', `- after applying [${maxInSection}] limit, now ${sortedTagParasLimited.length} items to show for ${sectionDetail.sectionName}`)
        // sortedTagParasLimited.length ? clo(sortedTagParasLimited, 'getTaggedSectionData sortedTagParasLimited') : null
        for (const p of sortedTagParasLimited) {
          const thisID = `${sectionNum}.${itemCount}`
          // const thisFilename = p.filename ?? ''
          // $FlowIgnore[incompatible-call]
          items.push(getSectionItemObject(thisID, p))
          itemCount++
        }
      } else {
        logDebug('getTaggedSectionData', `- no items to show for ${sectionDetail.sectionName}`)
      }
    }
  }

  // Return section details, even if no items found
  // const tagSectionDescription =
  // totalCount > itemCount ? `first {count} from ${String(totalCount)} items ordered by ${config.overdueSortOrder}` : `{count} item{s} ordered by ${config.overdueSortOrder}`
  const tagSectionDescription = `{count} item{s} ordered by ${config.overdueSortOrder}`
  const section: TSection = {
    ID: sectionNum,
    name: sectionDetail.sectionName,
    showSettingName: sectionDetail.showSettingName,
    sectionCode: thisSectionCode,
    description: tagSectionDescription,
    FAIconClass: isHashtag ? 'fa-light fa-hashtag' : 'fa-light fa-at',
    sectionTitleColorPart: isHashtag ? 'sidebarHashtag' : 'sidebarMention',
    sectionFilename: '',
    sectionItems: items,
    totalCount: totalCount, // Note: Now not sure how this is used (if it is)
    generatedDate: new Date(),
    actionButtons: [],
  }
  logTimer('getTaggedSectionData', thisStartTime, `to find ${itemCount} ${sectionDetail.sectionName} items`, 1000)
  return section
}

// ----------------------------------------------------------
/**
 * Generate data for a section for Overdue tasks
 * @param {TDashboardSettings} config
 * @param {boolean} useDemoData?
 */
export async function getOverdueSectionData(config: TDashboardSettings, useDemoData: boolean = false): Promise<TSection> {
  try {
    const sectionNum = '13'
    const thisSectionCode = 'OVERDUE'
    let totalOverdue = 0
    let itemCount = 0
    let overdueParas: Array<any> = [] // can't be typed to TParagraph as the useDemoData code writes to what would be read-only properties
    let dashboardParas: Array<TParagraphForDashboard> = []
    const maxInSection = config.maxItemsToShowInSection
    const NPSettings = getNotePlanSettings()
    const thisStartTime = new Date()

    logInfo('getOverdueSectionData', `------- Gathering Overdue Tasks for section #${String(sectionNum)} -------`)
    if (useDemoData) {
      // Note: to make the same processing as the real data (later), this is done only in terms of extended paras
      for (let c = 0; c < 60; c++) {
        // const thisID = `${sectionNum}-${String(c)}`
        const thisType = c % 3 === 0 ? 'checklist' : 'open'
        const priorityPrefix = c % 20 === 0 ? '!!! ' : c % 10 === 0 ? '!! ' : c % 5 === 0 ? '! ' : ''
        const fakeDateMom = new moment('2023-10-01').add(c, 'days')
        const fakeIsoDateStr = fakeDateMom.format('YYYY-MM-DD')
        const fakeFilenameDateStr = fakeDateMom.format('YYYYMMDD')
        const filename = c % 3 < 2 ? `${fakeFilenameDateStr}.${NPSettings.defaultFileExtension}` : `fake_note_${String(c % 7)}.${NPSettings.defaultFileExtension}`
        const type = c % 3 < 2 ? 'Calendar' : 'Notes'
        const content = `${priorityPrefix}test overdue item ${c} >${fakeIsoDateStr}`
        overdueParas.push({
          filename: filename,
          content: content,
          rawContent: `${thisType === 'open' ? '*' : '+'} ${priorityPrefix}${content}`,
          type: thisType,
          note: {
            filename: filename,
            title: `Overdue Test Note ${c % 10}`,
            type: type,
            changedDate: fakeDateMom.toDate(),
          },
        })
      }
    } else {
      // Get overdue tasks
      // Note: Cannot move the reduce into here otherwise scheduleAllOverdueOpenToToday() doesn't have all it needs to work
      // overdueParas = await getRelevantOverdueTasks(config, yesterdaysCombinedSortedParas)
      overdueParas = await getRelevantOverdueTasks(config, [])
      logDebug('getOverdueSectionData', `- found ${overdueParas.length} overdue paras in ${timer(thisStartTime)}`)
    }

    const items: Array<TSectionItem> = []

    if (overdueParas.length > 0) {
      // Create a much cut-down version of this array that just leaves a few key fields, plus filename, priority
      // Note: this takes ~600ms for 1,000 items
      dashboardParas = makeDashboardParas(overdueParas)
      logDebug('getOverdueSectionData', `- after reducing paras -> ${dashboardParas.length} in ${timer(thisStartTime)}`)

      // Remove possible dupes from sync'd lines
      // Note: currently commented out, to save 2? secs of processing
      // overdueParas = eliminateDuplicateSyncedParagraphs(overdueParas)
      // logDebug('getOverdueSectionData', `- after sync lines dedupe ->  ${overdueParas.length}`)

      totalOverdue = dashboardParas.length

      // Sort paragraphs by one of several options
      const sortOrder =
        config.overdueSortOrder === 'priority' ? ['-priority', '-changedDate'] : config.overdueSortOrder === 'earliest' ? ['changedDate', 'priority'] : ['-changedDate', 'priority'] // 'most recent'
      const sortedOverdueTaskParas = sortListBy(dashboardParas, sortOrder)
      logDebug('getOverdueSectionData', `- Sorted ${sortedOverdueTaskParas.length} items by ${String(sortOrder)} after ${timer(thisStartTime)}`)

      // Apply limit to set of ordered results
      // Note: there is also filtering in the Section component
      const overdueTaskParasLimited = totalOverdue > maxInSection ? sortedOverdueTaskParas.slice(0, maxInSection) : sortedOverdueTaskParas
      logDebug('getOverdueSectionData', `- after limit, now ${overdueTaskParasLimited.length} items to show`)
      overdueTaskParasLimited.map((p) => {
        const thisID = `${sectionNum}-${itemCount}`
        items.push(getSectionItemObject(thisID, p))
        itemCount++
      })
    }
    logDebug('getOverdueSectionData', `- finished finding overdue items after ${timer(thisStartTime)}`)

    const overdueSectionDescription =
      totalOverdue > itemCount ? `first {count} of {totalCount} ordered by ${config.overdueSortOrder}` : `{count} ordered by ${config.overdueSortOrder}`

    const section: TSection = {
      ID: sectionNum,
      name: 'Overdue Tasks',
      showSettingName: 'showOverdueSection',
      sectionCode: thisSectionCode,
      description: overdueSectionDescription,
      FAIconClass: 'fa-regular fa-alarm-exclamation',
      // no sectionTitleColorPart, so will use default
      sectionFilename: '',
      sectionItems: items,
      generatedDate: new Date(),
      totalCount: totalOverdue,
      actionButtons: [
        {
          actionName: 'scheduleAllOverdueToday',
          actionPluginID: `${pluginJson['plugin.id']}`,
          tooltip: 'Schedule all Overdue tasks to Today',
          display: 'All Overdue <i class="fa-solid fa-right-long"></i> Today',
          actionParam: '',
          postActionRefresh: ['OVERDUE'],
        },
      ],
    }
    // console.log(JSON.stringify(section))
    logTimer('getOverdueSectionData', thisStartTime, `found ${itemCount} items for ${thisSectionCode}`, 1000)
    return section
  } catch (error) {
    logError(pluginJson, JSP(error))
    // $FlowFixMe[incompatible-return]
    return null
  }
}

// ----------------------------------------------------------
/**
 * Generate data for a section of raised Priority tasks
 * @param {TDashboardSettings} config
 * @param {boolean} useDemoData?
 */
export async function getPrioritySectionData(config: TDashboardSettings, useDemoData: boolean = false): Promise<TSection> {
  try {
    const sectionNum = '14'
    const thisSectionCode = 'PRIORITY'
    let totalPriority = 0
    let itemCount = 0
    let priorityParas: Array<any> = [] // can't be typed to TParagraph as the useDemoData code writes to what would be read-only properties
    let dashboardParas: Array<TParagraphForDashboard> = []
    const maxInSection = config.maxItemsToShowInSection
    const NPSettings = getNotePlanSettings()
    const thisStartTime = new Date()

    logInfo('getPrioritySectionData', `------- Gathering Priority Tasks for section #${String(sectionNum)} -------`)
    if (useDemoData) {
      // Note: to make the same processing as the real data (later), this is done only in terms of extended paras
      for (let c = 0; c < 60; c++) {
        // const thisID = `${sectionNum}-${String(c)}`
        const thisType = c % 3 === 0 ? 'checklist' : 'open'
        const priorityPrefix = c % 20 === 0 ? '>> ' : c % 10 === 0 ? '!!! ' : c % 5 === 0 ? '!! ' : '! '
        const fakeDateMom = new moment('2023-10-01').add(c, 'days')
        const fakeIsoDateStr = fakeDateMom.format('YYYY-MM-DD')
        const fakeFilenameDateStr = fakeDateMom.format('YYYYMMDD')
        const filename = c % 3 < 2 ? `${fakeFilenameDateStr}.${NPSettings.defaultFileExtension}` : `fake_note_${String(c % 7)}.${NPSettings.defaultFileExtension}`
        const type = c % 3 < 2 ? 'Calendar' : 'Notes'
        const content = `${priorityPrefix}test priority item ${c} >${fakeIsoDateStr}`
        priorityParas.push({
          filename: filename,
          content: content,
          rawContent: `${thisType === 'open' ? '*' : '+'} ${priorityPrefix}${content}`,
          type: thisType,
          note: {
            filename: filename,
            title: `Priority Test Note ${c % 10}`,
            type: type,
            changedDate: fakeDateMom.toDate(),
          },
        })
      }
    } else {
      // Get priority tasks
      // Note: Cannot move the reduce into here otherwise scheduleAllPriorityOpenToToday() doesn't have all it needs to work
      priorityParas = await getRelevantPriorityTasks(config)
      logDebug('getPrioritySectionData', `- found ${priorityParas.length} priority paras in ${timer(thisStartTime)}`)
    }

    const items: Array<TSectionItem> = []

    if (priorityParas.length > 0) {
      // Create a much cut-down version of this array that just leaves a few key fields, plus filename, priority
      // Note: this takes ~600ms for 1,000 items
      dashboardParas = makeDashboardParas(priorityParas)
      logDebug('getPrioritySectionData', `- after reducing paras -> ${dashboardParas.length} in ${timer(thisStartTime)}`)

      // TODO(later): Remove possible dupes from sync'd lines
      // priorityParas = eliminateDuplicateSyncedParagraphs(priorityParas)
      // logTimer('getPrioritySectionData', thisStartTime, `- after sync lines dedupe -> ${priorityParas.length}`)

      totalPriority = dashboardParas.length

      // Sort paragraphs by priority
      const sortOrder = ['-priority', '-changedDate']
      const sortedPriorityTaskParas = sortListBy(dashboardParas, sortOrder)
      logTimer('getPrioritySectionData', thisStartTime, `- Sorted ${sortedPriorityTaskParas.length} items`)

      // Apply limit to set of ordered results
      // Note: there is also filtering in the Section component
      const priorityTaskParasLimited = totalPriority > maxInSection ? sortedPriorityTaskParas.slice(0, maxInSection) : sortedPriorityTaskParas
      logDebug('getPrioritySectionData', `- after limit, now ${priorityTaskParasLimited.length} items to show`)
      priorityTaskParasLimited.map((p) => {
        const thisID = `${sectionNum}-${itemCount}`
        items.push(getSectionItemObject(thisID, p))
        itemCount++
      })
    }
    logTimer('getPrioritySectionData', thisStartTime, `- finished finding priority items`)

    const prioritySectionDescription = totalPriority > itemCount ? `{count} of {totalCount}` : `{count}`

    const section: TSection = {
      ID: sectionNum,
      name: 'Priority Tasks',
      showSettingName: 'showPrioritySection',
      sectionCode: thisSectionCode,
      description: prioritySectionDescription,
      FAIconClass: 'fa-regular fa-angles-up',
      // FAIconClass: 'fa-light fa-star-exclamation',
      // no sectionTitleColorPart, so will use default
      sectionFilename: '',
      sectionItems: items,
      generatedDate: new Date(),
      totalCount: totalPriority,
      actionButtons: [],
    }
    logTimer('getPrioritySectionData', thisStartTime, `found ${itemCount} items for ${thisSectionCode}`, 1500)
    return section
  } catch (error) {
    logError(pluginJson, JSP(error))
    // $FlowFixMe[incompatible-return]
    return null
  }
}

/**
 * Make a Section for all projects ready for review
 * Note: this is taking 1815ms for JGC
 * @param {TDashboardSettings} config
 * @param {boolean} useDemoData?
 * @returns
 */
export async function getProjectSectionData(config: TDashboardSettings, useDemoData: boolean = false): Promise<TSection> {
  const sectionNum = '15'
  const thisSectionCode = 'PROJ'
  let itemCount = 0
  const maxProjectsToShow = config.maxItemsToShowInSection
  let nextProjectsToReview: Array<Project> = []
  const items: Array<TSectionItem> = []
  logDebug('getProjectSectionData', `------- Gathering Project items for section #${String(sectionNum)} --------`)
  const thisStartTime = new Date()

  if (useDemoData) {
    // Note: still using the earlier TNote-based demo data, not newer Project-based objects
    nextProjectNoteItems.map((p) => {
      const thisID = `${sectionNum}-${itemCount}`
      const thisFilename = p.filename ?? '<filename not found>'
      items.push({
        ID: thisID,
        itemType: 'project',
        // $FlowIgnore[prop-missing]
        project: {
          title: p.title ?? '(error)',
          filename: thisFilename,
          reviewInterval: p.reviewInterval ?? '',
          percentComplete: p.percentComplete ?? NaN,
          lastProgressComment: p.lastProgressComment ?? '',
        },
      })
      itemCount++
    })
  } else {
    nextProjectsToReview = await getNextProjectsToReview(maxProjectsToShow)

    if (nextProjectsToReview) {
      nextProjectsToReview.map((p) => {
        const thisID = `${sectionNum}-${itemCount}`
        items.push({
          ID: thisID,
          itemType: 'project',
          // $FlowIgnore[prop-missing]
          project: {
            title: p.title,
            filename: p.filename,
            reviewInterval: p.reviewInterval,
            percentComplete: p.percentComplete,
            lastProgressComment: p.lastProgressComment,
          },
        })
        itemCount++
      })
    } else {
      logDebug('getProjectSectionData', `looked but found no notes to review`)
      // $FlowFixMe[incompatible-return]
      return null
    }
  }
  // clo(nextProjectsToReview, "nextProjectsToReview")

  const section = {
    name: 'Projects',
    showSettingName: 'showProjectSection',
    ID: sectionNum,
    sectionCode: thisSectionCode,
    description: `{count} project{s} ready to review`,
    sectionItems: items,
    FAIconClass: 'fa-regular fa-chart-gantt',
    // FAIconClass: 'fa-light fa-square-kanban',
    // no sectionTitleColorPart, so will use default
    generatedDate: new Date(),
    actionButtons: [
      {
        display: '<i class="fa-regular fa-play"></i> Start Reviews',
        actionPluginID: 'jgclark.Reviews',
        actionName: 'startReviews',
        actionParam: '',
        tooltip: 'Start reviewing your Project notes',
      },
    ],
  }
  // console.log(JSON.stringify(section))
  logTimer('getProjectSectionData', thisStartTime, `found ${itemCount} items for ${thisSectionCode}`, 1000)
  return section
}

<<<<<<< HEAD
=======
/**
 * Get the current time block paras from Today's note if it exists. Ignore any time block paras that are done or cancelled.
 * @param {TDashboardSettings} config
 * @param {boolean} useDemoData?
 * @returns {Array<TSection>} 
 */
export function getTimeBlockSectionData(_config: TDashboardSettings, useDemoData: boolean = false): TSection {
  try {
    const sectionNum = '16'
    const thisSectionCode = 'TB'
    const items: Array<TSectionItem> = []
    const NPSettings = getNotePlanSettings()
    const mustContainString = NPSettings.timeblockMustContainString
    const thisFilename = `${getTodaysDateUnhyphenated()}.${NPSettings.defaultFileExtension}`
    const filenameDateStr = moment().format('YYYYMMDD') // use Moment so we can work on local time and ignore TZs
    const currentDailyNote = DataStore.calendarNoteByDateString(filenameDateStr)
    logInfo('getTimeBlockSectionData', `--------- Gathering${useDemoData ? ' DEMO' : ''} time blocks from ${filenameDateStr} --------`)
    const startTime = new Date() // for timing only
    let timeblockPara: ?TParagraph

    if (useDemoData) {
      const fakeTodayNoteParagraphs: Array<TParagraphForDashboard> = []
      for (const item of openTodayItems) {
        if (item.para) fakeTodayNoteParagraphs.push(item.para)
      }
      // $FlowFixMe[prop-missing] 
      // $FlowFixMe[incompatible-type]
      const fakeTodayNote: TNote = {
        // $FlowFixMe[incompatible-type]
        // $FlowFixMe[prop-missing] 
        // $FlowFixMe[incompatible-exact]
        paragraphs: fakeTodayNoteParagraphs,
        type: 'Calendar',
        title: getTodaysDateHyphenated(),
        filename: `${filenameDateStr}.md`
      }
      timeblockPara = getCurrentTimeBlockPara(fakeTodayNote, true, mustContainString)
    } else {
      // Get list of open tasks/checklists from current daily note (if it exists)
      if (currentDailyNote) {
        timeblockPara = getCurrentTimeBlockPara(currentDailyNote, true, mustContainString)
      } else {
        logDebug('getTimeBlockSectionData', `No daily note found using filename '${filenameDateStr}'`)
      }
    }

    if (!timeblockPara) {
      logDebug('getTimeBlockSectionData', `-> none`)
    } else {
      const timeBlockParaContent = timeblockPara?.content ?? ''
      const [timeBlockString, contentWithoutTimeBlock] = getTimeBlockDetails(timeBlockParaContent, mustContainString)
      logDebug('getTimeBlockSectionData', `-> ${timeBlockString} / ${contentWithoutTimeBlock}`)

      // write item for section
      const thisID = `${sectionNum}-0`
      const thisDPara = makeDashboardParas([timeblockPara])[0]
      // change text so that time details are always at the front
      // If this timeblock is on a task or checklist line, leave the type alone, otherwise make it type 'timeblock'. This affects StatusIcon.
      thisDPara.content = `${timeBlockString} ${contentWithoutTimeBlock}`
      const thisSectionItemObject = { ID: thisID, itemType: 'timeblock', para: thisDPara }
      // $FlowFixMe[incompatible-call]
      items.push(thisSectionItemObject)
    }

    const section: TSection = {
      ID: sectionNum,
      name: 'Current time block',
      showSettingName: 'showTimeBlockSection',
      sectionCode: thisSectionCode,
      description: '', //`current time block`,
      FAIconClass: 'fa-light fa-calendar-clock',
      sectionTitleColorPart: 'sidebarYearly',
      sectionFilename: thisFilename,
      sectionItems: items,
      generatedDate: new Date(),
      actionButtons: [
        // {
        //   // TODO Perhaps 'change times'?
        //   actionName: 'addTask',
        //   actionParam: thisFilename,
        //   actionPluginID: `${pluginJson["plugin.id"]}`,
        //   display: '<i class= "fa-regular fa-circle-plus sidebarDaily" ></i> ',
        //   tooltip: "Add a new task to today's note",
        //   postActionRefresh: ['DT'],
        // },
      ],
    }
    // clo(section)
    logTimer('getTimeBlockSectionData', startTime, `- found Current Time Block from ${filenameDateStr}`)

    return section
  } catch (error) {
    logError(`getTimeBlockSectionData`, error.message)
    // $FlowFixMe[incompatible-return]
    return null
  }
}

>>>>>>> 4c8b8f93
/**
 * Finds all items within the provided sections that match the given field/value pairs.
 *
 * @param {Array<TSection>} sections - An array of section objects containing sectionItems.
 * @param {Array<string>} fieldPathsToMatch - An array of field paths (e.g., 'para.filename', 'itemType') to match against.
 * @param {Object<string, string|RegExp>} fieldValues - An object containing the field values to match against. Values can be strings or regular expressions.
 * @returns {Array<SectionItemIndex>} An array of objects containing the section index and item index for each matching item.
 * @example const indexes = findSectionItems(sections, ['itemType', 'filename', 'para.content'], { itemType: /open|checklist/, filename: oldFilename, 'para.content': oldContent }) // find all references to this content (could be in multiple sections)

 * @author @dwertheimer
 */
export function findSectionItems(
  sections: Array<TSection>,
  fieldPathsToMatch: Array<string>,
  fieldValues: { [key: string]: string | RegExp },
): Array<{ sectionIndex: number, itemIndex: number }> {
  const matches: Array<{ sectionIndex: number, itemIndex: number }> = []

  sections.forEach((section, sectionIndex) => {
    section.sectionItems.forEach((item, itemIndex) => {
      const isMatch = fieldPathsToMatch.every((fieldPath) => {
        const itemFieldValue = getNestedValue(item, fieldPath)
        if (!itemFieldValue) {
          logDebug(`findSectionItems: ${fieldPath} is undefined in ${JSP(item)} -- may be ok if you are looking for a task and this is a review item`)
          return false
        }
        const fieldValue = fieldValues[fieldPath]
        if (fieldValue instanceof RegExp) {
          return fieldValue.test(itemFieldValue)
        } else {
          // logDebug(
          //   `findSectionItems:`,
          //   `${item.ID} itemFieldValue: ${itemFieldValue} ${
          //     itemFieldValue ? (itemFieldValue === fieldValue ? 'equals' : 'does not equal') : 'is undefined'
          //   } fieldValue: ${fieldValue}`,
          // )
          return itemFieldValue ? itemFieldValue === fieldValue : false
        }
      })

      if (isMatch) {
        matches.push({ sectionIndex, itemIndex })
      }
    })
  })

  return matches
}

/**
 * Copies specified fields from a provided object into the corresponding sectionItems in the sections array.
 *
 * @param {Array<SectionItemIndex>} results - An array of results from the findSectionItems function, containing section and item indices.
 * @param {Array<string>} fieldPathsToReplace - An array of field paths (maybe nested) within TSectionItem (e.g. 'itemType', 'para.filename') to copy from the provided object.
 * @param {Object} updatedValues - The object containing the field values to be copied -- the keys are the field paths (can be strings with dots, e.g. para.filename) and the values are the values to copy.
 * @param {Array<TSection>} sections - The original sections array to be modified.
 * @returns {Array<TSection>} The modified sections array with the specified fields copied into the corresponding sectionItems.
 */
export function copyUpdatedSectionItemData(
  results: Array<{ sectionIndex: number, itemIndex: number }>,
  fieldPathsToReplace: Array<string>,
  updatedValues: { [key: string]: any },
  sections: Array<TSection>,
): Array<TSection> {
  results.forEach(({ sectionIndex, itemIndex }) => {
    const sectionItem = sections[sectionIndex].sectionItems[itemIndex]

    fieldPathsToReplace.forEach((fieldPath) => {
      // const [firstField, ...remainingPath] = fieldPath.split('.')
      const value = getNestedValue(updatedValues, fieldPath)
      if (value !== undefined) {
        setNestedValue(sectionItem, fieldPath, value)
      }
    })
    sectionItem.updated = true
  })

  return sections
}

/**
 * Helper function to get the value of a nested field in an object.
 *
 * @param {Object} obj - The object to search for the nested field.
 * @param {string} path - The path to the nested field, e.g., 'para.filename'.
 * @returns {any} The value of the nested field, or undefined if the field doesn't exist.
 */
function getNestedValue(obj: any, path: string) {
  const fields = path.split('.')
  let value = obj

  for (const field of fields) {
    if (value && typeof value === 'object' && field in value) {
      value = value[field]
    } else {
      return undefined
    }
  }

  return value
}

/**
 * Helper function to set the value of a nested field in an object.
 *
 * @param {Object} obj - The object to set the nested field value in.
 * @param {string} path - The path to the nested field, e.g., 'para.filename'.
 * @param {any} value - The value to set for the nested field.
 */
function setNestedValue(obj: any, path: string, value: any) {
  const fields = path.split('.')
  let currentObj = obj

  for (let i = 0; i < fields.length - 1; i++) {
    const field = fields[i]
    if (!currentObj.hasOwnProperty(field)) {
      currentObj[field] = {}
    }
    currentObj = currentObj[field]
  }
  const finalField = fields[fields.length - 1]
  currentObj[finalField] = value
}

/**
 * Helper function to create a sectionItem object.
 *
 * @param {string} id - The ID of the sectionItem.
 * @param {TParagraph} p - The paragraph data for the sectionItem.
 * @param {string} theType - The type of the sectionItem (if left blank, will use the para's type)
 * @returns {SectionItem} A sectionItem object.
 */
export function getSectionItemObject(id: string, p: TParagraph | TParagraphForDashboard | null = null, theType?: TItemType): TSectionItem {
  // $FlowIgnore - we are not using all the types in TParagraph
  return { ID: id, itemType: theType ?? p.type, para: p }
}<|MERGE_RESOLUTION|>--- conflicted
+++ resolved
@@ -194,13 +194,8 @@
         }
 
         // Get list of open tasks/checklists from this calendar note
-<<<<<<< HEAD
-        ;[sortedOrCombinedParas, sortedRefParas] = getOpenItemParasForCurrentTimePeriod('day', currentDailyNote, config, useEditorWherePossible)
-        // logDebug('getDataForDashboard', `getOpenItemParasForCurrentTimePeriod Found ${sortedOrCombinedParas.length} open items and ${sortedRefParas.length} refs to ${filenameDateStr}`)
-=======
         [sortedOrCombinedParas, sortedRefParas] = getOpenItemParasForCurrentTimePeriod('day', currentDailyNote, config, useEditorWherePossible)
         // logDebug('getTodaySectionData', `getOpenItemParasForCurrentTimePeriod Found ${sortedOrCombinedParas.length} open items and ${sortedRefParas.length} refs to ${filenameDateStr}`)
->>>>>>> 4c8b8f93
 
         // write items for first (or combined) section
         let lastIndent0ParentID = ''
@@ -1569,8 +1564,6 @@
   return section
 }
 
-<<<<<<< HEAD
-=======
 /**
  * Get the current time block paras from Today's note if it exists. Ignore any time block paras that are done or cancelled.
  * @param {TDashboardSettings} config
@@ -1661,7 +1654,7 @@
     // clo(section)
     logTimer('getTimeBlockSectionData', startTime, `- found Current Time Block from ${filenameDateStr}`)
 
-    return section
+  return section
   } catch (error) {
     logError(`getTimeBlockSectionData`, error.message)
     // $FlowFixMe[incompatible-return]
@@ -1669,7 +1662,6 @@
   }
 }
 
->>>>>>> 4c8b8f93
 /**
  * Finds all items within the provided sections that match the given field/value pairs.
  *
