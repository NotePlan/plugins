// @flow
//-----------------------------------------------------------------------------
// Dashboard plugin main function to generate data
// Last updated 2025-09-07 for v2.3.0.b10, @jgclark
//-----------------------------------------------------------------------------

import moment from 'moment/min/moment-with-locales'
import type { TDashboardSettings, TSection, TSectionItem, TSectionDetails } from './types'
import { getNumCompletedTasksFromNote } from './countDoneTasks'
import { createSectionItemObject, isLineDisallowedByIgnoreTerms, makeDashboardParas } from './dashboardHelpers'
import { tagParasFromNote } from './demoData'
import {
  addTagMentionCacheDefinitions,
  getFilenamesOfNotesWithTagOrMentions,
  isTagMentionCacheAvailableforItem,
  scheduleTagMentionCacheGeneration,
  WANTED_PARA_TYPES,
} from './tagMentionCache'
import { filenameIsInFuture, includesScheduledFutureDate } from '@helpers/dateTime'
import { stringListOrArrayToArray } from '@helpers/dataManipulation'
import { clo, logDebug, logError, logInfo, logTimer, logWarn, timer } from '@helpers/dev'
import { getFolderFromFilename } from '@helpers/folders'
import { getFrontmatterAttribute, noteHasFrontMatter } from '@helpers/NPFrontMatter'
import { getNoteByFilename } from '@helpers/note'
import { findNotesMatchingHashtagOrMention, getHeadingsFromNote } from '@helpers/NPnote'
import { sortListBy } from '@helpers/sorting'
import { caseInsensitiveSubstringMatch, caseInsensitiveMatch } from '@helpers/search'
import { eliminateDuplicateParagraphs } from '@helpers/syncedCopies'
import { isOpen, isOpenTask, removeDuplicates } from '@helpers/utils'

//-----------------------------------------------------------------

/**
 * Generate data for a section for items with a Tag/Mention.
 * Only find paras with this *single* tag/mention which include open tasks, and that by default aren't scheduled in the future.
 * Uses all the 'ignore' settings, apart from 'ignoreItemsWithTerms' if it includes this particular tag/mention.
 * Now also implements noteTags feature to include all open items in a note, based on 'note-tag' attribute in frontmatter.
 * @param {TDashboardSettings} config
 * @param {boolean} useDemoData?
 */
export async function getTaggedSectionData(config: TDashboardSettings, useDemoData: boolean = false, sectionDetail: TSectionDetails, index: number): Promise<?TSection> {
  try {
  const thisStartTime = new Date()
  const sectionNumStr = `12-${index}`
  const thisSectionCode = 'TAG'
  const thisTag = sectionDetail.sectionName
  logInfo('getTaggedSectionData', `------- Gathering Tag items for section #${String(sectionNumStr)}: ${thisTag} --------`)
  // if (config.ignoreChecklistItems) logDebug('getTaggedSectionData', `Note: will filter out checklists`)
  let itemCount = 0
  let totalCount = 0
  const items: Array<TSectionItem> = []
  let isHashtag = false
  let isMention = false
  let source = ''
  const turnOnAPIComparison = config.FFlag_UseTagCacheAPIComparison ?? false
  let comparisonDetails = ''

  const ignoreTermsMinusTagCSV: string = stringListOrArrayToArray(config.ignoreItemsWithTerms, ',')
    .filter((t) => t !== thisTag)
    .join(',')
  logInfo('getTaggedSectionData', `ignoreTermsMinusTag: ${ignoreTermsMinusTagCSV}  (was: ${config.ignoreItemsWithTerms})`)

  if (useDemoData) {
    isHashtag = true
    tagParasFromNote.map((item) => {
      const thisID = `${sectionNumStr}-${itemCount}`
      items.push({ ID: thisID, ...item })
      itemCount++
    })
    source = 'using DEMO data'
  } else {
    isHashtag = thisTag.startsWith('#')
    isMention = thisTag.startsWith('@')
    if (!isHashtag && !isMention) {
      logError('getTaggedSectionData', `- thisTag '${thisTag}' is not a hashtag or mention. Stopping generation of this section.`)
    } else {
      let filteredTagParas: Array<TParagraph> = []

      // Get notes with matching hashtag or mention (as can't get list of paras directly)
      // Use Cache if wanted (and available), otherwise the API.
      let notesWithTag: Array<TNote> = []
      const cacheIsAvailableForThisTag = isTagMentionCacheAvailableforItem(thisTag)
      if (config.FFlag_UseTagCache && cacheIsAvailableForThisTag) {
        // Use Cache
        logInfo('getTaggedSectionData', `- using cache for ${thisTag}`)
        let filenamesWithTagFromCache: Array<string> = []
        ;[filenamesWithTagFromCache, comparisonDetails] = await getFilenamesOfNotesWithTagOrMentions([thisTag], true, turnOnAPIComparison)

        // This is taking about 2ms per note for JGC
        if (!filenamesWithTagFromCache || filenamesWithTagFromCache.length === 0) {
          logWarn('getTaggedSectionData', `- no valid filenamesWithTagFromCache result for ${thisTag}`)
        } else {
          filenamesWithTagFromCache.forEach((filename) => {
            const note = getNoteByFilename(filename)
            if (note) {
              notesWithTag.push(note)
            } else {
              logError('getTaggedSectionData', `- failed to get note by filename ${filename}`)
            }
          })
        }
        logTimer('getTaggedSectionData', thisStartTime, `- from CACHE found ${notesWithTag.length} notes with ${thisTag}`)
        // $FlowIgnore[unsafe-arithmetic]
        // cacheLookupTime = new Date() - cachedOperationStartTime
        source = turnOnAPIComparison ? 'using CACHE + API' : 'using just CACHE'
      } else {
        // Use API
        logInfo('getTaggedSectionData', `- using API only for ${thisTag}`)
        // Note: this is slow (1-3ms per note, so 3-9s for 3250 notes).
        notesWithTag = findNotesMatchingHashtagOrMention(thisTag, true, true, true, [], WANTED_PARA_TYPES, '', false, true)
        // $FlowIgnore[unsafe-arithmetic]
        // const APILookupTime = new Date() - thisStartTime
        logTimer('getTaggedSectionData', thisStartTime, `- from API only found ${notesWithTag.length} notes with ${thisTag}`)
        source = 'using API'
      }

      const excludedFolders = config.excludedFolders ? stringListOrArrayToArray(config.excludedFolders, ',').map((folder) => folder.trim()) : []

      for (const n of notesWithTag) {
        // logTimer('getTaggedSectionData', thisStartTime, `- start of processing for note "${n.filename}"`)
        // Don't continue if this note is in an excluded folder
        const thisNoteFolder = getFolderFromFilename(n.filename)
        if (excludedFolders.includes(thisNoteFolder)) {
          logDebug('getTaggedSectionData', `  - ignoring note '${n.filename}' as it is in an ignored folder`)
          continue
        }

        // Get the relevant paras from this note
        const paras = n.paragraphs ?? []

        // If we want to use note tags, and the note has a 'note-tag' field in its FM, then work out if the note-tag matches this particular tag/mention.
        let hasMatchingNoteTag = false
<<<<<<< HEAD

=======
        logDebug('getTaggedSectionData', `- checking note '${n.filename}' for note-tag`)
>>>>>>> a0ad46bd
        if (noteHasFrontMatter(n)) {
          const temp = n.title === 'this is in the root'
          const noteTagAttribute = getFrontmatterAttribute(n, 'note-tag')
          const noteTagList = noteTagAttribute ? stringListOrArrayToArray(noteTagAttribute, ',') : []
          if (noteTagList.length > 0) {
            hasMatchingNoteTag = noteTagList && noteTagList.some((tag) => caseInsensitiveMatch(tag, thisTag))

            logInfo('getTaggedSectionData', `-> noteTag(s) '${String(noteTagList)}' is ${hasMatchingNoteTag ? 'a' : 'NOT a'} match for ${thisTag}`)
          }
          if (temp) {
            clo(n, `QQQ getTaggedSectionData: n DELETEME noteTagAttribute=${noteTagAttribute} noteTagList=${noteTagList} hasMatchingNoteTag=${hasMatchingNoteTag}`)
          }
        }
        // Add the paras that contain the tag/mention, unless this is a noteTag, in which case add all paras if FM field 'note-tag' matches. (Later we filter down to open non-scheduled items).
        const tagParasFromNote = hasMatchingNoteTag ? paras : paras.filter((p) => caseInsensitiveSubstringMatch(thisTag, p.content))
        logTimer('getTaggedSectionData', thisStartTime, `- found ${tagParasFromNote.length} ${thisTag} items in "${n.filename}"`)

        // Further filter out checklists and otherwise empty items
        const filteredTagParasFromNote = config.ignoreChecklistItems
          ? tagParasFromNote.filter((p) => isOpenTask(p) && p.content.trim() !== '')
          : tagParasFromNote.filter((p) => isOpen(p) && p.content.trim() !== '')

        // Save this para, unless in matches the 'ignoreItemsWithTerms' setting (now modified to exclude this tag/mention)
        for (const p of filteredTagParasFromNote) {
          if (!isLineDisallowedByIgnoreTerms(p.content, ignoreTermsMinusTagCSV)) {
            filteredTagParas.push(p)
          } else {
            // logDebug('getTaggedSectionData', `- ignoring para {${p.content}}`)
          }
        }
        // logTimer('getTaggedSectionData', thisStartTime, `- "${n.title || ''}" after filtering out: ${config.ignoreItemsWithTerms}, ${filteredTagParas.length} paras`)
      }
      logTimer('getTaggedSectionData', thisStartTime, `- ${filteredTagParas.length} paras after filtering ${notesWithTag.length} notes`)

      // filter out paras in the future (if wanted)
      if (!config.includeFutureTagMentions) {
        const dateToUseUnhyphenated = config.showTomorrowSection ? new moment().add(1, 'days').format('YYYYMMDD') : new moment().format('YYYYMMDD')
        filteredTagParas = filteredTagParas.filter((p) => !filenameIsInFuture(p.filename || '', dateToUseUnhyphenated))
        const dateToUseHyphenated = config.showTomorrowSection ? new moment().add(1, 'days').format('YYYY-MM-DD') : new moment().format('YYYY-MM-DD')
        // Next operation typically takes 1ms
        filteredTagParas = filteredTagParas.filter((p) => !includesScheduledFutureDate(p.content, dateToUseHyphenated))
        logTimer('getTaggedSectionData', thisStartTime, `- after filtering for future, ${filteredTagParas.length} paras`)
      }

      if (filteredTagParas.length > 0) {
        // Remove possible dupes from these sync'd lines. Note: this is a quick operation, as we aren't using the 'most recent' option (which does a sort)
        filteredTagParas = eliminateDuplicateParagraphs(filteredTagParas)
        logTimer('getTaggedSectionData', thisStartTime, `- after sync dedupe -> ${filteredTagParas.length}`)

        // Remove items that appear in this section twice (which can happen if a task is in a calendar note and scheduled to that same date)
        // const beforeFilterCount = filteredTagParas.length
        // Note: this is a quick operation
        const preDedupeCount = filteredTagParas.length
        // $FlowIgnore[class-object-subtyping]
        filteredTagParas = removeDuplicates(filteredTagParas, ['content', 'filename'])
        const postDedupeCount = filteredTagParas.length

        // TODO: remove this logging once we find cause of DBW seeing dupes
        if (preDedupeCount !== postDedupeCount) {
          logDebug('getTaggedSectionData', `- de-duped from ${preDedupeCount} to ${postDedupeCount} items`)
        } else {
          logDebug('getTaggedSectionData', `- no de-duping done of items:`)
          for (const p of filteredTagParas) {
            logDebug('getTaggedSectionData', `  - {${p.content}} in ${p.filename} line ${p.lineIndex}`)
          }
        }

        // Create a much cut-down version of this array that just leaves the content, priority, but also the note's title, filename and changedDate.
        // Note: this is a pretty quick operation (3-4ms / item)
        // $FlowIgnore[class-object-subtyping]
        const dashboardParas = makeDashboardParas(filteredTagParas)
        logTimer('getTaggedSectionData', thisStartTime, `- after eliminating dupes -> ${dashboardParas.length}`)

        totalCount = dashboardParas.length

        // Sort paragraphs by one of several options
        const sortOrder =
          config.overdueSortOrder === 'priority'
            ? ['-priority', '-changedDate']
            : config.overdueSortOrder === 'earliest'
            ? ['changedDate', '-priority']
            : config.overdueSortOrder === 'due date'
            ? ['dueDate', '-priority']
            : ['-changedDate', '-priority'] // 'most recent'
        const sortedTagParas = sortListBy(dashboardParas, sortOrder)
        logTimer('getTaggedSectionData', thisStartTime, `- Filtered, Reduced & Sorted  ${sortedTagParas.length} items by ${String(sortOrder)}`)

        for (const p of sortedTagParas) {
          const thisID = `${sectionNumStr}.${itemCount}`
          // $FlowIgnore[incompatible-call]
          items.push(createSectionItemObject(thisID, p))
          itemCount++
        }
      } else {
        logDebug('getTaggedSectionData', `- no items to show for ${thisTag}`)
      }

      // If we wanted to use the cache but it wasn't available or populated correctly, schedule it to be generated at the next opportunity, and ensure thisTag is in the cache definitions.
      if (config?.FFlag_UseTagCache && !cacheIsAvailableForThisTag) {
        logInfo('getTaggedSectionData', `- adding ${thisTag} to the tagCache definitions, and scheduling a regeneration`)
        addTagMentionCacheDefinitions([thisTag])
        scheduleTagMentionCacheGeneration()
        source = `using API as cache not yet available for ${thisTag}`
      }
    }
  }

  // Return section details, even if no items found
  let sectionDescription = `{countWithLimit} open {itemType} ordered by ${config.overdueSortOrder}`
  if (config?.FFlag_ShowSectionTimings) sectionDescription += ` [${timer(thisStartTime)}]`
  // TODO(later): remove note about the tag cache
  sectionDescription += `, ${source}`
  if (comparisonDetails !== '') sectionDescription += ` [${comparisonDetails}]`
  const section: TSection = {
    ID: sectionNumStr,
    name: thisTag,
    showSettingName: sectionDetail.showSettingName,
    sectionCode: thisSectionCode,
    description: sectionDescription,
    FAIconClass: isHashtag ? 'fa-light fa-hashtag' : 'fa-light fa-at',
    sectionTitleColorPart: isHashtag ? 'sidebarHashtag' : 'sidebarMention',
    sectionFilename: '',
    sectionItems: items,
    totalCount: totalCount,
    generatedDate: new Date(),
    isReferenced: false,
    actionButtons: [],
  }
  logTimer('getTaggedSectionData', thisStartTime, `to find ${itemCount} ${thisTag} items`, 1000)
    return section
  } catch (err) {
    logError('getTaggedSectionData', err.message)
  }
}<|MERGE_RESOLUTION|>--- conflicted
+++ resolved
@@ -130,22 +130,14 @@
 
         // If we want to use note tags, and the note has a 'note-tag' field in its FM, then work out if the note-tag matches this particular tag/mention.
         let hasMatchingNoteTag = false
-<<<<<<< HEAD
-
-=======
         logDebug('getTaggedSectionData', `- checking note '${n.filename}' for note-tag`)
->>>>>>> a0ad46bd
         if (noteHasFrontMatter(n)) {
-          const temp = n.title === 'this is in the root'
           const noteTagAttribute = getFrontmatterAttribute(n, 'note-tag')
           const noteTagList = noteTagAttribute ? stringListOrArrayToArray(noteTagAttribute, ',') : []
           if (noteTagList.length > 0) {
             hasMatchingNoteTag = noteTagList && noteTagList.some((tag) => caseInsensitiveMatch(tag, thisTag))
 
             logInfo('getTaggedSectionData', `-> noteTag(s) '${String(noteTagList)}' is ${hasMatchingNoteTag ? 'a' : 'NOT a'} match for ${thisTag}`)
-          }
-          if (temp) {
-            clo(n, `QQQ getTaggedSectionData: n DELETEME noteTagAttribute=${noteTagAttribute} noteTagList=${noteTagList} hasMatchingNoteTag=${hasMatchingNoteTag}`)
           }
         }
         // Add the paras that contain the tag/mention, unless this is a noteTag, in which case add all paras if FM field 'note-tag' matches. (Later we filter down to open non-scheduled items).
