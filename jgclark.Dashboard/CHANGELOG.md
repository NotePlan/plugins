--- conflicted
+++ resolved
@@ -10,14 +10,11 @@
 - TODO: enlarged default window size on iPads
 -->
 
-<<<<<<< HEAD
 ## [2.3.0.b10] 2025-09-???
 ### Changed
 - When the "filter out lower-priority items" is on, this now calculated across all sections, not just each one independently. The label that says there are hidden items now includes "(click to show all)" text to make it clearer how to turn off the filter for that section.
-=======
-## [2.3.0.b10] 2025-09-03???
-- Fix: the done count not including items from project notes
->>>>>>> 0c9672ac
+### Fixed
+- the done count not including items from project notes
 
 ## [2.3.0.b9] 2025-09-01
 ### Changes
