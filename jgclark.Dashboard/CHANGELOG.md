# What's changed in 🎛 Dashboard plugin?
For more details see the [plugin's documentation](https://github.com/NotePlan/plugins/tree/main/jgclark.Dashboard/).

## [Perspectives.a15 - 2.1.0.a15] underway
- (jgc): Child tasks are now ordered following their parents, when sorted by priority

<<<<<<< HEAD
### Changed
- under-the-hood changes to match Project + Reviews Plugin v1.0 release.
- stop check dialogs on "Move all ..." operations on iOS/iPadOS, as they stopped them working<!-- from 2.1.0.a11-->
- changed Interactive Processing icon to not imply 'refresh'<!-- from 2.1.0.a11-->
- add time to @done(...) when "completing then"<!-- from 2.1.0.a12 -->

### Fixed
- fixed edge case when filtering lower priority items from the display
- fixed typos in "Move all to today" dialog<!-- from 2.1.0.a11-->
<!-- fixed spinner icon not spinning<!-- from 2.1.0.a11, but not working for some reason here -->

## [Perspectives.a14 - 2.1.0.a15] @dbw, 2024-10-27
- Removed activePerspectiveName from dashboardSettings, and moved it to the perspectiveSettings (isActive flag)

=======
>>>>>>> d9b1a79f
## [Perspectives.a14 - 2.1.0.a14] @dbw, 2024-10-24
- Added setting for display of done counts to Dashboard (displayDoneCounts: default true)
- Total refactor of interactive processing code to make it more maintainable and fix some bugs
- Total refactor of Dashboard Settings and PerspectiveSettings components using useReducer for state management and improved visibility
- Improved PerspectiveSelector dropdown data saving (using useReducer) and made it more robust
- Added "Add Perspective" and "Save Perspective" buttons to PerspectiveSelector dropdown
- Added some code back in to make BANNER messages display again at the top of the page when there are errors
- Added a LOT of logging to ensure the right things are happening, but it's super noisy. Will delete most of it before final release.
### Todo
- fix bug in taskdialog where priority markers are not being updated in interface
- (jgclark): fix the CSS selectors that are messing up the rollup build

## [Perspectives.a13] @jgc, 2024-10-11
- fixed build's circular dependency warnings
- optimised the 'Refresh' work: it should now only recalculate the visible sections.
- updated references to newer Dashboard functions
- when adding a new Perspective, ensure no reuse of an existing name, no * at end, and not -
- been testing addPerspective() and deletePerspective(). Confirmed they work OK, writing to disk. FIXME: The messages aren't getting through to the front end though.

## [Perspectives.a12] @jgc, 2024-09-20
- add time to @done(...) when "completing then"
- fixed some items not being found when referenced to weekly notes
- child items are now indented like in the NP Editor
- in the item dialog box, there's now a note if an item has children
- updated demo data to update data structures for children
- tidy up vertical spacing in Settings dialog
- added version number to end of Settings dialog
- improved details in title of project dialogs
- got the linkage between settings items partly working again -- FIXME: though its not updating live
- fixed Interactive Processing bug on close dialog-click
- change button order of skip buttons in Interactive Processing dialog

## [Perspectives.a11] @jgc, 2024-09-19
- added `isAChild` logic, a new marker icon to show children, and a new "Show parent/child markers on items?" setting.
- the 'All -> Today' and 'All -> Tomorrow' buttons now don't try to move child items on their own, but only as part of the block with their parent.
- complete for 'Overdue -> Today' button as well
- TODO: update Interactive Processing button to not show child items that have already been moved. (Started but not finished.)
- fix typos in "Move all to today" dialog 
- fixed spinner icon not spinning
- projects that are paused are now not shown in the projects section
- changed Interactive Processing icon to not imply 'refresh'
- stop check dialogs on "Move all ..." operations on iOS/iPadOS, as they stopped them working
- fixed various things related to truncated display of long tasks, particularly those with bare or Markdown-style URLs
- dbw: brought back the (hidden) plugin settings for ios so that we could tell an iOS or ipad user how to set debug logging by clicking  [Change Dashboard Settings](noteplan://x-callback-url/runPlugin?pluginID=jgclark.Dashboard&command=Update%20plugin%20settings) TODO: maybe you could include that in a pinned note for dashboard?

## [Perspectives.a10] @jgc, 2024-08-27
- fix a regression in dropdown menu
- add tooltips to buttons in Task and Project dialogs

## [Perspectives.a9] @jgc, 2024-08-26
- migrated FFlag_Perspectives to a main, visible, setting showPerspectives, defaulting to true.
- new `controlsOtherKeys` field in TSettingItem, which will change if/how other settings are shown.
- clicking on 'there are X items hidden' message lines now turns off filtering in all sections (started in a7)
- more layout improvements in Header, including moving Perspective selector back to the left-hand side.
- Fixed project progress 'pie charts'  layout issues, and added them in to the project dialog header.

## [Perspectives.a8] @jgc, 2024-08-21
- Fixed full generation sometimes having Project rather than Priority section
- Removed double generation of Tag sections in getSomeSectionData()
- Updated Demo Data to allow fuller testing of Perspectives and other filtering
- Settings dialog:
  - made <input> boxes wider
  - made the (temporary) currently active perspective box read-only. (There is now a 'input-readonly' type.)
  - improved some other layout. Includes now allowing 'heading' type to have a description ... something I wished EM had added in the main app.
- Tweaked layout in header area
- removed 'autoAddTrigger' setting and logic
- dbw: make "-" an actual perspective that holds the values of your settings when there is "no" perspective
- dbw: add the "*" thing when you edit a saved perspective
- stoped the "*" thing from being appended multiple times
- removed .isActive
- added .isModified throughout, and updated display logic
- lots of work on perspectiveHelpers functions to clarify what each needs to do, and removed some old code. But FIXME: most/all of the comms about changes between backend and frontend doesn't seem to be working.
  - includes new switchToPerspective() function

## [Perspectives.a7] @jgc, 2024-08-14
- removed some of the circular dependencies
- updated names of some settings, particularly `ignoreFolders`
- added updateCurrentPerspectiveDef(), and "/Update current Perspective" command for testing. FIXME: is failing to read dashboardSettings properly.
- added saveAllPerspectiveDefs() to make one place to save changes (at least on the back end). FIXME: need to get this to affect front end too.
- turned off underlining on the 'take a break' message lines
- clicking on 'there are X items hidden' message lines now should turn off filtering. (Incomplete.)
- fixed missing 'enableInteractiveProcessingTransitions' setting in types.js
- dbw: RUN THE /DELETE ALL PERSPECTIVES COMMAND BEFORE YOU TRY ANYTHING BECAUSE THERE WERE LEGACY ISSUES
- dbw: got perspective switching to work reliably
- dbw: fixed bug where watcher was seeing first set of perspectives and calling back-end again
- dbw: got JSON editing in settings panel to work/save reliably
- dbw: fixed bug where saving perspectives JSON in the settings panel was writing the perspectives into the dashboardSettings, creating lots of clutter
- dbw: changed /add new perspective to copy current window settings (init does not copy all settings from defaults, as this is unnecessary)
- dbw: created a cleaning function (cleanSettings()) that cleans keys we don't want to save recursively in dashboardSettings. You will want to complete the list of keys which should *not* be saved because we don't want to overwrite *all* the user's settings (e.g. FFlags etc.)
- dbw: removed pulling of perspectives in the backend. changing a perspective changes all the settings, so the back-end doesn't need to know or do anything different than before
- dbw: fixed a bug in the partially-implemented include/exclude folders bit that was keeping code from running. This code still needs to be completed
- dbw: started trying to fix the dialog-window-needs-repositioning-when-calendar-is-open issue but ran out of time and did not get it to work. I'm confident it's 90% right...just some small edit needed to make it work.

## [Perspectives.a6] @jgc, 2024-08-10 WIP for @dbw
- fixed perspectiveSetting initialisation in WebView (I think) and how to persist it in Dashboard::useEffects (I think)
- BUT FIXME: changing PerspectiveSelector logs the right newValue, but it then fails to get updated anywhere else
- dealt with FIXME in dataGeneration about calling `getProjectSectionData`
- added "/Add new Perspective" to help debug. Simply asks for name/ignoreFolder/includeFolder items for now. FIXME: doesn't persist or show the new perspective, despite it logging ok
- added "/Delete Perspective" and "/Delete all Perspective Settings" commands -- to help debug (actually added in a5)
- added subtle hover effect to UI buttons, using the clever new CSS 'hsl' operator
- changed properly to "Dashboard.css" (capital D) to match the Component name

## [Perspectives.a5] @jgc, 2024-08-09 WIP for @dbw
- made a separate perspectiveSettings data structure, than now includes all settings, not just the 5 from the proof of concept. @dbw: something is wrong with the initialisation of perspectives.
- tighten up removal of priority indicators, to only happen at the start of a line's content
- now won't display buttons in the Section header if there are no items to work on. (However, the 'add' buttons in the calendar sections are still shown.)
- dbw: fixed new circular issue in perspectives import by moving shared items to new perspectivesShared.js file
- dbw: fixed incorrect "import '../css/Dashboard.css'" (Dashboard does not have capital D)
- dbw: removed HTML loading of that CSS file because it is now loaded in React/Rollup
- dbw: TooltipOnModifier: you were correct that the empty div issue was fixed. Removed the FIXME
- dbw: Per your question/comment, changed "getSettingsDefaults()" to "getSettingsObjectFromArray()"
- dbw: Fixed a logDebug that was failing on empty lastFullRefresh
- @jgclark: Pls look at ThemedComboBox - I left you some FIXME questions
- @jgclark: Pls look at my FIXME question in dataGeneration/getAllSectionsData()
- @jgclark: Pls look at initialisePerspectiveSettings() -- I partially fixed it but didn't know how to fix it because I didn't know what it was supposed to do. I really need some direction on the intention so I can suggest how it should work. I think we should go straight to having a perspectives context and this seems to be mixing the two in ways I don't follow. Some line-by-line comments with your intentions would help me.

## [Perspectives.a4] -- all WIP not fully working, @jgc,  2024-08-06
- separated out PerspectiveSelector
- _before transition to separate perspectiveSettings data structure_

## [Perspectives.a3] -- all WIP not fully working, @jgc,  2024-08-04
- new "/Add new Perspective" command (and callback)
- new "/Delete Perspective" command (and callback)
- added Perspective selector to Header bar -- but doesn't get saved
- added JSON setting display/editor to Settings dialog (a temporary measure during development)
- merged changes from v2.0.5 on main branch, so added Priority Section.

## [Perspectives.a2] 
- perspective folder filtering working for Calendar + Project sections
- added a 'congrats' message if there are no Projects left to review

## [Perspectives.a2] 
- can now save activePerspectiveName
- nicer-looking PerspectiveDefinitionSettings component -- though it doesn't yet persist changes
- Projects section now filters using perspective folders
- updated Settings component's display logic to allow a 'compact' mode where sensible

## [Perspectives.a1] 
- remove setting "Add dashboard auto-update trigger when dashboard opened?" ('autoAddTrigger')
- started to add settings to define Perspectives

<!-- ---------------------------------------------------------------------- -->

## [2.0.7] 2024-10-23
### New
- new 'All -> Next Week' button in Week section. 
- clicking on 'there are X items hidden' message lines now turns off filtering in all sections<!-- from 2.1.0.a9-->
- added version number to end of Settings dialog<!-- from 2.1.0.a12-->

### Changed
- under-the-hood changes to match Project + Reviews Plugin v1.0 release.
- stop check dialogs on "Move all ..." operations on iOS/iPadOS, as they stopped them working<!-- from 2.1.0.a11-->
- changed Interactive Processing icon to not imply 'refresh'<!-- from 2.1.0.a11-->
- add time to @done(...) when "completing then"<!-- from 2.1.0.a12 -->

### Fixed
- fixed edge case when filtering lower priority items from the display
- fixed typos in "Move all to today" dialog<!-- from 2.1.0.a11-->
<!-- fixed spinner icon not spinning<!-- from 2.1.0.a11, but not working for some reason here -->

## [2.0.6] 2024-09-06
### Changes
- new setting "When (re)scheduling an item, also show it as a scheduled item in main Editor?". If set on then it uses the `[>]` marker in the underlying Markdown which is shown with 🕓 in the main Editor. By default this is on, to match the standard behaviour of NotePlan's UI. (requested by @tophee in issue 589)

### Fixed
- Fixed full generation sometimes having Project rather than Priority section<!-- from 2.1.0.a8 -->
- Removed double generation of Tag sections in getSomeSectionData()<!-- from 2.1.0.a8 -->
- tighten up removal of priority indicators, to only happen at the start of a line's content<!-- from 2.1.0.a5 -->
- now won't display buttons in the Section header if there are no items to work on. (However, the 'add' buttons in the calendar sections are still shown.)<!-- from 2.1.0.a5 -->
- Fixed project progress 'pie charts'  layout issues, and added them in to the project dialog header.<!-- from 2.1.0.a9 -->
- multi-part hashtags now display properly (thanks for tip, @lbednarski)

## [2.0.5] 2024-07-30
- some layout tweaks in the main Settings dialog
- fix to 'All -> Today' button action in Overdue section (thanks, @Oldielajolla)

## [2.0.4] 2024-07-23 unreleased
- new 'Priority' section for all items with a priority marker (>>, !!!, !! or !) (for @lbednarski). Note: this will be slow to generate, as it can't use any of NotePlan's internal caches.
<!-- Note: I'm not sure that deduping between sections is working as it should -->
- fixed setting 'Add folder name in note link' not working
- updated some of the icons in the section descriptions

## [2.0.3] 2024-07-19
- fixed filter dropdown menu placement issue
- fixed Today section description when there are no open tasks left
- added greyed-out 'save & close' button when opening settings dialog
- added some constraints to number fields in the settings dialog
- fixed tooltips hidden by window header
- tidied up other z-index-ing

## [2.0.2] 2024-07-16
- fixed 'All Overdue → Today' button not working (thanks for the report, @Oldielajolla)
- fix to auto-refresh
- fix to stop 5s refresh in DEV mode
- improve wording around number of open items in section descriptions
- small layout tweaks when on a narrow screen
- reverted the Filters dropdown menu to be single column while we work out why 1 user is having trouble with 2-col layout.

Note: I intend to remove the "Add dashboard auto-update trigger when dashboard opened?" setting and functionality in a future release. It is much less needed now Dashboard can auto-refresh after a given number of minutes.

## [2.0.1] 2024-07-15
### Added
- new x-callback **setSetting** command to change a single Dashboard setting.
- new x-callback **setSettings** command (plural) to change multiple Dashboard settings in one call.
- new **/Make Callback from Current Settings** command that copies the current setting as a URL or a markdown link to the Clipboard.
- dbw: remove "tooltip" prop for featureFlags
- dbw: remove DEV limitation on 5s refresh
- dbw: fix edge case bug on ReactSettings and saving/reading from plugin.settings
- fix issues with logSettings not saving/reading properly and not showing DEV FFlag menu

### Changed/Improved
- made the Filters dropdown menu a two-column display (except on narrow screens)
- removed most settings from old setting system
- removed "edit settings (for iOS)" command, as not needed
- improved spacing and ordering of heading, and made tapping heading elements easier on iOS
- other UI tweaks
- improved communication between Projects and Dashboard plugins
- (under-the-hood) add quite a lot of logTimer() calls, and added a new setting for it to both old and new setting systems
- (under the hood) complete refactoring of settings data structures under the hood

### Fixed
- fix task completion timestamps using GMT not local time (thanks, @mjd9ball).
- updating the Project List (in Projects & Reviews plugin) now refreshes the Project section in the Dashboard again.
- fixed Project item display when project in root folder
- a newly-added Project progress line will now be shown in the main window

## What's improved in v2.0?
### New
- The different sections are now generated or refreshed progressively, so the first sections appear more quickly. When refreshing the display, the dashboard is smarter and will only update the necessary sections, displaying indicators next to the section items as it does so.
- Auto-refresh: by default the Dashboard will now automatically pick up new/changed tasks in NotePlan after it has been idle for 15 minutes (configurable). This means that you probably no longer need to add a trigger to the notes with tasks you're completing/changing frequently.
- New Processing button that opens up the Task Edit dialog showing the first item in the section. When you click on an action button it then updates to show you the next item, and so on. In this mode there's an extra 'forward' button that lets you leave that item where it is.
- Can now show multiple tags/mentions, by specifying them in the setting separated by commas
- New Filter dropdown that allows you to quickly toggle on or off all the main display settings, including which sections to show -- moved from the Preferences Pane
- New Settings button which opens a window that has the rest of the more detailed settings for the plugin -- moved from the Preferences Pane
- In the task dialog box, added a couple of new controls, including the 🗓️ control which opens up a date picker to allow picking any date to move a task to
- In the project dialog box, added:
  - a new 🗓️ control which opens up a date picker to allow picking any date to schedule the next project to
  - new "Complete Project", "Cancel Project", "Pause Project" buttons, that each mimic the same command from the Project & Reviews plugin
  - now shows the latest 'Progress' comment for a project, and a button to add a new comment.
- When the NotePlan Theme is changed (manually or automatically), the Dashboard window will automatically pick this up on the next refresh.
- ^-click (ctrl-click) on an item's status icon now deletes the item entirely (after a check with the user).
- Added an x-callback to allow specifying which sections you want to see. For details see README.
- Note: some of the buttons are hidden when running on iOS or iPadOS because of limitations in the environment the Dashboard runs in. We are hopeful these will be removed in time.

### Changed
- Should now work better on iPhones and iPads
- Removed the separate limit on number of Project items shown; it will now use the main limit setting (if set).
- The 'Update Overdue section when triggered?' setting has been removed, as it is no longer needed with the smarter data generation
- Removed the keyboard shortcuts to toggle sections, as there is the new Filter quick menu.
- The count of tasks done today now includes those completed in project notes, not just from the calendar sections shown. Note: this requires having the NotePlan setting 'Todo > Append Completion Date' setting turned on, as otherwise we can't tell when a task is finished. (As @done(...) dates don't get appended to completed checklists, it's not possible to count completed checklists.) To save space, this is not shown on iOS devices.

### Fixed
- a task in today's note "* a task >today" doesn't show up on today's dashboard
- tasks in future notes showing up in #tag section
- synced copies dated for today were duplicated
- "Dashboard: update plugin settings" command not working (reported by @todd9252 on v1.2)
- other bug fixes

## [1.2.1] - 2024-04-18 by @SirTristam
- Add option to use the current date instead of '>today' to schedule tasks for today<|MERGE_RESOLUTION|>--- conflicted
+++ resolved
@@ -4,23 +4,9 @@
 ## [Perspectives.a15 - 2.1.0.a15] underway
 - (jgc): Child tasks are now ordered following their parents, when sorted by priority
 
-<<<<<<< HEAD
-### Changed
-- under-the-hood changes to match Project + Reviews Plugin v1.0 release.
-- stop check dialogs on "Move all ..." operations on iOS/iPadOS, as they stopped them working<!-- from 2.1.0.a11-->
-- changed Interactive Processing icon to not imply 'refresh'<!-- from 2.1.0.a11-->
-- add time to @done(...) when "completing then"<!-- from 2.1.0.a12 -->
-
-### Fixed
-- fixed edge case when filtering lower priority items from the display
-- fixed typos in "Move all to today" dialog<!-- from 2.1.0.a11-->
-<!-- fixed spinner icon not spinning<!-- from 2.1.0.a11, but not working for some reason here -->
-
-## [Perspectives.a14 - 2.1.0.a15] @dbw, 2024-10-27
-- Removed activePerspectiveName from dashboardSettings, and moved it to the perspectiveSettings (isActive flag)
-
-=======
->>>>>>> d9b1a79f
+- (dbw): Removed activePerspectiveName from dashboardSettings, and moved it to the perspectiveSettings (isActive flag)
+- (dbw): Refactor to move syncing of dashboardSettings to and from the plugin to a single custom hook for better clarity
+
 ## [Perspectives.a14 - 2.1.0.a14] @dbw, 2024-10-24
 - Added setting for display of done counts to Dashboard (displayDoneCounts: default true)
 - Total refactor of interactive processing code to make it more maintainable and fix some bugs
