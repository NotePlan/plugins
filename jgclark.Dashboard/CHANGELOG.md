# What's changed in 🎛 Dashboard plugin?
For more details see the [plugin's documentation](https://github.com/NotePlan/plugins/tree/main/jgclark.Dashboard/).

## [Perspectives.a11] @jgc, 2024-09-???
- fix typos in "Move all to today" dialog 
- stop check dialogs on "Move all ..." operations on iOS/iPadOS, as they stopped them working
- dbw: brought back the (hidden) plugin settings for ios so that we could tell an iOS or ipad user how to set debug logging by clicking  [Change Dashboard Settings](noteplan://x-callback-url/runPlugin?pluginID=jgclark.Dashboard&command=Update%20plugin%20settings) TODO: maybe you could include that in a pinned note for dashboard?

## [Perspectives.a10] @jgc, 2024-08-27
- fix a regression in dropdown menu
- add tooltips to buttons in Task and Project dialogs

## [Perspectives.a9] @jgc, 2024-08-26
- migrated FFlag_Perspectives to a main, visible, setting showPerspectives, defaulting to true.
- new `controlsOtherKeys` field in TSettingItem, which will change if/how other settings are shown. TODO: not finished
- clicking on 'there are X items hidden' message lines now turns off filtering in all sections (started in a7)
- more layout improvements in Header, including moving Perspective selector back to the left-hand side.
- Fixed project progress 'pie charts'  layout issues, and added them in to the project dialog header.

## [Perspectives.a8] @jgc, 2024-08-21
- Fixed full generation sometimes having Project rather than Priority section
- Removed double generation of Tag sections in getSomeSectionData()
- Updated Demo Data to allow fuller testing of Perspectives and other filtering
- Settings dialog:
  - made <input> boxes wider
  - made the (temporary) currently active perspective box read-only. (There is now a 'input-readonly' type.)
  - improved some other layout. Includes now allowing 'heading' type to have a description ... something I wished EM had added in the main app.
- Tweaked layout in header area
- removed 'autoAddTrigger' setting and logic
- dbw: make "-" an actual perspective that holds the values of your settings when there is "no" perspective
- dbw: add the "*" thing when you edit a saved perspective
- stoped the "*" thing from being appended multiple times
- removed .isActive
- added .isModified throughout, and updated display logic
- lots of work on perspectiveHelpers functions to clarify what each needs to do, and removed some old code. But FIXME: most/all of the comms about changes between backend and frontend doesn't seem to be working.
  - includes new switchToPerspective() function

## [Perspectives.a7] @jgc, 2024-08-14
- removed some of the circular dependencies
- updated names of some settings, particularly `ignoreFolders`
- added updateCurrentPerspectiveDef(), and "/Update current Perspective" command for testing. FIXME: is failing to read dashboardSettings properly.
- added saveAllPerspectiveDefs() to make one place to save changes (at least on the back end). FIXME: need to get this to affect front end too.
- turned off underlining on the 'take a break' message lines
- clicking on 'there are X items hidden' message lines now should turn off filtering. (Incomplete.)
- fixed missing 'enableInteractiveProcessingTransitions' setting in types.js
- dbw: RUN THE /DELETE ALL PERSPECTIVES COMMAND BEFORE YOU TRY ANYTHING BECAUSE THERE WERE LEGACY ISSUES
- dbw: got perspective switching to work reliably
- dbw: fixed bug where watcher was seeing first set of perspectives and calling back-end again
- dbw: got JSON editing in settings panel to work/save reliably
- dbw: fixed bug where saving perspectives JSON in the settings panel was writing the perspectives into the dashboardSettings, creating lots of clutter
- dbw: changed /add new perspective to copy current window settings (init does not copy all settings from defaults, as this is unnecessary)
- dbw: created a cleaning function (cleanSettings()) that cleans keys we don't want to save recursively in dashboardSettings. You will want to complete the list of keys which should *not* be saved because we don't want to overwrite *all* the user's settings (e.g. FFlags etc.)
- dbw: removed pulling of perspectives in the backend. changing a perspective changes all the settings, so the back-end doesn't need to know or do anything different than before
- dbw: fixed a bug in the partially-implemented include/exclude folders bit that was keeping code from running. This code still needs to be completed
- dbw: started trying to fix the dialog-window-needs-repositioning-when-calendar-is-open issue but ran out of time and did not get it to work. I'm confident it's 90% right...just some small edit needed to make it work.

## [Perspectives.a6] @jgc, 2024-08-10 WIP for @dbw
- fixed perspectiveSetting initialisation in WebView (I think) and how to persist it in Dashboard::useEffects (I think)
- BUT FIXME: changing PerspectiveSelector logs the right newValue, but it then fails to get updated anywhere else
- dealt with FIXME in dataGeneration about calling `getProjectSectionData`
- added "/Add new Perspective" to help debug. Simply asks for name/ignoreFolder/includeFolder items for now. FIXME: doesn't persist or show the new perspective, despite it logging ok
- added "/Delete Perspective" and "/Delete all Perspective Settings" commands -- to help debug (actually added in a5)
- added subtle hover effect to UI buttons, using the clever new CSS 'hsl' operator
- changed properly to "Dashboard.css" (capital D) to match the Component name

## [Perspectives.a5] @jgc, 2024-08-09 WIP for @dbw
- made a separate perspectiveSettings data structure, than now includes all settings, not just the 5 from the proof of concept. @dbw: something is wrong with the initialisation of perspectives.
- tighten up removal of priority indicators, to only happen at the start of a line's content
- now won't display buttons in the Section header if there are no items to work on. (However, the 'add' buttons in the calendar sections are still shown.)
- dbw: fixed new circular issue in perspectives import by moving shared items to new perspectivesShared.js file
- dbw: fixed incorrect "import '../css/Dashboard.css'" (Dashboard does not have capital D)
- dbw: removed HTML loading of that CSS file because it is now loaded in React/Rollup
- dbw: TooltipOnModifier: you were correct that the empty div issue was fixed. Removed the FIXME
- dbw: Per your question/comment, changed "getSettingsDefaults()" to "getSettingsObjectFromArray()"
- dbw: Fixed a logDebug that was failing on empty lastFullRefresh
- @jgclark: Pls look at ThemedComboBox - I left you some FIXME questions
- @jgclark: Pls look at my FIXME question in dataGeneration/getAllSectionsData()
- @jgclark: Pls look at initialisePerspectiveSettings() -- I partially fixed it but didn't know how to fix it because I didn't know what it was supposed to do. I really need some direction on the intention so I can suggest how it should work. I think we should go straight to having a perspectives context and this seems to be mixing the two in ways I don't follow. Some line-by-line comments with your intentions would help me.

## [Perspectives.a4] -- all WIP not fully working, @jgc,  2024-08-06
- separated out PerspectiveSelector
- _before transition to separate perspectiveSettings data structure_

## [Perspectives.a3] -- all WIP not fully working, @jgc,  2024-08-04
- new "/Add new Perspective" command (and callback)
- new "/Delete Perspective" command (and callback)
- added Perspective selector to Header bar -- but doesn't get saved
- added JSON setting display/editor to Settings dialog (a temporary measure during development)
- merged changes from v2.0.5 on main branch, so added Priority Section.

## [Perspectives.a2] 
- perspective folder filtering working for Calendar + Project sections
- added a 'congrats' message if there are no Projects left to review

## [Perspectives.a2] 
- can now save activePerspectiveName
- nicer-looking PerspectiveDefinitionSettings component -- though it doesn't yet persist changes
- Projects section now filters using perspective folders
- updated Settings component's display logic to allow a 'compact' mode where sensible

## [Perspectives.a1] 
- remove setting "Add dashboard auto-update trigger when dashboard opened?" ('autoAddTrigger')
- started to add settings to define Perspectives

<!-- ## Placeholder for 2.1.0
- TODO: new 'Notes' section ...
- TODO: add active links to section titles in description area -->

## [2.0.6] 2024-09-06
### Changes
- new setting "When (re)scheduling an item, also show it as a scheduled item in main Editor?". If set on then it uses the `[>]` marker in the underlying Markdown which is shown with 🕓 in the main Editor. By default this is on, to match the standard behaviour of NotePlan's UI. (requested by @tophee in issue 589)

### Fixed
- Fixed full generation sometimes having Project rather than Priority section<!-- from 2.1.0.a8 -->
- Removed double generation of Tag sections in getSomeSectionData()<!-- from 2.1.0.a8 -->
- tighten up removal of priority indicators, to only happen at the start of a line's content<!-- from 2.1.0.a5 -->
- now won't display buttons in the Section header if there are no items to work on. (However, the 'add' buttons in the calendar sections are still shown.)<!-- from 2.1.0.a5 -->
- Fixed project progress 'pie charts'  layout issues, and added them in to the project dialog header.<!-- from 2.1.0.a9 -->
- multi-part hashtags now display properly (thanks for tip, @lbednarski)

## [2.0.5] 2024-07-30
- some layout tweaks in the main Settings dialog
- fix to 'All -> Today' button action in Overdue section (thanks, @Oldielajolla)

## [2.0.4] 2024-07-23 unreleased
- new 'Priority' section for all items with a priority marker (>>, !!!, !! or !) (for @lbednarski). Note: this will be slow to generate, as it can't use any of NotePlan's internal caches.
<!-- Note: I'm not sure that deduping between sections is working as it should -->
- fixed setting 'Add folder name in note link' not working
- updated some of the icons in the section descriptions

## [2.0.3] 2024-07-19
- fixed filter dropdown menu placement issue
- fixed Today section description when there are no open tasks left
- added greyed-out 'save & close' button when opening settings dialog
- added some constraints to number fields in the settings dialog
- fixed tooltips hidden by window header
- tidied up other z-index-ing

## [2.0.2] 2024-07-16
- fixed 'All Overdue → Today' button not working (thanks for the report, @Oldielajolla)
- fix to auto-refresh
- fix to stop 5s refresh in DEV mode
- improve wording around number of open items in section descriptions
- small layout tweaks when on a narrow screen
- reverted the Filters dropdown menu to be single column while we work out why 1 user is having trouble with 2-col layout.

Note: I intend to remove the "Add dashboard auto-update trigger when dashboard opened?" setting and functionality in a future release. It is much less needed now Dashboard can auto-refresh after a given number of minutes.

## [2.0.1] 2024-07-15
### Added
- new x-callback **setSetting** command to change a single Dashboard setting.
- new x-callback **setSettings** command (plural) to change multiple Dashboard settings in one call.
- new **/Make Callback from Current Settings** command that copies the current setting as a URL or a markdown link to the Clipboard.
- dbw: remove "tooltip" prop for featureFlags
- dbw: remove DEV limitation on 5s refresh
- dbw: fix edge case bug on ReactSettings and saving/reading from plugin.settings
- fix issues with logSettings not saving/reading properly and not showing DEV FFlag menu

### Changed/Improved
- made the Filters dropdown menu a two-column display (except on narrow screens)
- removed most settings from old setting system
- removed "edit settings (for iOS)" command, as not needed
- improved spacing and ordering of heading, and made tapping heading elements easier on iOS
- other UI tweaks
- improved communication between Projects and Dashboard plugins
- (under-the-hood) add quite a lot of logTimer() calls, and added a new setting for it to both old and new setting systems
- (under the hood) complete refactoring of settings data structures under the hood

### Fixed
- fix task completion timestamps using GMT not local time (thanks, @mjd9ball).
- updating the Project List (in Projects & Reviews plugin) now refreshes the Project section in the Dashboard again.
- fixed Project item display when project in root folder
- a newly-added Project progress line will now be shown in the main window

## What's improved in v2.0?
### New
- The different sections are now generated or refreshed progressively, so the first sections appear more quickly. When refreshing the display, the dashboard is smarter and will only update the necessary sections, displaying indicators next to the section items as it does so.
- Auto-refresh: by default the Dashboard will now automatically pick up new/changed tasks in NotePlan after it has been idle for 15 minutes (configurable). This means that you probably no longer need to add a trigger to the notes with tasks you're completing/changing frequently.
- New Processing button that opens up the Task Edit dialog showing the first item in the section. When you click on an action button it then updates to show you the next item, and so on. In this mode there's an extra 'forward' button that lets you leave that item where it is.
- Can now show multiple tags/mentions, by specifying them in the setting separated by commas
- New Filter dropdown that allows you to quickly toggle on or off all the main display settings, including which sections to show -- moved from the Preferences Pane
- New Settings button which opens a window that has the rest of the more detailed settings for the plugin -- moved from the Preferences Pane
- In the task dialog box, added a couple of new controls, including the 🗓️ control which opens up a date picker to allow picking any date to move a task to
- In the project dialog box, added:
  - a new 🗓️ control which opens up a date picker to allow picking any date to schedule the next project to
  - new "Complete Project", "Cancel Project", "Pause Project" buttons, that each mimic the same command from the Project & Reviews plugin
  - now shows the latest 'Progress' comment for a project, and a button to add a new comment.
- When the NotePlan Theme is changed (manually or automatically), the Dashboard window will automatically pick this up on the next refresh.
- ^-click (ctrl-click) on an item's status icon now deletes the item entirely (after a check with the user).
- Added an x-callback to allow specifying which sections you want to see. For details see README.
- Note: some of the buttons are hidden when running on iOS or iPadOS because of limitations in the environment the Dashboard runs in. We are hopeful these will be removed in time.

### Changed
- Should now work better on iPhones and iPads
- Removed the separate limit on number of Project items shown; it will now use the main limit setting (if set).
- The 'Update Overdue section when triggered?' setting has been removed, as it is no longer needed with the smarter data generation
- Removed the keyboard shortcuts to toggle sections, as there is the new Filter quick menu.
- The count of tasks done today now includes those completed in project notes, not just from the calendar sections shown. Note: this requires having the NotePlan setting 'Todo > Append Completion Date' setting turned on, as otherwise we can't tell when a task is finished. (As @done(...) dates don't get appended to completed checklists, it's not possible to count completed checklists.) To save space, this is not shown on iOS devices.

### Fixed
- a task in today's note "* a task >today" doesn't show up on today's dashboard
- tasks in future notes showing up in #tag section
- synced copies dated for today were duplicated
- "Dashboard: update plugin settings" command not working (reported by @todd9252 on v1.2)
- other bug fixes
<<<<<<< HEAD
=======
<!--
## [2.0.0.b17] 2024-07-02
- dbw: fix to have window darkened under dialog boxes
- jgc/dbw: fix to main status icon positioning
- jgc: polishing the button sizing and layout in dialogs
- jgc: fix to positioning of project dialog now that it's grown
- jgc: fixed edge case in Thingies theme that rendered buttons with the wrong font
- jgc: tweaked icon layout slightly (but needs @dbw help to deal with tooltip component)
- jgc: made UI text singular not plural when needed
- jgc: updates to demo data before taking screenshots

## [2.0.0.b16] 2024-06-29
- jgc: fix to moving tasks with no children between dates (oops)
- jgc: extended @done tasks counts to cover all project notes as well.

## [2.0.0.b15] 2024-06-28
- jgc: fix to child tasks not getting moved with their parent
- jgc: basic counts of @done tasks re-introduced, covering just tasks in calendar notes. Note: requires having the NotePlan setting 'Todo > Append Completion Date' setting turned on, as otherwise we can't tell when a task is finished. (As @done(...) dates don't get appended to completed checklists, its not possible to count completed checklists.) To save space, this is not shown on iOS devices.
- jgc: remove '(React)' from window title before doing documentation + video

## [2.0.0.b14] 2024-06-25
- jgc: added latest progress text to the Project dialog box, plus a new button to add new progress text
- jgc: removed separate limit on number of project items to be shown: it will now use the main limit setting (if set)
- jgc: also hide the "Project" row buttons in the Project Dialog on mobile
- jgc: improve 'narrow' layout of section info
- jgc: fix to useSectionSortAndFilter not using maxTasksToShowInSection setting
- jgc: change to project handling: when writing completed and cancelled project summaries to the yearly note, it now puts them as simple list items, not tasks, to avoid a conflict with a Tidy Plugin command.
- jgc: fix colour of CalendarPicker and Filter applied icons
- dbw: Override recent changes to .PCButton which affect the Settings Dialog
- dbw: fixes to Settings Dialog CSS on iOS
- dbw: remove the automatic refresh on all filter dropdown settings

## [2.0.0.b13] 2024-06-23
- dbw: fix the infinite loop when dashboard theme is set (thanks, @georgec)

## [2.0.0.b12] 2024-06-22
- dbw: hide the "move to" button in the Task Dialog on mobile

## [2.0.0.b11] 2024-06-22
- dbw: work-around iPad/iPhone limitations in plugin-React communications on mobile
- dbw: hide CommandBar buttons which won't work on mobile
- dbw: allow the overdue->today and other -> today buttons
- dbw: add CSS to move settings buttons away from NP sheet X close button
- dbw: rewrite timeAgo text & hard refresh text to make it more efficient space-wise for mobile

## [2.0.0.b10] 2024-06-22
- dbw: add x-callback support
- jgc: polish look and positioning of buttons
- jgc: fix to 'new review interval' date handling
- jgc: avoid 'You are running this on an async thread' warnings.
- jgc: fix wrong background colour on project completion rings
- jgc: fix "Dashboard: update plugin settings" command not working
- jgc: fix clicking project dialog title not opening note
- jgc: fix to annoying logging problem
- jgc: fix to setting newTaskSectionHeadingLevel not being used
- jgc: fix to edge case with Review plugin's getNextNoteToReview()
- jgc: fix "Dashboard: update plugin settings" command not working (reported by @todd9252 on v1.2)
- dbw: hide IP button if there is only one item
- dbw: fix bug in hideDuplicates and overdues
- dbw: fix priority marker hiding
- dbw: fix incorrectly labeled modifier tooltips on statusIcon

## [2.0.0.b9] 2024-06-19
- jgc: added Project Complete, Cancel and Pause buttons to the edit dialog
- jgc: added 'New Review Interval' button to the edit dialog
- jgc: added little project completion indicator at the start of a Project line item
- jgc: added current Project progress line (if available) to the Project line item
- jgc: updated theming to use NP's sidebar colouring for the 'sidebar' elements of the Dashboard window
- dbw: add check for Dashboard Theme setting change
- dbw: remove blue outline on focus
- dbw: move logLevel to settings (you don't need to set it in NP plugin pane settings)

## [2.0.0.b8] 2024-06-14
- jgc: improved some section refreshes after adding items, toggling items
- jgc: add log warnings in Theme generation code if missing ["flagged-1", "flagged-2", "flagged-3", "working-on"] keys (thx @dbw)
- jgc: fix to changing dates on tasks in project notes (thx @GeorgeC)
- jgc: fix for 'getRelativeDate' errors in logs
- jgc: fixed regression on Refreshing spinner

## [2.0.0.b7] 2024-06-13
- jgc: fix to clicking edit/dialog button for Project items (thx @GeorgeC)
- jgc: added missing click handler for Project item titles (thx @GeorgeC)

## [2.0.0.b6] (and other dot releases prior...lots of iterative testing required) 
- Added settings automigration from original Dashboard

## [2.0.0.b2] 2024-06-11
- jgc: following @aaronpoweruser suggestion that an item with ">today" should have that removed when completing it, to align with how NP reference section works.
- jgc: fix bug that today items with ">today" would be shown truncated
- jgc: added tests to more scheduled date handling functions
- dbw: fix for notes that don't exist

## [2.0.0.b1] 2024-06-11
- dbw: add first-time settings migration saving
- dbw: fix bug where StatusIcon tooltips were visible when dialog was open

## [2.0.0.a34] 2024-06-06
- jgc: added marker after an item to show if it has child/children items
- dbw: added filter setting (includeScheduledDates) to hide >scheduled dates which were a lot of clutter when you use scheduling mode
- dbw: added filter setting (hidePriorityMarkers) to hide priority markers (assumes you can see priorities in color)
- dbw: fixed bug/discrepancy where >> was sometimes priority 5 and sometimes priority 4 (always 4 now)
- dbw: add first-time settings migration saving
- dbw: fix bug where StatusIcon tooltips were visible when dialog was open
- dbw: add ability to open note (e.g. tomorrow or week) by clicking the section header

## [2.0.0.a33] 2024-06-04
- jgc: (now that NP r1208 is out) changed alt-click to ctrl-click, as that's what @dbw was after originally
- jgc: moved 5 true/false settings from dashboardSettings to dashboardFilters
- jgc: fixed move date buttons so +1d, +1w etc. are relative to today, not the date of the note they are currently in
- dbw: improve modifier keys filtering functions
- dbw: add kbd modifiers to the open note links so they open in a new window or splitview
- dbw: added normal tooltips to the filter settings that have a "description" set in the field definition
- dbw: fixed bug where rollover on file link could still be seen when dialog was up (mouse position bleeding through) -- there is yet another one to solve with the StatusIcon
- dbw: fixed bug where #tagged items in a regular note that were scheduled for the future would show up. Now they don't

## [2.0.0.a32] 2024-06-02
- fix reschedule date using dialog
- removed 'updateOverdueOnTrigger' setting, as I think it is not needed now we have smarter data generation strategies
- alt-click on an item's status icon now deletes the item entirely (after a check with the user).
- improved Plugin description
- dbw: fixed refresh button scroll issue
- dbw: Changed autorefresh settings to a single field 
- dbw: Created a trap for computer sleep and refresh intervals piling up

## [2.0.0.a31] @dbw 2024-06-01
- fix sort on the Today sections so that the one with the buttons is on top
- remove FFlag on autoRefresh, and add setting for autoRefresh (but turned it off when you are in DEV mode)
- refine/tighten up refreshTimer
- call refresh timer [5s] after a dialog button was pressed - just to make sure there are no unrefreshed changes
- make it possible to call a refresh timer after a CommandButton press (though for the moment this is turned off because many of these buttons could take user input and therefore a long time to happen)
- therefore created a way to call refresh timer [5s] from the plugin side after the command finishes (see Architecture notes)
- added this action START_DELAYED_REFRESH_TIMER to all the moveClickHandlers functions (I'm sure there are others that need it that we will figure out over time)
- removed duplicates of synced lines that may be in different notes so they were sneaking through
- added new function to dateTime called filenameIsInFuture which functions like your includesScheduledFutureDate but to be used for tasks just sitting in future notes
- used it to fix the bug where #tag sections were showing tasks in future notes
- fix IP dialog close bug (IP not stopping)

## [2.0.0.a30] 2024-05-31
- added 'move' (rather than 'rescheduleItem') functionality back in
- finished wiring up the date picker in TaskDialog and ProjectDialog to do 'move' or 'rescheduleItem' accordingly
- stopped IP button from being shown for Projects section
- updated display of referenced section names: now start with '>'
- updated settings CSS to use values from the theme, and to make it look more like the main NP preferences dialog
- to help browser debugging, updated getInitialDataForReactWindow() to change the way initial load works, and document what's going on. (Also rename FFlag_ForceInitialLoad to FFlag_ForceInitialLoadForBrowserDebugging.)
- changed section.ID from number to string throughout (to reduce flow errors)
- dbw: fix mixHexColors per jgclark recommendation
- dbw: add >> to priority calculation in sorting.js so it's priority 5

## [2.0.0.a29] @dbw 2024-05-30
- Fixed bug in doRescheduleItem (for +1d etc) that was causing it to not update react JSON (doRescheduleItem was not passing updatedParagraph)
- Realized this would cause another bug that Reviews would not be passing updatedParagraph either. So fixed this. Reviews are now removed when you click "Review Complete"
- Added a Projects section refresh after handling a review - do you will always have 6 (unless you don't have)
- Put in note re: setSpecificDate -- jgclark needs to update the doSetSpecificDate() function to do the right thing with reviews
- Fixed some bugs with duplicates with multiple sections with the same sectionCode

## [2.0.0.a28] @jgc, @dbw 2024-05-28
- now forces a window reload on theme change
- fix some of the header layout (Components and CSS) so that buttons can be added removed with relative impunity
- fixed positioning of dialogs which could get hidden under the floating header
- 'move to note' dialog button now works again (though handler needs extending slightly)
- updated demoData to suit latest data types
- removed 3 superseded code files
- removed 2 settings from getSettings that are now handled elsewhere
- removed about 15 plugin commands from plugin.json, as we have moved the command triggering to internal calls
- dbw: Added hard refresh button. Not doing any styling for now, so it pushes over the filters
- dbw: fix bugs where arrow dates were not showing up in dashboard. there were two bugs, and extended a helper (includesScheduledFutureDate) to look forward from a date passed to it (not always today).
- dbw: fix refresh after move to today (turned it into an incremental refresh of all sections, which seems to work)
- dbw: interactiveProcessing: add indicator of where you are in the list
- dbw: remove rescheduleOrMove which was similarly named but confusing/not used
- dbw: fixed feature flags not saving
- dbw: fixed settings panel values sometimes not saving (still some clean-up to do)
- dbw: improved sharedSettings initialization (made it happen earlier)
- dbw: fixed errant reloads at launch

## [2.0.0.a27] 2024-05-27
- restored the 'show referenced data in separate section' again when generating data
- window dimensions are saved again between refreshes
- note to DBW: I have moved some of the 'force' logic to getAllSectionsData, which is I think where it needs to be as that's used on initialLoad. I have left it in getSomeSectionsData as well, though I think it could be removed.
- dbw: added windowReload clickHandler to force full window reload when the refresh button is clicked and you have loggingLevel set to "DEV"
- dbw: moved settings to dialog to mirror NP per @jgclark suggestion
- dbw: remove shared/reactSettings logging on init
- dbw: turn on checklist filtering in ItemGrid to make filtering immediate while refresh happens in background
- dbw: fix bug in demo dashboard refresh forgetting demoMode
- dbw: fix a couple of type paste errors in demo data
- dbw: added fflag limit overdues to last 2w for @jgclark

## [2.0.0.a26] 2024-05-24
- fixed only having a partial refresh following bulk moves: cause was the reverse of the usual stale-data problem, when reading from Editor
- fixing dark mode CSS for new Settings dropdown
- set more natural widths for the various dropdown menus
- WIP moved "Show referenced items in separate section?" from setting to toggles dropdown -- but it's not yet making an effect. Note: I don't understand the settings system completely now, so don't know what's wrong.

- dbw: Started Architecture/How Stuff Works Notes
- dbw: fixed z-index bugs which caused floating issues
- dbw: WIP interactive processing loop for all sections (fflag)

## [2.0.0.a25] @dwertheimer
- added Feature Flags
- initial Settings dropdown for testing
- initial Autorefresh for testing
- Moved some hooks around
- Created resize watcher custom hook
- Fixed bug: tags not showing up after new settings added
- Added multiple tags, separated by commas
- Add force full initial load feature flag so browser debugging can have all sections
- bug fix: dialog title bar click
- clean up ItemGrid -> custom hook useInteractiveProcessing
- overdue processing: WIP

## [2.0.0.a24] @jgc
- when a trigger notices a change to one of the relevant calendar notes (typically the 'Today' note), it only updates the relevant section
- Fix only partial window update after 'move' buttons clicked. **Note to @DBW**: the issue was processActionOnReturn() caring too much about data.item.para.filename. It now doesn't. Is that likely to be a problem?
- fixed scheduleAllYesterdayOpenToToday() and scheduleAllTodayOpenToTomorrow() not moving referenced tasks
- Get scheduleAllOverdue... working with TParas again. **@DBW: please test**
- moved constant definitions from types.js to new constants.js file
- dbw: Fix switches not working
- dbw: Set interval to fire immediately when lastFullRefresh changes
- dbw: change/fix positioning dialogs to use @jgclark's algorithm
- dbw: Insert <IdleTimer> for testing


## [2.0.0.a23] @dbw
- fixed bug in overdues not respecting ignoreFolders on refresh
- fixed top-alignment spacing for calendar picker
- changed project dialog to have one month calendar picker so that it fits in the smaller dialog
- fixed the #home not showing up if it was off on load
- added incrementallyRefreshSections to load all sections (other than Today) on first load
- Fix date handling to match @jgclark recent changes
- Add CHANGE_THEME code to change the styles when your Editor theme changes. But for HTML reasons, it doesn't show. Hoping @jgclark can figure out why.
- Removed sharedSettings writing on initial load
- Fix header disappeared
- Fix timeAgo - @jgclark I had to turn the frequency of the check back up. It's no big deal at 1s check.

## [2.0.0.a22] @jgc
- completed layout in Project dialog (apart from CalendarPicker)
- tweaked display in Task dialog (apart from CalendarPicker)
- fixed time ago in Header

## [2.0.0.a21] @dbw
- got click actions to work from the new StatusIcon on the ItemDialog
- doCancelTask & doCancelChecklist were not deleting the line properly because they were not passing {updatedParagraph} so it could be deleted. Fixed this.
- Fixed ❗️ERROR❗️ processActionOnReturn :: undefined
- Got Projects dialog to display (fields are not set and it's not centred in the window...you may need to scroll up/down to find it)

## [2.0.0.a20] @jgc
- Added circle/square back into task dialog box display -- but actions from it not checked
- Updated project dialog box to match the task dialog -- but have failed to get it to run

## [2.0.0.a19] @dbw
- Fix tooltips that said add new task for checklists
- Remove several JS files
- Remove bugs caused by sending "updatedPara" rather than "updatedParagraph"
- Verify and cross off a lot of todos

## [2.0.0.a18] @jgc/@dbw
- got most of "All Today -> Tomorrow" operation working
- got most of "All Yesterday -> Today" operation working
- got most of "All Overdue -> Today" operation working
- added refresh spinners for the 3 new "move" buttons
- fixed background colour of dropdown menu (wrong in dark mode)
- fixed Overdue section description
- make the ignoreChecklist setting work properly
- all the UI switches are saved and can potentially refresh the interface.

## [2.0.0.a17] @jgc
- added 'onEditorWillSave' trigger
- stopped dashboard refresh getting focus when started by a trigger
- hooked up add task and add checklist buttons (but race condition persists, despite updateCache)
 
## [2.0.0.a16] @dwertheimer
- Changed StatusIcon to output a <span> rather than a <div> per your note in Discord
- Implemented the sectionItem generation function and refactored the dupe code getSectionItemObject()
- You wrote: "please turn off "Root: type: SET_DATA payload" logging", what's weird is that it's already off. I removed virtually all logging in Root and re-released np.Shared. I would suggest you delete your np.Shared folder and re-download it. You should be seeing np.Shared 0.5.10 
- You wrote "dataGeneration::copyUpdatedSectionItemData() appears to be doing the wrong thing for toggleType...". I made a bunch of changes to make the updating on the back end more resilient and the rendering on the front-end better also
- UPDATE_LINE_IN_JSON: Now all the paragraph details, including priority and rawContent etc are updated after a change to the para. Have a look at updateReactWindowFromLineChange() -- and hopefully fix the Flow issue there
- Added a useEffect to the StatusIcon component to watch for external changes to the icon's status -- even when the JSON was updated underneath, the fa-icon class wasn't changing. Now it is.
- Added visual feedback for REFRESH_ALL_CALENDAR_SECTIONS, refreshing sections sequentially
- You wrote: figure out why CommandButton isn't working as expected - I got it to send the messages. You just need to do the back-end clickHandlers. The data payload looks like this: `{actionType: addTask|addChecklist etc., toFilename:xxxxx}`. I used actionFunctionParam because that's what it was called before but you may instead want to use one of the existing MessageObject fields, e.g. "toFilename" 

## [2.0.0.a15] @jgclark
- added logic to task dialog for conditional display of 'cancel' and 'toggle type' buttons
- more clean up of types and previous HTML data passing mechanism
- partially fixed toggleType button (though see below)
- turned off logging in Section component
- reverted recent dialog layout and CSS; this involved turning off the new StatusIcon in the dialog
- fixed CSS for CalendarPicker to work in dark mode, and look a bit nicer. More to do.
- restored size of icon circle and square from before ~a6
- fixed 'add' buttons getting very wide on <500px
- failed to fix why CommandButton aren't doing anything

**TODO(dbw):**
- please turn off "Root: type: SET_DATA payload" logging
- figure out why dataGeneration::copyUpdatedSectionItemData() appears to be doing the wrong thing for toggleType when called by pluginToHTMLBridge::updateReactWindowFromLineChange().  Logging shows that "new JSON item" is the same as "old JSON item"
- figure out why CommandButton isn't working as expected. I've had a go but failed. See more detailed comments and FIXME in the code.

## [2.0.0.a14] @dbw
- abstracted the status icon into its own component StatusIcon so it can be re-used
- fixed iphone settings not working
- fixed some css tweaks (Dialog still needs some styling refinements)
- fixed dropdown menu flashing open. needed to display:none and then display:block when it is open
- fixed some layout issues on the dialog menu
- removed w3.css because it was conflicting
- continued to clean up types and remove flow errors
- we need to test/fix/implement each of the clickActions

## [2.0.0.a13] @dbw
- Fixed the open note by title that broke in the refactor of actionType
- Fixed the broken note links to items that were not daily notes (e.g. weekly note links did not work) - was using a helper function getISODateStringFromYYYYMMDD(), but I changed it to use note.title
- Added a click on the title of the task dialog to open the underlying note
- Fix some types issues that were causing issues left over from the refactor
- Added content refreshing from server when dialog box is open (e.g. priority flip, content update, etc.) -- this turned out to be quite challenging :)
- Added some animation to the dialog opening/closing

## [2.0.0.a12] @dbw
- fixed some small things, but one big thing. conditional loading of data on load is back the way you wanted it. If you have the setting off, it doesn't pull the data on the initial load. if you then turn it on with a show* setting, it calls refreshSomeSections() and adds that section to the existing JSON. 

## [2.0.0.a11] @dbw
- fixed the React side of the bug that was keeping data from displaying
- fixed the bug on the data generation side that was keeping a lot of the data from generating
- added sharedData to plugin.json and to context, added reading/initializing/setting functions
- refactored all the reactSettings calls to be sharedData calls instead
- the specific settings should be added to TDashboardSettings in types
- ran around in circles trying to figure out why it was refreshing in an endless loop. then figured out that there was some old refresh dashboard code on a settings change, so every time i flipped one switch, it looped forever reloading reloading. i commented out the onSettingsUpdated refresh code.
- As of now, reactSettings is used only for things that are react-only (like dialogData which is used to open the dialog with certain info)
- sharedData holds all the values that you created/saved
- Both are stringified and saved to DataStore.settings in fields "sharedSettings" and "reactSettings". This way even reactSettings can persist (though currently it doesn't matter)

  "reactSettings" : "{\"lastChange\":\"_Saving\",\"dialogData\":{\"isOpen\":false,\"isTask\":true,\"details\":{}}}",

  "sharedSettings" : "{\"lastChange\":\"ignoreChecklistItems change\",\"ignoreChecklistItems\":true,\"showYesterdaySection\":true,\"showWeekSection\":false,\"showTagSection\":false,\"filterPriorityItems\":false,\"hideDuplicates\":false,\"showTomorrowSection\":false,\"showMonthSection\":true,\"showQuarterSection\":false,\"showOverdueSection\":true,\"showProjectSection\":false}",


## [2.0.0.a10] @jgc
- added shared::getCombinedSettings() function. **HELP: how to get sharedSettings into appContext, so it can be picked up in Section?**
- added all sections (except TD and COUNT) to the Dropdown menu. Note: These are now called e.g. showTodaySection not earlier e.g. show_today -- this is to align with existing naming in our setting.json files.
- fixed regression on spacing around icons in dialogs
- changed `item.sectionType` to `item.sectionCode` which is slightly more accurate

## [2.0.0.a9] @dbw
- NOTE: ADDED CALENDAR PICKER AND A ROLLUP CSS PLUGIN SO YOU WILL NEED TO PULL, `npm i` and RESTART THE BUILD/ROLLUP SCRIPTS
- Fixed the header CSS so it looks right again
- Added close X at top right instead of close button - can probably use some jgclark styling
- added cog and dropdown menu to hide UI switches
- implemented "hide duplicates" switch which keeps items under one heading (TAG first, then today, then others...)
- created show/hide button for each section in the sections object
- added reactSettings setting in plugin.json to keep track of your last UI settings. eventually will need to combine with plugin settings depending on what jgclark wants to do
- added calendar picker to the dialog box and implemented back end to reschedule a task to that date. Though leaving jgclark a note about doRescheduleItem()
- fixed flow errors for `onClick` in AddButtons 
- fixed the lastUpdated in Root (should not have been changed, as lastFullRefresh is only used in this plugin and Root is generic)


## [2.0.0-a8] @jgc + @dw
- Major update to data types, including introduction of TItemType, TProjectForDashboard, TControlStrings, TActionOnReturn, TActionType, and their introduction in almost all files
- Major refactoring of bridgeClickDashboardItem contents into separate do... functions in clickHandlers.js
- added ability to refresh specified sections (`getSomeSectionsData`) not just all of them (`getAllSectionsData`)
- JSON data items can now be deleted as well as updated
- fix to icon horizontal positioning in dialogs
- fix to some button icon positioning in dialogs
- in tasks dialog calendar notes' titles are now hyphenated
- fixed a bunch of other flow errors

## [2.0.0-a7] @dw
- Moved the first few clickHandlers from the massive pluginToHTMLBridge to a clickHandlers file. 
- Started to work on a standardized return object from the handlers so there is not a ton of repeated code in each handler (e.g. update the JSON, refresh, etc.). It's a WIP
- only doCompleteTask and doContentUpdate are using the new concept. I'm on the fence about it. Look forward to discussing.
- Added line at end of massive switch statement in router:
    if (result) await processActionOnReturn(result, data) // process all actions based on result of handler


## [2.0.0-a5] @dw
- Dialog: Got CompleteThen to work
- Dialog: Got Unschedule to work
- Dialog: Got Cancel to work
- Dialog: Wrote JS to position the dialog perfectly relative to click
- Dashboard css: bring header z-index up to float above all elements
- Major React Refactor: Break down ItemRow to be much more modular so that Projects and Tasks are not mixed together. 
- TaskItem is now much more readable and understandable and does not have the multiple if's and multiple return statements.
- NOTE: to that end, I try to keep my React Components to a single return statement (do any if's above in the code) so if you want to see what is rendering in a component, you jump to the bottom of the file and it's always right there
- New React Components: Task Item, Review Item, Tasks Filtered, NoTasks
- Created a generalized shared/singleton auto refresh timer that allows for refresh to be called for by any component with a debounce so that only the last request counts down and you don't get 5 refreshes if you quickly click 5 tasks.
- Cleaned up lots of Flow errors (still some more to go)

## [2.0.0-a4] @dw
- Refresh button now works, refreshing all content via JSON passing only :)
- Task Dialog: Updating text and clicking "update" refreshes JSON
- Single line update scaffolding is in place, but only text updates trigger it so far
- Note: single-line updates do not reset the "last updated" counter, because it feels to me like that should only reset when all the content is pulled anew. Let me know if you feel differently
- I added a 5s delayed auto refresh hack to try to get around the updateCache bug. After clicking any button on the dialog, the JSON data does a full refresh 5s later no matter what. We can get rid of this when the single-line refreshes on the plugin/server side are all implemented.
- I added a "refreshing" message when this happens so you know what's going on.

## [2.0.0-a3] @dw
- reactSettings is working. See Header component for how to import/read/set it. Still refreshing more often than I would like. Something we will address as an optimization down the road...The user won't see it. The logs are just noisy. Speaking of which, would be good if you could turn off some of the debug logging in the loop
- Dialogs have now been split and modularized. I have worked on the Tasks dialog as an example for you. Have not touched the Projects one other than splitting it out
- I have the notes opening when clicking on a task, and the command buttons from the dialogs working
- Dialog commands that have been tested/work: today, +1d, +1b, this week, +1w, +2w, this month, this qtr, move-to, priority up, priority down, toggle type, 
- Dialog commands that do not work and need your help: Cancel, Complete Then, Unschedule. 
[editing text -- this is a big one that i will figure out]

## [2.0.0-a3] @SirTristam 2024-04-30
- Correct date handling when rescheduling or moving tasks.
- Fix error using the 'All Today -> Tomorrow' button.

## [2.0.0-a2] @jgclark 2024-04-19
- ShowTimeAgo:
    - moved showTimeAgo from a free-standing JS to being part of the Header react component
    - moved file from requiredFiles to react/support)
    - removed the body onLoad that loads it -- now loads when the Header loads
    - removed it from preBodyScript
- Actions not working: You were correct. Had to find the one thing. The command we need to use to talk to the plugin from React is sendActionToPlugin(), but to have access to that command/function, we need to pull it out of the React context. So each component that needs to talk to the plugin should:
    a) import { useAppContext } from './AppContext.jsx'
    and then inside the component:
    b)  const { sendActionToPlugin } = useAppContext()
    c) then in any click handler you can call it like:
        `onClick={() => sendActionToPlugin('showNoteInEditor', dataObjectToPassToFunction)}`
    d) the catcher/router on the other side is in reactMain.js, onMessageFromHTMLView() where there is a 'case' statement for each command fires off a command. Since you already have a function for that, bridgeClickDashboardItem(), I just put a default routing in onMessageFromHTMLView() to send everything to your function
- The "Open this note in Editor" clicks now work, so you can follow the thread: ItemNoteLink > sendActionToPlugin >  onMessageFromHTMLView > 

- NOTE: there is a circular dependency which needs to be sorted out into a 3rd file perhaps. Did not have time to look at this. must sleep.

## [2.0.0-a1] @jgclark 2024-04-07
- Brought across demoDashboard.js to experiment with forming JSON to sent to React
-->
>>>>>>> c092b5ff

## [1.2.1] - 2024-04-18 by @SirTristam
- Add option to use the current date instead of '>today' to schedule tasks for today<|MERGE_RESOLUTION|>--- conflicted
+++ resolved
@@ -1,5 +1,7 @@
 # What's changed in 🎛 Dashboard plugin?
 For more details see the [plugin's documentation](https://github.com/NotePlan/plugins/tree/main/jgclark.Dashboard/).
+
+<!-- - TODO: add active links to section titles in description area -->
 
 ## [Perspectives.a11] @jgc, 2024-09-???
 - fix typos in "Move all to today" dialog 
@@ -102,10 +104,6 @@
 - remove setting "Add dashboard auto-update trigger when dashboard opened?" ('autoAddTrigger')
 - started to add settings to define Perspectives
 
-<!-- ## Placeholder for 2.1.0
-- TODO: new 'Notes' section ...
-- TODO: add active links to section titles in description area -->
-
 ## [2.0.6] 2024-09-06
 ### Changes
 - new setting "When (re)scheduling an item, also show it as a scheduled item in main Editor?". If set on then it uses the `[>]` marker in the underlying Markdown which is shown with 🕓 in the main Editor. By default this is on, to match the standard behaviour of NotePlan's UI. (requested by @tophee in issue 589)
@@ -203,431 +201,6 @@
 - synced copies dated for today were duplicated
 - "Dashboard: update plugin settings" command not working (reported by @todd9252 on v1.2)
 - other bug fixes
-<<<<<<< HEAD
-=======
-<!--
-## [2.0.0.b17] 2024-07-02
-- dbw: fix to have window darkened under dialog boxes
-- jgc/dbw: fix to main status icon positioning
-- jgc: polishing the button sizing and layout in dialogs
-- jgc: fix to positioning of project dialog now that it's grown
-- jgc: fixed edge case in Thingies theme that rendered buttons with the wrong font
-- jgc: tweaked icon layout slightly (but needs @dbw help to deal with tooltip component)
-- jgc: made UI text singular not plural when needed
-- jgc: updates to demo data before taking screenshots
-
-## [2.0.0.b16] 2024-06-29
-- jgc: fix to moving tasks with no children between dates (oops)
-- jgc: extended @done tasks counts to cover all project notes as well.
-
-## [2.0.0.b15] 2024-06-28
-- jgc: fix to child tasks not getting moved with their parent
-- jgc: basic counts of @done tasks re-introduced, covering just tasks in calendar notes. Note: requires having the NotePlan setting 'Todo > Append Completion Date' setting turned on, as otherwise we can't tell when a task is finished. (As @done(...) dates don't get appended to completed checklists, its not possible to count completed checklists.) To save space, this is not shown on iOS devices.
-- jgc: remove '(React)' from window title before doing documentation + video
-
-## [2.0.0.b14] 2024-06-25
-- jgc: added latest progress text to the Project dialog box, plus a new button to add new progress text
-- jgc: removed separate limit on number of project items to be shown: it will now use the main limit setting (if set)
-- jgc: also hide the "Project" row buttons in the Project Dialog on mobile
-- jgc: improve 'narrow' layout of section info
-- jgc: fix to useSectionSortAndFilter not using maxTasksToShowInSection setting
-- jgc: change to project handling: when writing completed and cancelled project summaries to the yearly note, it now puts them as simple list items, not tasks, to avoid a conflict with a Tidy Plugin command.
-- jgc: fix colour of CalendarPicker and Filter applied icons
-- dbw: Override recent changes to .PCButton which affect the Settings Dialog
-- dbw: fixes to Settings Dialog CSS on iOS
-- dbw: remove the automatic refresh on all filter dropdown settings
-
-## [2.0.0.b13] 2024-06-23
-- dbw: fix the infinite loop when dashboard theme is set (thanks, @georgec)
-
-## [2.0.0.b12] 2024-06-22
-- dbw: hide the "move to" button in the Task Dialog on mobile
-
-## [2.0.0.b11] 2024-06-22
-- dbw: work-around iPad/iPhone limitations in plugin-React communications on mobile
-- dbw: hide CommandBar buttons which won't work on mobile
-- dbw: allow the overdue->today and other -> today buttons
-- dbw: add CSS to move settings buttons away from NP sheet X close button
-- dbw: rewrite timeAgo text & hard refresh text to make it more efficient space-wise for mobile
-
-## [2.0.0.b10] 2024-06-22
-- dbw: add x-callback support
-- jgc: polish look and positioning of buttons
-- jgc: fix to 'new review interval' date handling
-- jgc: avoid 'You are running this on an async thread' warnings.
-- jgc: fix wrong background colour on project completion rings
-- jgc: fix "Dashboard: update plugin settings" command not working
-- jgc: fix clicking project dialog title not opening note
-- jgc: fix to annoying logging problem
-- jgc: fix to setting newTaskSectionHeadingLevel not being used
-- jgc: fix to edge case with Review plugin's getNextNoteToReview()
-- jgc: fix "Dashboard: update plugin settings" command not working (reported by @todd9252 on v1.2)
-- dbw: hide IP button if there is only one item
-- dbw: fix bug in hideDuplicates and overdues
-- dbw: fix priority marker hiding
-- dbw: fix incorrectly labeled modifier tooltips on statusIcon
-
-## [2.0.0.b9] 2024-06-19
-- jgc: added Project Complete, Cancel and Pause buttons to the edit dialog
-- jgc: added 'New Review Interval' button to the edit dialog
-- jgc: added little project completion indicator at the start of a Project line item
-- jgc: added current Project progress line (if available) to the Project line item
-- jgc: updated theming to use NP's sidebar colouring for the 'sidebar' elements of the Dashboard window
-- dbw: add check for Dashboard Theme setting change
-- dbw: remove blue outline on focus
-- dbw: move logLevel to settings (you don't need to set it in NP plugin pane settings)
-
-## [2.0.0.b8] 2024-06-14
-- jgc: improved some section refreshes after adding items, toggling items
-- jgc: add log warnings in Theme generation code if missing ["flagged-1", "flagged-2", "flagged-3", "working-on"] keys (thx @dbw)
-- jgc: fix to changing dates on tasks in project notes (thx @GeorgeC)
-- jgc: fix for 'getRelativeDate' errors in logs
-- jgc: fixed regression on Refreshing spinner
-
-## [2.0.0.b7] 2024-06-13
-- jgc: fix to clicking edit/dialog button for Project items (thx @GeorgeC)
-- jgc: added missing click handler for Project item titles (thx @GeorgeC)
-
-## [2.0.0.b6] (and other dot releases prior...lots of iterative testing required) 
-- Added settings automigration from original Dashboard
-
-## [2.0.0.b2] 2024-06-11
-- jgc: following @aaronpoweruser suggestion that an item with ">today" should have that removed when completing it, to align with how NP reference section works.
-- jgc: fix bug that today items with ">today" would be shown truncated
-- jgc: added tests to more scheduled date handling functions
-- dbw: fix for notes that don't exist
-
-## [2.0.0.b1] 2024-06-11
-- dbw: add first-time settings migration saving
-- dbw: fix bug where StatusIcon tooltips were visible when dialog was open
-
-## [2.0.0.a34] 2024-06-06
-- jgc: added marker after an item to show if it has child/children items
-- dbw: added filter setting (includeScheduledDates) to hide >scheduled dates which were a lot of clutter when you use scheduling mode
-- dbw: added filter setting (hidePriorityMarkers) to hide priority markers (assumes you can see priorities in color)
-- dbw: fixed bug/discrepancy where >> was sometimes priority 5 and sometimes priority 4 (always 4 now)
-- dbw: add first-time settings migration saving
-- dbw: fix bug where StatusIcon tooltips were visible when dialog was open
-- dbw: add ability to open note (e.g. tomorrow or week) by clicking the section header
-
-## [2.0.0.a33] 2024-06-04
-- jgc: (now that NP r1208 is out) changed alt-click to ctrl-click, as that's what @dbw was after originally
-- jgc: moved 5 true/false settings from dashboardSettings to dashboardFilters
-- jgc: fixed move date buttons so +1d, +1w etc. are relative to today, not the date of the note they are currently in
-- dbw: improve modifier keys filtering functions
-- dbw: add kbd modifiers to the open note links so they open in a new window or splitview
-- dbw: added normal tooltips to the filter settings that have a "description" set in the field definition
-- dbw: fixed bug where rollover on file link could still be seen when dialog was up (mouse position bleeding through) -- there is yet another one to solve with the StatusIcon
-- dbw: fixed bug where #tagged items in a regular note that were scheduled for the future would show up. Now they don't
-
-## [2.0.0.a32] 2024-06-02
-- fix reschedule date using dialog
-- removed 'updateOverdueOnTrigger' setting, as I think it is not needed now we have smarter data generation strategies
-- alt-click on an item's status icon now deletes the item entirely (after a check with the user).
-- improved Plugin description
-- dbw: fixed refresh button scroll issue
-- dbw: Changed autorefresh settings to a single field 
-- dbw: Created a trap for computer sleep and refresh intervals piling up
-
-## [2.0.0.a31] @dbw 2024-06-01
-- fix sort on the Today sections so that the one with the buttons is on top
-- remove FFlag on autoRefresh, and add setting for autoRefresh (but turned it off when you are in DEV mode)
-- refine/tighten up refreshTimer
-- call refresh timer [5s] after a dialog button was pressed - just to make sure there are no unrefreshed changes
-- make it possible to call a refresh timer after a CommandButton press (though for the moment this is turned off because many of these buttons could take user input and therefore a long time to happen)
-- therefore created a way to call refresh timer [5s] from the plugin side after the command finishes (see Architecture notes)
-- added this action START_DELAYED_REFRESH_TIMER to all the moveClickHandlers functions (I'm sure there are others that need it that we will figure out over time)
-- removed duplicates of synced lines that may be in different notes so they were sneaking through
-- added new function to dateTime called filenameIsInFuture which functions like your includesScheduledFutureDate but to be used for tasks just sitting in future notes
-- used it to fix the bug where #tag sections were showing tasks in future notes
-- fix IP dialog close bug (IP not stopping)
-
-## [2.0.0.a30] 2024-05-31
-- added 'move' (rather than 'rescheduleItem') functionality back in
-- finished wiring up the date picker in TaskDialog and ProjectDialog to do 'move' or 'rescheduleItem' accordingly
-- stopped IP button from being shown for Projects section
-- updated display of referenced section names: now start with '>'
-- updated settings CSS to use values from the theme, and to make it look more like the main NP preferences dialog
-- to help browser debugging, updated getInitialDataForReactWindow() to change the way initial load works, and document what's going on. (Also rename FFlag_ForceInitialLoad to FFlag_ForceInitialLoadForBrowserDebugging.)
-- changed section.ID from number to string throughout (to reduce flow errors)
-- dbw: fix mixHexColors per jgclark recommendation
-- dbw: add >> to priority calculation in sorting.js so it's priority 5
-
-## [2.0.0.a29] @dbw 2024-05-30
-- Fixed bug in doRescheduleItem (for +1d etc) that was causing it to not update react JSON (doRescheduleItem was not passing updatedParagraph)
-- Realized this would cause another bug that Reviews would not be passing updatedParagraph either. So fixed this. Reviews are now removed when you click "Review Complete"
-- Added a Projects section refresh after handling a review - do you will always have 6 (unless you don't have)
-- Put in note re: setSpecificDate -- jgclark needs to update the doSetSpecificDate() function to do the right thing with reviews
-- Fixed some bugs with duplicates with multiple sections with the same sectionCode
-
-## [2.0.0.a28] @jgc, @dbw 2024-05-28
-- now forces a window reload on theme change
-- fix some of the header layout (Components and CSS) so that buttons can be added removed with relative impunity
-- fixed positioning of dialogs which could get hidden under the floating header
-- 'move to note' dialog button now works again (though handler needs extending slightly)
-- updated demoData to suit latest data types
-- removed 3 superseded code files
-- removed 2 settings from getSettings that are now handled elsewhere
-- removed about 15 plugin commands from plugin.json, as we have moved the command triggering to internal calls
-- dbw: Added hard refresh button. Not doing any styling for now, so it pushes over the filters
-- dbw: fix bugs where arrow dates were not showing up in dashboard. there were two bugs, and extended a helper (includesScheduledFutureDate) to look forward from a date passed to it (not always today).
-- dbw: fix refresh after move to today (turned it into an incremental refresh of all sections, which seems to work)
-- dbw: interactiveProcessing: add indicator of where you are in the list
-- dbw: remove rescheduleOrMove which was similarly named but confusing/not used
-- dbw: fixed feature flags not saving
-- dbw: fixed settings panel values sometimes not saving (still some clean-up to do)
-- dbw: improved sharedSettings initialization (made it happen earlier)
-- dbw: fixed errant reloads at launch
-
-## [2.0.0.a27] 2024-05-27
-- restored the 'show referenced data in separate section' again when generating data
-- window dimensions are saved again between refreshes
-- note to DBW: I have moved some of the 'force' logic to getAllSectionsData, which is I think where it needs to be as that's used on initialLoad. I have left it in getSomeSectionsData as well, though I think it could be removed.
-- dbw: added windowReload clickHandler to force full window reload when the refresh button is clicked and you have loggingLevel set to "DEV"
-- dbw: moved settings to dialog to mirror NP per @jgclark suggestion
-- dbw: remove shared/reactSettings logging on init
-- dbw: turn on checklist filtering in ItemGrid to make filtering immediate while refresh happens in background
-- dbw: fix bug in demo dashboard refresh forgetting demoMode
-- dbw: fix a couple of type paste errors in demo data
-- dbw: added fflag limit overdues to last 2w for @jgclark
-
-## [2.0.0.a26] 2024-05-24
-- fixed only having a partial refresh following bulk moves: cause was the reverse of the usual stale-data problem, when reading from Editor
-- fixing dark mode CSS for new Settings dropdown
-- set more natural widths for the various dropdown menus
-- WIP moved "Show referenced items in separate section?" from setting to toggles dropdown -- but it's not yet making an effect. Note: I don't understand the settings system completely now, so don't know what's wrong.
-
-- dbw: Started Architecture/How Stuff Works Notes
-- dbw: fixed z-index bugs which caused floating issues
-- dbw: WIP interactive processing loop for all sections (fflag)
-
-## [2.0.0.a25] @dwertheimer
-- added Feature Flags
-- initial Settings dropdown for testing
-- initial Autorefresh for testing
-- Moved some hooks around
-- Created resize watcher custom hook
-- Fixed bug: tags not showing up after new settings added
-- Added multiple tags, separated by commas
-- Add force full initial load feature flag so browser debugging can have all sections
-- bug fix: dialog title bar click
-- clean up ItemGrid -> custom hook useInteractiveProcessing
-- overdue processing: WIP
-
-## [2.0.0.a24] @jgc
-- when a trigger notices a change to one of the relevant calendar notes (typically the 'Today' note), it only updates the relevant section
-- Fix only partial window update after 'move' buttons clicked. **Note to @DBW**: the issue was processActionOnReturn() caring too much about data.item.para.filename. It now doesn't. Is that likely to be a problem?
-- fixed scheduleAllYesterdayOpenToToday() and scheduleAllTodayOpenToTomorrow() not moving referenced tasks
-- Get scheduleAllOverdue... working with TParas again. **@DBW: please test**
-- moved constant definitions from types.js to new constants.js file
-- dbw: Fix switches not working
-- dbw: Set interval to fire immediately when lastFullRefresh changes
-- dbw: change/fix positioning dialogs to use @jgclark's algorithm
-- dbw: Insert <IdleTimer> for testing
-
-
-## [2.0.0.a23] @dbw
-- fixed bug in overdues not respecting ignoreFolders on refresh
-- fixed top-alignment spacing for calendar picker
-- changed project dialog to have one month calendar picker so that it fits in the smaller dialog
-- fixed the #home not showing up if it was off on load
-- added incrementallyRefreshSections to load all sections (other than Today) on first load
-- Fix date handling to match @jgclark recent changes
-- Add CHANGE_THEME code to change the styles when your Editor theme changes. But for HTML reasons, it doesn't show. Hoping @jgclark can figure out why.
-- Removed sharedSettings writing on initial load
-- Fix header disappeared
-- Fix timeAgo - @jgclark I had to turn the frequency of the check back up. It's no big deal at 1s check.
-
-## [2.0.0.a22] @jgc
-- completed layout in Project dialog (apart from CalendarPicker)
-- tweaked display in Task dialog (apart from CalendarPicker)
-- fixed time ago in Header
-
-## [2.0.0.a21] @dbw
-- got click actions to work from the new StatusIcon on the ItemDialog
-- doCancelTask & doCancelChecklist were not deleting the line properly because they were not passing {updatedParagraph} so it could be deleted. Fixed this.
-- Fixed ❗️ERROR❗️ processActionOnReturn :: undefined
-- Got Projects dialog to display (fields are not set and it's not centred in the window...you may need to scroll up/down to find it)
-
-## [2.0.0.a20] @jgc
-- Added circle/square back into task dialog box display -- but actions from it not checked
-- Updated project dialog box to match the task dialog -- but have failed to get it to run
-
-## [2.0.0.a19] @dbw
-- Fix tooltips that said add new task for checklists
-- Remove several JS files
-- Remove bugs caused by sending "updatedPara" rather than "updatedParagraph"
-- Verify and cross off a lot of todos
-
-## [2.0.0.a18] @jgc/@dbw
-- got most of "All Today -> Tomorrow" operation working
-- got most of "All Yesterday -> Today" operation working
-- got most of "All Overdue -> Today" operation working
-- added refresh spinners for the 3 new "move" buttons
-- fixed background colour of dropdown menu (wrong in dark mode)
-- fixed Overdue section description
-- make the ignoreChecklist setting work properly
-- all the UI switches are saved and can potentially refresh the interface.
-
-## [2.0.0.a17] @jgc
-- added 'onEditorWillSave' trigger
-- stopped dashboard refresh getting focus when started by a trigger
-- hooked up add task and add checklist buttons (but race condition persists, despite updateCache)
- 
-## [2.0.0.a16] @dwertheimer
-- Changed StatusIcon to output a <span> rather than a <div> per your note in Discord
-- Implemented the sectionItem generation function and refactored the dupe code getSectionItemObject()
-- You wrote: "please turn off "Root: type: SET_DATA payload" logging", what's weird is that it's already off. I removed virtually all logging in Root and re-released np.Shared. I would suggest you delete your np.Shared folder and re-download it. You should be seeing np.Shared 0.5.10 
-- You wrote "dataGeneration::copyUpdatedSectionItemData() appears to be doing the wrong thing for toggleType...". I made a bunch of changes to make the updating on the back end more resilient and the rendering on the front-end better also
-- UPDATE_LINE_IN_JSON: Now all the paragraph details, including priority and rawContent etc are updated after a change to the para. Have a look at updateReactWindowFromLineChange() -- and hopefully fix the Flow issue there
-- Added a useEffect to the StatusIcon component to watch for external changes to the icon's status -- even when the JSON was updated underneath, the fa-icon class wasn't changing. Now it is.
-- Added visual feedback for REFRESH_ALL_CALENDAR_SECTIONS, refreshing sections sequentially
-- You wrote: figure out why CommandButton isn't working as expected - I got it to send the messages. You just need to do the back-end clickHandlers. The data payload looks like this: `{actionType: addTask|addChecklist etc., toFilename:xxxxx}`. I used actionFunctionParam because that's what it was called before but you may instead want to use one of the existing MessageObject fields, e.g. "toFilename" 
-
-## [2.0.0.a15] @jgclark
-- added logic to task dialog for conditional display of 'cancel' and 'toggle type' buttons
-- more clean up of types and previous HTML data passing mechanism
-- partially fixed toggleType button (though see below)
-- turned off logging in Section component
-- reverted recent dialog layout and CSS; this involved turning off the new StatusIcon in the dialog
-- fixed CSS for CalendarPicker to work in dark mode, and look a bit nicer. More to do.
-- restored size of icon circle and square from before ~a6
-- fixed 'add' buttons getting very wide on <500px
-- failed to fix why CommandButton aren't doing anything
-
-**TODO(dbw):**
-- please turn off "Root: type: SET_DATA payload" logging
-- figure out why dataGeneration::copyUpdatedSectionItemData() appears to be doing the wrong thing for toggleType when called by pluginToHTMLBridge::updateReactWindowFromLineChange().  Logging shows that "new JSON item" is the same as "old JSON item"
-- figure out why CommandButton isn't working as expected. I've had a go but failed. See more detailed comments and FIXME in the code.
-
-## [2.0.0.a14] @dbw
-- abstracted the status icon into its own component StatusIcon so it can be re-used
-- fixed iphone settings not working
-- fixed some css tweaks (Dialog still needs some styling refinements)
-- fixed dropdown menu flashing open. needed to display:none and then display:block when it is open
-- fixed some layout issues on the dialog menu
-- removed w3.css because it was conflicting
-- continued to clean up types and remove flow errors
-- we need to test/fix/implement each of the clickActions
-
-## [2.0.0.a13] @dbw
-- Fixed the open note by title that broke in the refactor of actionType
-- Fixed the broken note links to items that were not daily notes (e.g. weekly note links did not work) - was using a helper function getISODateStringFromYYYYMMDD(), but I changed it to use note.title
-- Added a click on the title of the task dialog to open the underlying note
-- Fix some types issues that were causing issues left over from the refactor
-- Added content refreshing from server when dialog box is open (e.g. priority flip, content update, etc.) -- this turned out to be quite challenging :)
-- Added some animation to the dialog opening/closing
-
-## [2.0.0.a12] @dbw
-- fixed some small things, but one big thing. conditional loading of data on load is back the way you wanted it. If you have the setting off, it doesn't pull the data on the initial load. if you then turn it on with a show* setting, it calls refreshSomeSections() and adds that section to the existing JSON. 
-
-## [2.0.0.a11] @dbw
-- fixed the React side of the bug that was keeping data from displaying
-- fixed the bug on the data generation side that was keeping a lot of the data from generating
-- added sharedData to plugin.json and to context, added reading/initializing/setting functions
-- refactored all the reactSettings calls to be sharedData calls instead
-- the specific settings should be added to TDashboardSettings in types
-- ran around in circles trying to figure out why it was refreshing in an endless loop. then figured out that there was some old refresh dashboard code on a settings change, so every time i flipped one switch, it looped forever reloading reloading. i commented out the onSettingsUpdated refresh code.
-- As of now, reactSettings is used only for things that are react-only (like dialogData which is used to open the dialog with certain info)
-- sharedData holds all the values that you created/saved
-- Both are stringified and saved to DataStore.settings in fields "sharedSettings" and "reactSettings". This way even reactSettings can persist (though currently it doesn't matter)
-
-  "reactSettings" : "{\"lastChange\":\"_Saving\",\"dialogData\":{\"isOpen\":false,\"isTask\":true,\"details\":{}}}",
-
-  "sharedSettings" : "{\"lastChange\":\"ignoreChecklistItems change\",\"ignoreChecklistItems\":true,\"showYesterdaySection\":true,\"showWeekSection\":false,\"showTagSection\":false,\"filterPriorityItems\":false,\"hideDuplicates\":false,\"showTomorrowSection\":false,\"showMonthSection\":true,\"showQuarterSection\":false,\"showOverdueSection\":true,\"showProjectSection\":false}",
-
-
-## [2.0.0.a10] @jgc
-- added shared::getCombinedSettings() function. **HELP: how to get sharedSettings into appContext, so it can be picked up in Section?**
-- added all sections (except TD and COUNT) to the Dropdown menu. Note: These are now called e.g. showTodaySection not earlier e.g. show_today -- this is to align with existing naming in our setting.json files.
-- fixed regression on spacing around icons in dialogs
-- changed `item.sectionType` to `item.sectionCode` which is slightly more accurate
-
-## [2.0.0.a9] @dbw
-- NOTE: ADDED CALENDAR PICKER AND A ROLLUP CSS PLUGIN SO YOU WILL NEED TO PULL, `npm i` and RESTART THE BUILD/ROLLUP SCRIPTS
-- Fixed the header CSS so it looks right again
-- Added close X at top right instead of close button - can probably use some jgclark styling
-- added cog and dropdown menu to hide UI switches
-- implemented "hide duplicates" switch which keeps items under one heading (TAG first, then today, then others...)
-- created show/hide button for each section in the sections object
-- added reactSettings setting in plugin.json to keep track of your last UI settings. eventually will need to combine with plugin settings depending on what jgclark wants to do
-- added calendar picker to the dialog box and implemented back end to reschedule a task to that date. Though leaving jgclark a note about doRescheduleItem()
-- fixed flow errors for `onClick` in AddButtons 
-- fixed the lastUpdated in Root (should not have been changed, as lastFullRefresh is only used in this plugin and Root is generic)
-
-
-## [2.0.0-a8] @jgc + @dw
-- Major update to data types, including introduction of TItemType, TProjectForDashboard, TControlStrings, TActionOnReturn, TActionType, and their introduction in almost all files
-- Major refactoring of bridgeClickDashboardItem contents into separate do... functions in clickHandlers.js
-- added ability to refresh specified sections (`getSomeSectionsData`) not just all of them (`getAllSectionsData`)
-- JSON data items can now be deleted as well as updated
-- fix to icon horizontal positioning in dialogs
-- fix to some button icon positioning in dialogs
-- in tasks dialog calendar notes' titles are now hyphenated
-- fixed a bunch of other flow errors
-
-## [2.0.0-a7] @dw
-- Moved the first few clickHandlers from the massive pluginToHTMLBridge to a clickHandlers file. 
-- Started to work on a standardized return object from the handlers so there is not a ton of repeated code in each handler (e.g. update the JSON, refresh, etc.). It's a WIP
-- only doCompleteTask and doContentUpdate are using the new concept. I'm on the fence about it. Look forward to discussing.
-- Added line at end of massive switch statement in router:
-    if (result) await processActionOnReturn(result, data) // process all actions based on result of handler
-
-
-## [2.0.0-a5] @dw
-- Dialog: Got CompleteThen to work
-- Dialog: Got Unschedule to work
-- Dialog: Got Cancel to work
-- Dialog: Wrote JS to position the dialog perfectly relative to click
-- Dashboard css: bring header z-index up to float above all elements
-- Major React Refactor: Break down ItemRow to be much more modular so that Projects and Tasks are not mixed together. 
-- TaskItem is now much more readable and understandable and does not have the multiple if's and multiple return statements.
-- NOTE: to that end, I try to keep my React Components to a single return statement (do any if's above in the code) so if you want to see what is rendering in a component, you jump to the bottom of the file and it's always right there
-- New React Components: Task Item, Review Item, Tasks Filtered, NoTasks
-- Created a generalized shared/singleton auto refresh timer that allows for refresh to be called for by any component with a debounce so that only the last request counts down and you don't get 5 refreshes if you quickly click 5 tasks.
-- Cleaned up lots of Flow errors (still some more to go)
-
-## [2.0.0-a4] @dw
-- Refresh button now works, refreshing all content via JSON passing only :)
-- Task Dialog: Updating text and clicking "update" refreshes JSON
-- Single line update scaffolding is in place, but only text updates trigger it so far
-- Note: single-line updates do not reset the "last updated" counter, because it feels to me like that should only reset when all the content is pulled anew. Let me know if you feel differently
-- I added a 5s delayed auto refresh hack to try to get around the updateCache bug. After clicking any button on the dialog, the JSON data does a full refresh 5s later no matter what. We can get rid of this when the single-line refreshes on the plugin/server side are all implemented.
-- I added a "refreshing" message when this happens so you know what's going on.
-
-## [2.0.0-a3] @dw
-- reactSettings is working. See Header component for how to import/read/set it. Still refreshing more often than I would like. Something we will address as an optimization down the road...The user won't see it. The logs are just noisy. Speaking of which, would be good if you could turn off some of the debug logging in the loop
-- Dialogs have now been split and modularized. I have worked on the Tasks dialog as an example for you. Have not touched the Projects one other than splitting it out
-- I have the notes opening when clicking on a task, and the command buttons from the dialogs working
-- Dialog commands that have been tested/work: today, +1d, +1b, this week, +1w, +2w, this month, this qtr, move-to, priority up, priority down, toggle type, 
-- Dialog commands that do not work and need your help: Cancel, Complete Then, Unschedule. 
-[editing text -- this is a big one that i will figure out]
-
-## [2.0.0-a3] @SirTristam 2024-04-30
-- Correct date handling when rescheduling or moving tasks.
-- Fix error using the 'All Today -> Tomorrow' button.
-
-## [2.0.0-a2] @jgclark 2024-04-19
-- ShowTimeAgo:
-    - moved showTimeAgo from a free-standing JS to being part of the Header react component
-    - moved file from requiredFiles to react/support)
-    - removed the body onLoad that loads it -- now loads when the Header loads
-    - removed it from preBodyScript
-- Actions not working: You were correct. Had to find the one thing. The command we need to use to talk to the plugin from React is sendActionToPlugin(), but to have access to that command/function, we need to pull it out of the React context. So each component that needs to talk to the plugin should:
-    a) import { useAppContext } from './AppContext.jsx'
-    and then inside the component:
-    b)  const { sendActionToPlugin } = useAppContext()
-    c) then in any click handler you can call it like:
-        `onClick={() => sendActionToPlugin('showNoteInEditor', dataObjectToPassToFunction)}`
-    d) the catcher/router on the other side is in reactMain.js, onMessageFromHTMLView() where there is a 'case' statement for each command fires off a command. Since you already have a function for that, bridgeClickDashboardItem(), I just put a default routing in onMessageFromHTMLView() to send everything to your function
-- The "Open this note in Editor" clicks now work, so you can follow the thread: ItemNoteLink > sendActionToPlugin >  onMessageFromHTMLView > 
-
-- NOTE: there is a circular dependency which needs to be sorted out into a 3rd file perhaps. Did not have time to look at this. must sleep.
-
-## [2.0.0-a1] @jgclark 2024-04-07
-- Brought across demoDashboard.js to experiment with forming JSON to sent to React
--->
->>>>>>> c092b5ff
 
 ## [1.2.1] - 2024-04-18 by @SirTristam
 - Add option to use the current date instead of '>today' to schedule tasks for today