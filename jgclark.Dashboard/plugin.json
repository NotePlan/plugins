--- conflicted
+++ resolved
@@ -5,15 +5,9 @@
   "plugin.name": "🎛 Dashboard",
   "plugin.description": "A Dashboard for NotePlan, that in one place shows\n- a compact list of open tasks and checklists from today's note\n- scheduled open tasks and checklists from other notes.\n- Similarly for yesterday's note, tomorrow's note, and the weekly, monthly and quarterly notes too (if used)\n- all overdue tasks\n- all open tasks and checklists that contain particular @tags or #mentions of your choosing\n- the next notes ready to review (if you use the 'Projects and Reviews' plugin).",
   "plugin.author": "@jgclark",
-<<<<<<< HEAD
   "plugin.version": "2.1.0.a3",
   "plugin.hidden": false,
   "plugin.lastUpdateInfo": "2.1.0: Add Perspectives.\n2.0.3: layout improvements\n2.0.2: small improvements.\n2.0.1: removal of older settings system: it now only uses the quick-access menu.\n2.0.0: major new release -- see documentation for all the new features",
-=======
-  "plugin.version": "2.0.5",
-  "plugin.hidden": false,
-  "plugin.lastUpdateInfo": "2.0.5: fix bug in 'Move all overdue to Today' command.\n2.0.4: add new 'Priority' section.\n2.0.3: layout improvements\n2.0.2: small improvements.\n2.0.1: removal of older settings system: it now only uses the quick-access menu.\n2.0.0: major new release -- see documentation for all the new features",
->>>>>>> 0e7060d0
   "plugin.dependencies": [],
   "plugin.requiredFiles": [
     "react.c.WebView.bundle.min.js",
@@ -48,7 +42,8 @@
       "name": "Show Demo Dashboard",
       "description": "Show Demo Dashboard",
       "jsFunction": "showDemoDashboard",
-      "hidden": true,
+      "hidden": false,
+      "comment": "TODO: remove me in time",
       "alias": [
         "sdd"
       ],
@@ -80,6 +75,18 @@
       "hidden": "false"
     },
     {
+      "name": "Add new Perspective",
+      "description": "Add new Perspective from current settings.",
+      "jsFunction": "addNewPerspective",
+      "hidden": "false"
+    },
+    {
+      "name": "Delete Perspective",
+      "description": "Delete an existing Perspective.",
+      "jsFunction": "deletePerspective",
+      "hidden": "false"
+    },
+    {
       "name": "decideWhetherToUpdateDashboard",
       "description": "onEditorWillSave",
       "jsFunction": "decideWhetherToUpdateDashboard",
