--- conflicted
+++ resolved
@@ -5,15 +5,9 @@
   "plugin.name": "🎛 Dashboard",
   "plugin.description": "A Dashboard for NotePlan, that in one place shows\n- a compact list of open tasks and checklists from today's note\n- scheduled open tasks and checklists from other notes.\n- Similarly for yesterday's note, tomorrow's note, and the weekly, monthly and quarterly notes too (if used)\n- all overdue tasks\n- all open tasks and checklists that contain particular @tags or #mentions of your choosing\n- the next notes ready to review (if you use the 'Projects and Reviews' plugin).",
   "plugin.author": "@jgclark",
-<<<<<<< HEAD
-  "plugin.version": "2.0.7",
-  "plugin.hidden": false,
-  "plugin.lastUpdateInfo": "2.0.7: new 'All -> Next Week' button in Week section. Under-the-hood changes to match Project + Reviews Plugin v1.0 release.\n2.0.6: tweak to rescheduling items, and other small bug fixes and tweaks.\n2.0.5: fix bug in 'Move all overdue to Today' command.\n2.0.4: add new 'Priority' section.\n2.0.3: layout improvements\n2.0.2: small improvements.\n2.0.1: removal of older settings system: it now only uses the quick-access menu.\n2.0.0: major new release -- see documentation for all the new features",
-=======
   "plugin.version": "2.1.0.a14",
   "plugin.hidden": false,
   "plugin.lastUpdateInfo": "2.1.0: Add Perspectives.\n2.0.6: tweak to rescheduling items, and other small bug fixes and tweaks.\n2.0.5: fix bug in 'Move all overdue to Today' command.\n2.0.4: add new 'Priority' section.\n2.0.3: layout improvements\n2.0.2: small improvements.\n2.0.1: removal of older settings system: it now only uses the quick-access menu.\n2.0.0: major new release -- see documentation for all the new features",
->>>>>>> b5f5cb77
   "plugin.dependencies": [],
   "plugin.requiredFiles": [
     "react.c.WebView.bundle.min.js",
