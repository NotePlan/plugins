// @flow
//-----------------------------------------------------------------------------
// Specialised user input functions

import json5 from 'json5'
import { getDateStringFromCalendarFilename, RE_DATE, RE_DATE_INTERVAL } from './dateTime'
import { getRelativeDates } from './NPdateTime'
import { clo, logDebug, logError, logInfo, logWarn, JSP } from './dev'
import { findStartOfActivePartOfNote, findEndOfActivePartOfNote } from './paragraph'
import { getHeadingsFromNote } from './NPnote'
import { getAllTeamspaceIDsAndTitles, getTeamspaceTitleFromID } from './NPTeamspace'

// NB: This fn is a local copy from helpers/general.js, to avoid a circular dependency
function parseJSON5(contents: string): ?{ [string]: ?mixed } {
  try {
    const value = json5.parse(contents)
    return (value: any)
  } catch (error) {
    logError('userInput / parseJSON5', error.message)
    return {}
  }
}

// (from @nmn / nmn.sweep)
export type Option<T> = $ReadOnly<{
  label: string,
  value: T,
}>

/**
 * Ask user to choose from a set of options (from nmn.sweep) using CommandBar
 * @author @nmn
 *
 * @param {string} message - text to display to user
 * @param {Array<T>} options - array of label:value options to present to the user
 * @param {TDefault} defaultValue - (optional) default value to use (default: options[0].value)
 * @return {TDefault} - the value attribute of the user-chosen item
 */
export async function chooseOption<T, TDefault = T>(message: string, options: $ReadOnlyArray<Option<T>>, defaultValue: TDefault | null = null): Promise<T | TDefault> {
  const { index } = await CommandBar.showOptions(
    options.map((option) => option.label),
    message,
  )
  return options[index]?.value ?? defaultValue ?? options[0].value
}

/**
 * Show a list of options to the user and return which option they picked (optionally with a modifier key, optionally with ability to create a new item)
 * @author @dwertheimer based on @nmn chooseOption
 *
 * @param {string} message - text to display to user
 * @param {Array<Option<T>>} options - array of options to display
 * @param {boolean} allowCreate - add an option to create a new item (default: false)
 * @returns {Promise<{value: T, label: string, index: number, keyModifiers: Array<string>}>} - Promise resolving to the result
 * see CommandBar.showOptions for more info
 */
export async function chooseOptionWithModifiers<T, TDefault = T>(
  message: string,
  options: $ReadOnlyArray<Option<T>>,
  allowCreate: boolean = false,
): Promise<{ ...TDefault, index: number, keyModifiers: Array<string> }> {
  logDebug('userInput / chooseOptionWithModifiers()', `About to showOptions with ${options.length} options & prompt:"${message}"`)

  // Add the "Add new item" option if allowCreate is true
  let displayOptions = [...options]
  if (allowCreate) {
    displayOptions = [{ label: '➕ Add new item', value: '__ADD_NEW__' }, ...options]
  }

  // $FlowFixMe[prop-missing]
  const { index, keyModifiers } = await CommandBar.showOptions(
    displayOptions.map((option) => option.label),
    message,
  )

  // Check if the user selected "Add new item"
  if (allowCreate && index === 0) {
    const result = await getInput('Enter new item:', 'OK', 'Add New Item')
    if (result && typeof result === 'string') {
      // Return a custom result with the new item
      return {
        value: result,
        label: result,
        index: -1, // -1 indicates a custom entry
        keyModifiers: keyModifiers || [],
      }
    }
  }

  // $FlowFixMe[incompatible-return]
  return { ...displayOptions[index], index, keyModifiers }
}

/**
 * Ask user to give arbitary input using CommandBar.
 * Will now use newer native dialog if available (from 3.3.2), which gets a title and default, but doesn't allow to customise the button text.
 * @author @jgclark, updating @nmn
 *
 * @param {string} message - request text to display to user
 * @param {?string} okLabel - the "button" (option) text (default: 'OK')
 * @param {?string} dialogTitle - title for the dialog (default: empty)
 * @param {?string} defaultValue - default value to display in text entry (default: empty)
 * @return {Promise<boolean|string>} - string that the user enters. Maybe be the empty string. If the user cancels the operation, it will return false instead.
 */
export async function getInput(message: string, okLabel: string = 'OK', dialogTitle: string = 'Enter value', defaultValue: string = ''): Promise<boolean | string> {
  if (typeof CommandBar.textPrompt === 'function') {
    // i.e. do we have .textPrompt available?
    return await CommandBar.textPrompt(dialogTitle, message, defaultValue)
  } else {
    return await CommandBar.showInput(message, okLabel)
  }
}

/**
 * Get user input, trimmed at both ends, using CommandBar.
 * Will now use newer native dialog if available (from 3.3.2), which gets a title and default, but doesn't allow to customise the button text.
 * @author @jgclark, updating @m1well
 *
 * @param {string} message - request text to display to user
 * @param {?string} okLabel - the "button" (option) text (default: 'OK')
 * @param {?string} dialogTitle - title for the dialog (default: empty)
 * @param {?string} defaultValue - default value to display in text entry (default: empty)
 * @returns {Promise<boolean|string>} string that the user enters. Maybe be the empty string. If the user cancels the operation, it will return false instead.
 */
export async function getInputTrimmed(message: string, okLabel: string = 'OK', dialogTitle: string = 'Enter value', defaultValue: string = ''): Promise<boolean | string> {
  if (typeof CommandBar.textPrompt === 'function') {
    // i.e. do we have .textPrompt available?
    const reply = await CommandBar.textPrompt(dialogTitle, message, defaultValue)
    return typeof reply === 'string' ? reply.trim() : reply
  } else {
    const reply = await CommandBar.showInput(message, okLabel)
    return reply.trim()
  }
}

/**
 * Show a single-button dialog-box like message (modal) using CommandBar.
 * Will now use newer native dialog if available (from 3.3.2), which adds a title.
 * Note: There's a copy in helpersNPParagaph.js to avoid a circular dependency
 * @author @jgclark, updating @dwertheimer, updating @nmn
 *
 * @param {string} message - text to display to user
 * @param {?string} confirmButton - the "button" (option) text (default: 'OK')
 * @param {?string} dialogTitle - title for the dialog (default: empty)
 * @param {?boolean} useCommandBar - force use NP CommandBar instead of native prompt (default: false)
 */
export async function showMessage(message: string, confirmButton: string = 'OK', dialogTitle: string = '', useCommandBar: boolean = false): Promise<void> {
  if (typeof CommandBar.prompt === 'function' && !useCommandBar) {
    // i.e. do we have .textPrompt available?
    await CommandBar.prompt(dialogTitle, message, [confirmButton])
  } else {
    await CommandBar.showOptions([confirmButton], message)
  }
}

/**
 * Show a single-button dialog-box like message (modal), with a list of items, that will be truncated if too long.
 * Note: This is a hack to avoid showing too many items at once, as the CommandBar.prompt() function is not smart and can run off the screen.
 * @author @jgclark
 *
 * @param {string} message - text to display to user
 * @param {Array<string>} list - array of strings to display to user
 * @param {?string} confirmButton - the "button" (option) text (default: 'OK')
 * @param {?string} dialogTitle - title for the dialog (default: empty)
 */
export async function showMessageWithList(message: string, list: Array<string>, confirmButton: string = 'OK', dialogTitle: string = ''): Promise<void> {
  const safeListLimitToDisplay = 25
  const listToShow = list.slice(0, safeListLimitToDisplay)
  const listIsLimited = list.length > safeListLimitToDisplay
  const listToShowString = listToShow.join('\n')
  const listIsLimitedString = listIsLimited ? `\n  ... and ${ list.length - safeListLimitToDisplay } more` : ''
  const messageToShow = `${ message } \n${ listToShowString }${ listIsLimitedString }`
  await CommandBar.prompt(dialogTitle, messageToShow, [confirmButton])
}

/**
 * Show a simple Yes/No (could be OK/Cancel, etc.) dialog using CommandBar.
 * Returns the text of the chosen option (by default 'Yes' or 'No')
 * Will now use newer native dialog if available (from 3.3.2), which adds a title.
 * Note: There's a copy in helpers/NPParagaph.js to avoid a circular dependency
 * @author @jgclark, updating @nmn
 *
 * @param {string} message - text to display to user
 * @param {?Array<string>} choicesArray - an array of the choices to give (default: ['Yes', 'No'])
 * @param {?string} dialogTitle - title for the dialog (default: empty)
 * @param {?boolean} useCommandBar - force use NP CommandBar instead of native prompt (default: false)
 * @returns {string} - returns the user's choice - the actual *text* choice from the input array provided (by default 'Yes' or 'No')
 */
export async function showMessageYesNo(message: string, choicesArray: Array<string> = ['Yes', 'No'], dialogTitle: string = '', useCommandBar: boolean = false): Promise<string> {
  let answer: number
  if (typeof CommandBar.prompt === 'function' && !useCommandBar) {
    // i.e. do we have .textPrompt available?
    answer = await CommandBar.prompt(dialogTitle, message, choicesArray)
  } else {
    const answerObj = await CommandBar.showOptions(choicesArray, `${message}`)
    answer = answerObj.index
  }
  return choicesArray[answer]
}

/**
 * Show a simple yes/no/cancel (or OK/No/Cancel, etc.) native dialog.
 * @author @jgclark
 *
 * @param {string} message - text to display to user
 * @param {?Array<string>} choicesArray - an array of the choices to give (default: ['Yes', 'No'])
 * @param {?string} dialogTitle - title for the dialog (default: empty)
 * @param {?boolean} useCommandBar - force use NP CommandBar instead of native prompt (default: false)
 * @returns {string} - returns the user's choice - the actual *text* choice from the input array provided
 */
export async function showMessageYesNoCancel(message: string, choicesArray: Array<string> = ['Yes', 'No', 'Cancel'], dialogTitle: string = ''): Promise<string> {
  const answer = await CommandBar.prompt(dialogTitle, message, choicesArray)
  return choicesArray[answer]
}

/**
 * Let user pick from a nicely-indented list of available folders (or / for root, or optionally give a new folder name).
 * This now shows teamspaces as a special case, with a teamspace icon. TODO: show Teamspace root folder.
 * Note: the API does not allow for creation of the folder, so all this does is pass back a path which you will need to handle creating.
 * @author @jgclark + @dwertheimer
 *
 * @param {string} msg - text to display to user
 * @param {boolean} includeArchive - if true, include the Archive folder in the list of folders; default is false
 * @param {boolean} includeNewFolderOption - if true, add a 'New Folder' option that will allow users to create a new folder and select it.
 * @param {string} startFolder - folder to start the list in (e.g. to limit the folders to a specific subfolder) - default is root (/) -- set to "/" to force start at root.
 * @param {boolean} includeFolderPath - (optional: default true) Show the folder path (or most of it), not just the last folder name, to give more context.
 * @returns {string} - returns the user's folder choice (or / for root)
 */
<<<<<<< HEAD
export async function chooseFolder(msg: string, includeArchive?: boolean = false, includeNewFolderOption?: boolean = false, startFolder?: string): Promise<string> {
  const IS_DESKTOP = NotePlan.environment.platform === 'macOS'
  const NEW_FOLDER = `➕ (Add New Folder${IS_DESKTOP ? ' - or opt-click on a parent folder to create new subfolder' : ''})`
  let folder: string
  let folders = []
  if (includeNewFolderOption) {
    folders.push(NEW_FOLDER)
  }
  folders = [...folders, ...DataStore.folders.slice()] // excludes Trash
  if (startFolder?.length && startFolder !== '/') {
    folders = folders.filter((f) => f === NEW_FOLDER || f.startsWith(startFolder))
  } else {
    const archiveFolders = folders.filter((f) => f.startsWith('@Archive'))
    const otherSpecialFolders = folders.filter((f) => f.startsWith('@') && !f.startsWith('@Archive'))
    // Remove special folders from list
    folders = folders.filter((f) => !f.startsWith('@'))
    // Now add them back on at the end, with @Archive going last
    folders = [...folders, ...otherSpecialFolders]
    if (includeArchive) {
      folders = [...folders, ...archiveFolders]
    }
  }
  let value, keyModifiers
  if (folders.length > 0) {
    // make a slightly fancy list with indented labels, different from plain values
    const folderOptionList: Array<any> = []
    for (const f of folders) {
      if (f === NEW_FOLDER) {
        folderOptionList.push({ label: NEW_FOLDER, value: NEW_FOLDER })
      } else if (f !== '/') {
        const folderParts = f.split('/')
        const icon = folderParts[0] === '@Archive' ? `🗄️` : folderParts[0] === '@Templates' ? '📝' : '📁'
        // Replace earlier parts of the path with indentation spaces
        for (let i = 0; i < folderParts.length - 1; i++) {
          folderParts[i] = '     '
        }
        folderParts[folderParts.length - 1] = `${icon} ${folderParts[folderParts.length - 1]}`
        const folderLabel = folderParts.join('')
        folderOptionList.push({ label: folderLabel, value: f })
      } else {
        // deal with special case for root folder
        folderOptionList.push({ label: '📁 /', value: '/' })
      }
=======
export async function chooseFolder(msg: string, 
  includeArchive?: boolean = false, 
  includeNewFolderOption?: boolean = false, 
  startFolder?: string = '/', 
  includeFolderPath?: boolean = true
): Promise<string> {
  try {
    const maxLengthFolderPathToShow = 50 // OK on desktop and iOS, at least for @jgclark
    const IS_DESKTOP = NotePlan.environment.platform === 'macOS'
    const NEW_FOLDER = `➕ (Add New Folder${ IS_DESKTOP ? ' - or opt-click on a parent folder to create new subfolder' : '' })`
    let folder: string
    let folders = []
    if (includeNewFolderOption) {
      folders.push(NEW_FOLDER)
>>>>>>> 5257e404
    }
    folders = [...folders, ...DataStore.folders.slice()] // excludes Trash
    if (startFolder?.length && startFolder !== '/') {
      folders = folders.filter((f) => f === NEW_FOLDER || f.startsWith(startFolder))
    } else {
      const archiveFolders = folders.filter((f) => f.startsWith('@Archive'))
      const otherSpecialFolders = folders.filter((f) => f.startsWith('@') && !f.startsWith('@Archive'))
      // Remove special folders from list
      folders = folders.filter((f) => !f.startsWith('@'))
      // Now add them back on at the end, with @Archive going last
      folders = [...folders, ...otherSpecialFolders]
      if (includeArchive) {
        folders = [...folders, ...archiveFolders]
      }
    }
    let value: string = ''
    let keyModifiers: Array<string> = []
    if (folders.length > 0) {
      // get list of teamspaces
      const teamspaceDefs = getAllTeamspaceIDsAndTitles()
      clo(teamspaceDefs)

      // make a slightly fancy list with indented labels, different from plain values
      const folderOptionList: Array<any> = []
      for (const f of folders) {
        // logDebug(`helpers / userInput`, `chooseFolder f:${ f }`)
        const isTeamspaceFolder = teamspaceDefs.some((teamspaceDef) => f.includes(teamspaceDef.id))
        if (f === NEW_FOLDER) {
          folderOptionList.push({ label: NEW_FOLDER, value: NEW_FOLDER })
        } else if (f !== '/') {
          let folderLabel = ''
          const folderParts = f.split('/')
          const icon = (isTeamspaceFolder) 
          ? `👥`
            : (folderParts[0]==='@Archive')
              ? `🗄️` 
              : (folderParts[0]==='@Templates')
                ? '📝' 
                : '📁'
          
          if (isTeamspaceFolder) {
            const thisTeamspaceDef = teamspaceDefs.find((thisTeamspaceDef) => f.includes(thisTeamspaceDef.id)) ?? { id: '', title: '(error)' }
            const teamspaceTitle = getTeamspaceTitleFromID(thisTeamspaceDef.id)
            if (includeFolderPath) {
              folderLabel = `${ icon } ${ teamspaceTitle } / ${ folderParts.slice(2).join(' / ') }`
            } else {
  folderLabel = `${icon} ${folderParts.slice(2).join(' / ')}`
}
          } else if (includeFolderPath) {
  // Get the folder path prefix, and truncate it if it's too long
  if (f.length >= maxLengthFolderPathToShow) {
    const folderPathPrefix = `${f.slice(0, maxLengthFolderPathToShow - folderParts[folderParts.length - 1].length)} …${folderParts[folderParts.length - 1]} `
    folderLabel = `${icon} ${folderPathPrefix} `
  } else {
    folderLabel = `${icon} ${folderParts.join(' / ')} `
  }
} else {
  // Replace earlier parts of the path with indentation spaces
  for (let i = 0; i < folderParts.length - 1; i++) {
    folderParts[i] = '     '
  }
  folderParts[folderParts.length - 1] = `${icon} ${folderParts[folderParts.length - 1]}`
  folderLabel = folderParts.join('')
}
folderOptionList.push({ label: folderLabel, value: f })
        } else {
  // deal with special case for root folder
  folderOptionList.push({ label: '📁 /', value: '/' })
}
      }
; ({ value, keyModifiers } = await chooseOptionWithModifiers(msg, folderOptionList))
if (keyModifiers?.length && keyModifiers.indexOf('opt') > -1) {
  folder = NEW_FOLDER
} else {
  folder = value
}
logDebug(`helpers / userInput`, `chooseFolder folder:${folder} value:${value} keyModifiers:${String(keyModifiers)} keyModifiers.indexOf('opt') = ${keyModifiers.indexOf('opt')} `)
    } else {
  // no Folders so go to root
  folder = '/'
}
// logDebug('userInput / chooseFolder', `-> ${ folder } `)
if (folder === NEW_FOLDER) {
  const optClicked = value?.length && keyModifiers && keyModifiers.indexOf('opt') > -1
  const newFolderName = await CommandBar.textPrompt(
    `Create new folder${optClicked ? ` inside folder:\n"${value || ''}".` : '...\nYou will choose where to create the folder in the next step.'} `,
    'Folder name:',
    '',
  )
  if (newFolderName && newFolderName.length) {
    const inWhichFolder =
      optClicked && value ? value : await chooseFolder(`Create '${newFolderName}' inside which folder ? (${startFolder ?? '/'} for root)`, includeArchive, false, startFolder)
    if (inWhichFolder) {
      folder = inWhichFolder === '/' ? newFolderName : `${inWhichFolder}/${newFolderName}`
    }
  }
<<<<<<< HEAD
  logDebug(`helpers/userInput`, `chooseFolder folder chosen: "${folder}"`)
  return folder
=======
}
logDebug(`helpers/userInput`, `chooseFolder folder chosen: "${folder}"`)
return folder
  } catch (error) {
  logError('userInput / chooseFolder', error.message)
  return ''
}
>>>>>>> 5257e404
}

/**
 * Ask user to select a heading from those in a given note (regular or calendar), or optionally create a new heading at top or bottom of note to use, or the top or bottom of the note.
 * Note: Any whitespace on the end of the heading text is left in place, as otherwise this would cause issues with NP API calls that take heading parameter.
 * @author @jgclark
 *
 * @param {TNote} note - note to draw headings from
 * @param {boolean} optionAddATopAndtBottom - whether to add 'top of note' and 'bottom of note' options. Default: true.
 * @param {boolean} optionCreateNewHeading - whether to offer to create a new heading at the top or bottom of the note. Default: false.
 * @param {boolean} includeArchive - whether to include headings in the Archive section of the note (i.e. after 'Done'). Default: false.
 * @param {number} headingLevel - if adding a heading, the H1-H5 level to set (as an integer)
 * @returns {string} - the selected heading as text without any markdown heading markers. Blank string implies no heading selected, and user wishes to write to the end of the note. Special string '<<top of note>>' implies to write to the top (after any preamble or frontmatter). Also <<bottom of note>>
 */
export async function chooseHeading(
  note: TNote,
  optionAddATopAndtBottom: boolean = true,
  optionCreateNewHeading: boolean = false,
  includeArchive: boolean = false,
  headingLevel: number = 2,
): Promise<string> {
  try {
    const headingStrings = getHeadingsFromNote(note, true, optionAddATopAndtBottom, optionCreateNewHeading, includeArchive)

    // Present heading options to user and ask for choice
    const result = await CommandBar.showOptions(headingStrings, `Select a heading from note '${note.title ?? 'Untitled'}'`)
    // Get the underlying heading back by removing added # marks and trimming left. We don't trim right as there can be valid traillng spaces.
    let headingToReturn = headingStrings[result.index].replace(/^#{1,5}\s*/, '')
    headingToReturn = await processChosenHeading(note, headingLevel, headingToReturn)
    return headingToReturn
  } catch (error) {
    logError('userInput / chooseHeading', error.message)
    return '<error>'
  }
}

/**
 * Ask for a date interval from user, using CommandBar
 * @author @jgclark
 *
 * @param {string} dateParams - given parameters -- currently only looks for {question:'question test'} parameter in a JSON string. if it's a normal string, it will be treated as the question.
 * @return {string} - the returned interval string, or empty if an invalid string given
 */
export async function askDateInterval(dateParams: string): Promise<string> {
  // logDebug('askDateInterval', `starting with '${dateParams}':`)
  const dateParamsTrimmed = dateParams?.trim() || ''
  const isJSON = dateParamsTrimmed.startsWith('{') && dateParamsTrimmed.endsWith('}')
  const paramConfig = isJSON ? parseJSON5(dateParams) : dateParamsTrimmed !== '' ? { question: dateParams } : {}
  // logDebug('askDateInterval', `param config: ${dateParams} as ${JSON.stringify(paramConfig) ?? ''}`)
  // ... = "gather the remaining parameters into an array"
  const allSettings: { [string]: mixed } = { ...paramConfig }
  // grab just question parameter, or provide a default
  let { question } = (allSettings: any)
  question = question ? question : 'Please enter a date interval'

  const reply = (await CommandBar.showInput(question, `Date interval (in form nn[bdwmqy]): %@`)) ?? ''
  const trimmedReply = reply.trim()
  if (trimmedReply.match(RE_DATE_INTERVAL) == null) {
    await showMessage(`Sorry: ${trimmedReply} wasn't a valid date interval`, `OK`, 'Error')
    return ''
  }
  return trimmedReply
}

/**
 * Ask for a date from user (very simple: they need to enter an ISO date).
 * TODO: in time @EduardMe should produce a native API call that can improve this.
 * Note: No longer used by its author (or anyone else as of 2022-08-01)
 * @author @jgclark
 *
 * @param {string} question - string to put in the command bar
 * @return {string} - the returned ISO date as a string, or empty if an invalid string given
 */
export async function askForISODate(question: string): Promise<string> {
  // logDebug('askForISODate', `starting ...`)
  const reply = (await CommandBar.showInput(question, `Date (YYYY-MM-DD): %@`)) ?? ''
  const reply2 = reply.replace('>', '').trim() // remove leading '>' and trim
  if (reply2.match(RE_DATE) == null) {
    await showMessage(`Sorry: ${reply2} wasn't a valid date of form YYYY-MM-DD`, `OK`, 'Error')
    return ''
  }
  return reply2
}

/**
 * Ask for a date from user (very simple: they need to enter an ISO date)
 * TODO: in time @EduardMe should produce a native API call that can improve this.
 * @author @jgclark, based on @nmn code
 *
 * @param {string|object} dateParams - given parameters -- currently only looks for {question:'question test'} and {defaultValue:'YYYY-MM-DD'} and {canBeEmpty: false} parameters
 * @param {[string]: ?mixed} config - previously used as settings from _configuration note; now ignored
 * @return {string} - the returned ISO date as a string, or empty if an invalid string given
 */
export async function datePicker(dateParams: string | Object, config?: { [string]: ?mixed } = {}): Promise<string | false> {
  try {
    const dateConfig = config.date ?? {}
    // $FlowIgnore[incompatible-call]
    clo(dateConfig, `userInput / datePicker dateParams="${JSON.stringify(dateParams)}" dateConfig typeof="${typeof dateConfig}" keys=${Object.keys(dateConfig || {}).toString()}`)
    let paramConfig = dateParams
    if (typeof dateParams === 'string') {
      // JSON stringified string
      const dateParamsTrimmed = dateParams.trim()
      paramConfig = dateParamsTrimmed
        ? dateParamsTrimmed.startsWith('{') && dateParamsTrimmed.endsWith('}')
          ? parseJSON5(dateParams)
          : dateParamsTrimmed !== ''
          ? parseJSON5(`{${dateParams}}`)
          : {}
        : {}
    }

    // $FlowIgnore[incompatible-type]
    logDebug('userInput / datePicker', `params: ${JSON.stringify(dateParams)} -> ${JSON.stringify(paramConfig)}`)
    // '...' = "gather the remaining parameters into an array"
    const allSettings: { [string]: mixed } = {
      // $FlowIgnore[exponential-spread] known to be very small objects
      ...dateConfig,
      ...paramConfig,
    }
    // logDebug('userInput / datePicker', allSettings.toString())
    // grab just question parameter, or provide a default
    let { question, defaultValue } = (allSettings: any)
    // logDebug('userInput / datePicker', `defaultValue: ${defaultValue}`)
    question = question ? question : 'Please enter a date'
    defaultValue = defaultValue ? defaultValue : 'YYYY-MM-DD'

    // Ask question (newer style)
    // const reply = (await CommandBar.showInput(question, `Date (YYYY-MM-DD): %@`)) ?? ''
    const reply = await CommandBar.textPrompt('Date Picker', question, defaultValue)
    if (typeof reply === 'string') {
      if (!allSettings.canBeEmpty) {
        const reply2 = reply.replace('>', '').trim() // remove leading '>' and trim
        if (!reply2.match(RE_DATE)) {
          await showMessage(`FYI: ${reply2} wasn't a date in the preferred form YYYY-MM-DD`, `OK`, 'Warning')
          return ''
        }
      }
      return reply
    } else {
      logWarn('userInput / datePicker', `User cancelled date input: ${typeof reply}: "${String(reply)}"`)
      return false
    }
  } catch (e) {
    logError('userInput / datePicker', e.message)
    return ''
  }
}

/**
 * Ask for an integer number from user
 * @author @jgclark and @m1well
 * @param question question for the commandbar
 * @returns {Promise<number|*>} returns integer or NaN
 */
export async function inputInteger(question: string): Promise<number> {
  const reply = await CommandBar.showInput(question, `Answer: %@`)
  if (reply != null && isInt(reply)) {
    return Number(reply)
  } else {
    logInfo('userInput / inputInteger', `Error trying to get integer answer for question '${question}'. -> NaN`)
    return NaN
  }
}

/**
 * Ask user for integer, with lower and upper bounds. If out of bounds return NaN.
 * @author @jgclark
 * @param question question for the commandbar
 * @param {number} upperBound must be equal or less than this
 * @param {number?} lowerBound must be equal or greater than this; defaults to 0 if not given
 * @returns {Promise<number|*>} returns integer or NaN
 */
export async function inputIntegerBounded(title: string, question: string, upperBound: number, lowerBound: number = 0.0): Promise<number> {
  let result = NaN
  const reply = await CommandBar.textPrompt(title, question)
  if (reply != null && reply && isInt(reply)) {
    const value = parseFloat(reply)
    if (value <= upperBound && value >= lowerBound) {
      result = value
    } else {
      logInfo('userInput / inputIntegerBounded', `Value ${reply} is out of bounds for [${String(lowerBound)},${String(upperBound)}] -> NaN`)
    }
  } else {
    logInfo('userInput / inputIntegerBounded', `No valid integer answer for question '${question}' -> NaN`)
  }
  return result
}

/**
 * Test for integer
 * Method taken from https://stackoverflow.com/questions/14636536/how-to-check-if-a-variable-is-an-integer-in-javascript
 * @author @jgclark
 *
 * @param {string} value - input value to check
 * @result {boolean}
 */
export function isInt(value: string): boolean {
  const x = parseFloat(value)
  return !isNaN(value) && value !== '' && (x | 0) === x
}

/**
 * Ask for a (floating-point) number from user
 * @author @jgclark
 *
 * @param question question for the commandbar
 * @returns {Promise<number|*>} returns number or NaN
 */
export async function inputNumber(question: string): Promise<number> {
  const reply = await CommandBar.showInput(question, `Answer: %@`)
  if (reply != null && Number(reply)) {
    return Number(reply)
  } else {
    logError('userInput / inputNumber', `Error trying to get number answer for question '${question}'`)
    return NaN
  }
}

/**
 * Ask user to choose a mood from a given array.
 * @author @jgclark
 *
 * @param {Array<string>} moodArray - list of moods to pick from
 * @return {string} - selected mood
 */
export async function inputMood(moodArray: Array<string>): Promise<string> {
  const reply = await CommandBar.showOptions(moodArray, `Please choose appropriate mood`)
  const replyMood = moodArray[reply.index] ?? '<error>'
  return replyMood
}

/**
 * Ask one question and get a flexible amount of answers from the user. either he reached
 * the maximum answer amount, or he leaves the input empty - of course you can set a
 * minimum amount so that the user have to input an answer (e.g. at least once)
 * @example `await multipleInputAnswersAsArray('What went well last week', 'Leave empty to finish answers', true, 1, 3)`
 * @author @m1well
 *
 * @param question question as input placeholder
 * @param submit submit text
 * @param showCounter show counter as placeholder - e.g.: "what went well last week (1/3)",
 *                                                        "what went well last week (2/3)",
 *                                                        "what went well last week (3/3)"
 * @param minAnswers minimum amount of answers the user has to type in (optional)
 * @param maxAnswers maximum amount of answers the user could type in (optional)
 * @returns {Promise<Array<string>>} all the answers as an array
 */
export const multipleInputAnswersAsArray = async (question: string, submit: string, showCounter: boolean, minAnswers: number = 0, maxAnswers?: number): Promise<Array<string>> => {
  let input = '-'
  const answers: Array<string> = []

  while ((maxAnswers ? answers.length < maxAnswers : true) && (input || answers.length < minAnswers)) {
    const placeholder = maxAnswers && showCounter ? `${question} (${answers.length + 1}/${maxAnswers})` : question
    input = await CommandBar.showInput(placeholder, submit)
    if (input) {
      answers.push(input.trim())
    }
  }
  return answers
}

const relativeDates = getRelativeDates()

/**
 * Create a new note with a given title, content, and in a specified folder.
 * If title, content, or folder is not provided, it will prompt the user for input.
 *
 * @param {string} [_title] - The title of the new note.
 * @param {string} [_content] - The content of the new note.
 * @param {string} [_folder] - The folder to create the new note in.
 * @returns {Promise<Note | false>} - The newly created note, or false if the operation was cancelled.
 */
export async function createNewNote(_title?: string = '', _content?: string = '', _folder?: string = ''): Promise<Note | null> {
  const title = _title || (await getInput('Title of new note', 'OK', 'New Note', ''))
  const content = _content
  if (title) {
    const folder = _folder || (await chooseFolder('Select folder to add note in:', false, true))
    const noteContent = `# ${title}\n${content}`
    const filename = await DataStore.newNoteWithContent(noteContent, folder)
    return DataStore.noteByFilename(filename, 'Notes') || null
  } else {
    return null
  }
}

/**
 * V2 of displayTitle that optionally adds the relative date string after relevant calendar note titles, to make it easier to spot last/this/next D/W/M/Q
 * Note: that this returns ISO title for daily notes (YYYY-MM-DD) not the one from the filename. This is different from the original displayTitle.
 * Note: Forked from helpers/general.js, but needed here anyway to avoid a circular dependency
 * @param {CoreNoteFields} noteIn
 * @param {boolean} showRelativeDates? (default: false)
 * @returns {string}
 */
export function displayTitleWithRelDate(noteIn: CoreNoteFields, showRelativeDates: boolean = true): string {
  if (noteIn.type === 'Calendar') {
    let calNoteTitle = getDateStringFromCalendarFilename(noteIn.filename, false) ?? '(error)'
    if (showRelativeDates) {
      for (const rd of relativeDates) {
        if (calNoteTitle === rd.dateStr) {
          // logDebug('displayTitleWithRelDate',`Found match with ${rd.dateStr} => ${rd.relName}`)
          calNoteTitle = `${rd.dateStr}\t(📆 ${rd.relName})`
        }
      }
    }
    return calNoteTitle
  } else {
    return noteIn.title ?? '(error)'
  }
}

/**
 * Choose a particular note from a CommandBar list of notes
 * @author @dwertheimer extended by @jgclark to include 'relative date' indicators in displayed title
 * @param {boolean} includeProjectNotes
 * @param {boolean} includeCalendarNotes
 * @param {Array<string>} foldersToIgnore - a list of folder names to ignore
 * @param {string} promptText - text to display in the CommandBar
 * @param {boolean} currentNoteFirst - add currently open note to the front of the list
 * @param {boolean} allowNewNoteCreation - add option for user to create new note to return instead of choosing existing note
 * @returns {TNote | null} note
 */
export async function chooseNote(
  includeProjectNotes: boolean = true,
  includeCalendarNotes?: boolean = false,
  foldersToIgnore?: Array<string> = [],
  promptText?: string = 'Choose a note',
  currentNoteFirst?: boolean = false,
  allowNewNoteCreation?: boolean = false,
): Promise<TNote | null> {
  let noteList: Array<TNote> = []
  const projectNotes = DataStore.projectNotes
  const calendarNotes = DataStore.calendarNotes
  if (includeProjectNotes) {
    noteList = noteList.concat(projectNotes)
  }
  if (includeCalendarNotes) {
    noteList = noteList.concat(calendarNotes)
  }
  const noteListFiltered = noteList.filter((note) => {
    // filter out notes that are in folders to ignore
    let isInIgnoredFolder = false
    foldersToIgnore.forEach((folder) => {
      if (note.filename.includes(`${folder}/`)) {
        isInIgnoredFolder = true
      }
    })
    isInIgnoredFolder = isInIgnoredFolder || !/(\.md|\.txt)$/i.test(note.filename) //do not include non-markdown files
    return !isInIgnoredFolder
  })
  const sortedNoteListFiltered = noteListFiltered.sort((first, second) => second.changedDate - first.changedDate) // most recent first
  const opts = sortedNoteListFiltered.map((note) => {
    return displayTitleWithRelDate(note)
  })
  const { note } = Editor
  if (allowNewNoteCreation) {
    opts.unshift('[New note]')
    // $FlowIgnore[incompatible-type] just to keep the indexes matching; won't be used
    sortedNoteListFiltered.unshift('[New note]') // just keep the indexes matching
  }
  if (currentNoteFirst && note) {
    sortedNoteListFiltered.unshift(note)
    opts.unshift(`[Current note: "${displayTitleWithRelDate(Editor)}"]`)
  }
  const { index } = await CommandBar.showOptions(opts, promptText)
  const noteToReturn = opts[index] === '[New note]' ? await createNewNote() : sortedNoteListFiltered[index]
  return noteToReturn ?? null
}

/**
 * Used as part of chooseHeading (above) and Dashboard, to handle special instructions -- inserting a new heading, or inserting at top or bottom of the note.
 * If there are no special instructions, it just returns the heading as is.
 * @param {TNote} note
 * @param {number} headingLevel - The level of the heading to add (1-5) where requested
 * @param {string} chosenHeading - The text of the new heading to add (where requested)
 * @returns {string} headingToReturn
 */
export async function processChosenHeading(note: TNote, headingLevel: number = 2, chosenHeading: string): Promise<string> {
  let newHeading,
    headingToReturn = chosenHeading
  logDebug('userInput / processChosenHeading', `headingLevel: ${headingLevel} chosenHeading: '${chosenHeading}'`)
  switch (headingToReturn) {
    case `➕#️⃣ (first insert new heading at the start of the note)`:
      // ask for new heading, and insert right at top
      newHeading = await getInput(`Enter heading to add at the start of the note`)
      if (newHeading && typeof newHeading === 'string') {
        const startPos = 0
        // $FlowIgnore
        note.insertHeading(newHeading, startPos, headingLevel)
        logDebug('userInput / processChosenHeading', `prepended new heading '${newHeading}' at line ${startPos} (calendar note)`)
        headingToReturn = newHeading
      } else {
        throw new Error(`user cancelled operation`)
      }
      break

    case '\u2795#\ufe0f\u20e3 (first insert new heading under the title)':
      // ask for new heading, find smart insertion position, and insert it
      newHeading = await getInput(`Enter heading to add at the start of the note`)
      if (newHeading && typeof newHeading === 'string') {
        const startPos = findStartOfActivePartOfNote(note)
        // $FlowIgnore
        note.insertHeading(newHeading, startPos, headingLevel)
        logDebug('userInput / processChosenHeading', `prepended new heading '${newHeading}' at line ${startPos} (project note)`)
        headingToReturn = newHeading
      } else {
        throw new Error(`user cancelled operation`)
      }
      break

    case `➕#️⃣ (first insert new heading at the end of the note)`:
      // ask for new heading, and then append it
      newHeading = await getInput(`Enter heading to add at the end of the note`)
      if (newHeading && typeof newHeading === 'string') {
        const indexEndOfActive = findEndOfActivePartOfNote(note)
        const newLindeIndex = indexEndOfActive + 1
        // $FlowIgnore - headingLevel is a union type, and we've already checked it's a number
        note.insertHeading(newHeading, newLindeIndex, headingLevel || 2)
        logDebug('userInput / processChosenHeading', `appended new heading '${newHeading}' at line ${newLindeIndex}`)
        headingToReturn = newHeading
      } else {
        throw new Error(`user cancelled operation`)
      }
      break

    case '\u23eb (top of note)':
      logDebug('userInput / processChosenHeading', `selected top of note, rather than a heading`)
      headingToReturn = '<<top of note>>' // hopefully won't ever be used as an actual title!
      break

    case '\u23ec (bottom of note)':
      logDebug('userInput / processChosenHeading', `selected end of note, rather than a heading`)
      headingToReturn = '<<bottom of note>>'
      break

    default:
      // if (headingToReturn.startsWith('➡️')) {
      //   headingToReturn = headingToReturn.slice(1)
      // }
      break
  }
  return headingToReturn
}<|MERGE_RESOLUTION|>--- conflicted
+++ resolved
@@ -168,8 +168,8 @@
   const listToShow = list.slice(0, safeListLimitToDisplay)
   const listIsLimited = list.length > safeListLimitToDisplay
   const listToShowString = listToShow.join('\n')
-  const listIsLimitedString = listIsLimited ? `\n  ... and ${ list.length - safeListLimitToDisplay } more` : ''
-  const messageToShow = `${ message } \n${ listToShowString }${ listIsLimitedString }`
+  const listIsLimitedString = listIsLimited ? `\n  ... and ${list.length - safeListLimitToDisplay} more` : ''
+  const messageToShow = `${message} \n${listToShowString}${listIsLimitedString}`
   await CommandBar.prompt(dialogTitle, messageToShow, [confirmButton])
 }
 
@@ -226,7 +226,6 @@
  * @param {boolean} includeFolderPath - (optional: default true) Show the folder path (or most of it), not just the last folder name, to give more context.
  * @returns {string} - returns the user's folder choice (or / for root)
  */
-<<<<<<< HEAD
 export async function chooseFolder(msg: string, includeArchive?: boolean = false, includeNewFolderOption?: boolean = false, startFolder?: string): Promise<string> {
   const IS_DESKTOP = NotePlan.environment.platform === 'macOS'
   const NEW_FOLDER = `➕ (Add New Folder${IS_DESKTOP ? ' - or opt-click on a parent folder to create new subfolder' : ''})`
@@ -270,130 +269,37 @@
         // deal with special case for root folder
         folderOptionList.push({ label: '📁 /', value: '/' })
       }
-=======
-export async function chooseFolder(msg: string, 
-  includeArchive?: boolean = false, 
-  includeNewFolderOption?: boolean = false, 
-  startFolder?: string = '/', 
-  includeFolderPath?: boolean = true
-): Promise<string> {
-  try {
-    const maxLengthFolderPathToShow = 50 // OK on desktop and iOS, at least for @jgclark
-    const IS_DESKTOP = NotePlan.environment.platform === 'macOS'
-    const NEW_FOLDER = `➕ (Add New Folder${ IS_DESKTOP ? ' - or opt-click on a parent folder to create new subfolder' : '' })`
-    let folder: string
-    let folders = []
-    if (includeNewFolderOption) {
-      folders.push(NEW_FOLDER)
->>>>>>> 5257e404
-    }
-    folders = [...folders, ...DataStore.folders.slice()] // excludes Trash
-    if (startFolder?.length && startFolder !== '/') {
-      folders = folders.filter((f) => f === NEW_FOLDER || f.startsWith(startFolder))
+    }
+    // const re = await CommandBar.showOptions(folders, msg)
+    ;({ value, keyModifiers } = await chooseOptionWithModifiers(msg, folderOptionList))
+    if (keyModifiers?.length && keyModifiers.indexOf('opt') > -1) {
+      folder = NEW_FOLDER
     } else {
-      const archiveFolders = folders.filter((f) => f.startsWith('@Archive'))
-      const otherSpecialFolders = folders.filter((f) => f.startsWith('@') && !f.startsWith('@Archive'))
-      // Remove special folders from list
-      folders = folders.filter((f) => !f.startsWith('@'))
-      // Now add them back on at the end, with @Archive going last
-      folders = [...folders, ...otherSpecialFolders]
-      if (includeArchive) {
-        folders = [...folders, ...archiveFolders]
-      }
-    }
-    let value: string = ''
-    let keyModifiers: Array<string> = []
-    if (folders.length > 0) {
-      // get list of teamspaces
-      const teamspaceDefs = getAllTeamspaceIDsAndTitles()
-      clo(teamspaceDefs)
-
-      // make a slightly fancy list with indented labels, different from plain values
-      const folderOptionList: Array<any> = []
-      for (const f of folders) {
-        // logDebug(`helpers / userInput`, `chooseFolder f:${ f }`)
-        const isTeamspaceFolder = teamspaceDefs.some((teamspaceDef) => f.includes(teamspaceDef.id))
-        if (f === NEW_FOLDER) {
-          folderOptionList.push({ label: NEW_FOLDER, value: NEW_FOLDER })
-        } else if (f !== '/') {
-          let folderLabel = ''
-          const folderParts = f.split('/')
-          const icon = (isTeamspaceFolder) 
-          ? `👥`
-            : (folderParts[0]==='@Archive')
-              ? `🗄️` 
-              : (folderParts[0]==='@Templates')
-                ? '📝' 
-                : '📁'
-          
-          if (isTeamspaceFolder) {
-            const thisTeamspaceDef = teamspaceDefs.find((thisTeamspaceDef) => f.includes(thisTeamspaceDef.id)) ?? { id: '', title: '(error)' }
-            const teamspaceTitle = getTeamspaceTitleFromID(thisTeamspaceDef.id)
-            if (includeFolderPath) {
-              folderLabel = `${ icon } ${ teamspaceTitle } / ${ folderParts.slice(2).join(' / ') }`
-            } else {
-  folderLabel = `${icon} ${folderParts.slice(2).join(' / ')}`
-}
-          } else if (includeFolderPath) {
-  // Get the folder path prefix, and truncate it if it's too long
-  if (f.length >= maxLengthFolderPathToShow) {
-    const folderPathPrefix = `${f.slice(0, maxLengthFolderPathToShow - folderParts[folderParts.length - 1].length)} …${folderParts[folderParts.length - 1]} `
-    folderLabel = `${icon} ${folderPathPrefix} `
-  } else {
-    folderLabel = `${icon} ${folderParts.join(' / ')} `
-  }
-} else {
-  // Replace earlier parts of the path with indentation spaces
-  for (let i = 0; i < folderParts.length - 1; i++) {
-    folderParts[i] = '     '
-  }
-  folderParts[folderParts.length - 1] = `${icon} ${folderParts[folderParts.length - 1]}`
-  folderLabel = folderParts.join('')
-}
-folderOptionList.push({ label: folderLabel, value: f })
-        } else {
-  // deal with special case for root folder
-  folderOptionList.push({ label: '📁 /', value: '/' })
-}
-      }
-; ({ value, keyModifiers } = await chooseOptionWithModifiers(msg, folderOptionList))
-if (keyModifiers?.length && keyModifiers.indexOf('opt') > -1) {
-  folder = NEW_FOLDER
-} else {
-  folder = value
-}
-logDebug(`helpers / userInput`, `chooseFolder folder:${folder} value:${value} keyModifiers:${String(keyModifiers)} keyModifiers.indexOf('opt') = ${keyModifiers.indexOf('opt')} `)
-    } else {
-  // no Folders so go to root
-  folder = '/'
-}
-// logDebug('userInput / chooseFolder', `-> ${ folder } `)
-if (folder === NEW_FOLDER) {
-  const optClicked = value?.length && keyModifiers && keyModifiers.indexOf('opt') > -1
-  const newFolderName = await CommandBar.textPrompt(
-    `Create new folder${optClicked ? ` inside folder:\n"${value || ''}".` : '...\nYou will choose where to create the folder in the next step.'} `,
-    'Folder name:',
-    '',
-  )
-  if (newFolderName && newFolderName.length) {
-    const inWhichFolder =
-      optClicked && value ? value : await chooseFolder(`Create '${newFolderName}' inside which folder ? (${startFolder ?? '/'} for root)`, includeArchive, false, startFolder)
-    if (inWhichFolder) {
-      folder = inWhichFolder === '/' ? newFolderName : `${inWhichFolder}/${newFolderName}`
-    }
-  }
-<<<<<<< HEAD
+      folder = value
+    }
+    logDebug(`helpers/userInput`, `chooseFolder folder:${folder} value:${value} keyModifiers:${keyModifiers} keyModifiers.indexOf('opt')=${keyModifiers.indexOf('opt')}`)
+  } else {
+    // no Folders so go to root
+    folder = '/'
+  }
+  // logDebug('userInput / chooseFolder', `-> ${folder}`)
+  if (folder === NEW_FOLDER) {
+    const optClicked = value?.length && keyModifiers && keyModifiers.indexOf('opt') > -1
+    const newFolderName = await CommandBar.textPrompt(
+      `Create new folder${optClicked ? ` inside folder:\n"${value || ''}".` : '...\nYou will choose where to create the folder in the next step.'}`,
+      'Folder name:',
+      '',
+    )
+    if (newFolderName && newFolderName.length) {
+      const inWhichFolder =
+        optClicked && value ? value : await chooseFolder(`Create '${newFolderName}' inside which folder? (${startFolder ?? '/'} for root)`, includeArchive, false, startFolder)
+      if (inWhichFolder) {
+        folder = inWhichFolder === '/' ? newFolderName : `${inWhichFolder}/${newFolderName}`
+      }
+    }
+  }
   logDebug(`helpers/userInput`, `chooseFolder folder chosen: "${folder}"`)
   return folder
-=======
-}
-logDebug(`helpers/userInput`, `chooseFolder folder chosen: "${folder}"`)
-return folder
-  } catch (error) {
-  logError('userInput / chooseFolder', error.message)
-  return ''
-}
->>>>>>> 5257e404
 }
 
 /**
