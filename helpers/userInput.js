--- conflicted
+++ resolved
@@ -4,11 +4,7 @@
 
 import json5 from 'json5'
 import { RE_DATE, RE_DATE_INTERVAL } from './dateTime'
-<<<<<<< HEAD
-import { calcSmartPrependPoint } from './paragraph'
-=======
 import { calcSmartPrependPoint, findEndOfActivePartOfNote} from './paragraph'
->>>>>>> 648fd49b
 
 // NB: This fn is a local copy from helpers/general.js, to avoid a circular dependency
 async function parseJSON5(contents: string): Promise<?{ [string]: ?mixed }> {
