// @flow
//-----------------------------------------------------------------------------
// Specialised user input functions
// Note: Most if not all use the CommandBar or DataStore APIs, so this really should be called 'NPUserInput.js'.
//-----------------------------------------------------------------------------

import json5 from 'json5'
import moment from 'moment/min/moment-with-locales'
import { getDateStringFromCalendarFilename, RE_DATE, RE_DATE_INTERVAL } from './dateTime'
import { clo, logDebug, logError, logInfo, logWarn, JSP } from './dev'
import { getFolderFromFilename } from './folders'
import { getRelativeDates } from './NPdateTime'
import { getAllTeamspaceIDsAndTitles, getTeamspaceTitleFromID } from './NPTeamspace'
import { calendarNotesSortedByChanged } from './note'
import { getHeadingsFromNote, getOrMakeCalendarNote } from './NPnote'
import { findStartOfActivePartOfNote, findEndOfActivePartOfNote } from './paragraph'
import { parseTeamspaceFilename } from './teamspace'

//-------------------------------- Types --------------------------------------

type TFolderIcon = {
  firstLevelFolder: string,
  icon: string,
  color: string,
  alpha?: number,
  darkAlpha?: number,
}

//------------------------------ Constants ------------------------------------

// Define icons to use in decorated CommandBar options
const iconsToUseForSpecialFolders: Array<TFolderIcon> = [
  { firstLevelFolder: '<CALENDAR>', icon: 'calendar-day', color: 'grey-500' },
  { firstLevelFolder: '@Archive', icon: 'box-archive', color: 'grey-500' },
  { firstLevelFolder: '@Templates', icon: 'clipboard', color: 'grey-500' },
  { firstLevelFolder: '@Trash', icon: 'trash-can', color: 'grey-500' },
]

//--------------------------- Local functions ---------------------------------
// NB: This fn is a local copy from helpers/general.js, to avoid a circular dependency
function parseJSON5(contents: string): ?{ [string]: ?mixed } {
  try {
    const value = json5.parse(contents)
    return (value: any)
  } catch (error) {
    logError('userInput / parseJSON5', error.message)
    return {}
  }
}

// (from @nmn / nmn.sweep)
export type Option<T> = $ReadOnly<{
  label: string,
  value: T,
}>

/**
 * Ask user to choose from a set of options (from nmn.sweep) using CommandBar
 * @author @nmn
 *
 * @param {string} message - text to display to user
 * @param {Array<T>} options - array of label:value options to present to the user
 * @param {TDefault} defaultValue - (optional) default value to use (default: options[0].value)
 * @returns {TDefault} - the value attribute of the user-chosen item
 */
export async function chooseOption<T, TDefault = T>(message: string, options: $ReadOnlyArray<Option<T>>, defaultValue: TDefault | null = null): Promise<T | TDefault> {
  const { index } = await CommandBar.showOptions(
    options.map((option) => option.label),
    message,
  )
  return options[index]?.value ?? defaultValue ?? options[0].value
}

/**
<<<<<<< HEAD
 * Show a list of options to the user and return which option they picked (optionally with a modifier key, optionally with ability to create a new item)
 * @author @dwertheimer based on @nmn chooseOption
 *
 * @param {string} message - text to display to user
 * @param {Array<Option<T>>} options - array of options to display
 * @param {boolean} allowCreate - add an option to create a new item (default: false)
 * @returns {Promise<{value: T, label: string, index: number, keyModifiers: Array<string>}>} - Promise resolving to the result
 * see CommandBar.showOptions for more info
 */
export async function chooseOptionWithModifiers<T, TDefault = T>(
  message: string,
  options: $ReadOnlyArray<Option<T>>,
  allowCreate: boolean = false,
): Promise<{ ...TDefault, index: number, keyModifiers: Array<string> }> {
  logDebug('userInput / chooseOptionWithModifiers()', `About to showOptions with ${options.length} options & prompt:"${message}"`)

  // Add the "Add new item" option if allowCreate is true
  let displayOptions = [...options]
  if (allowCreate) {
    displayOptions = [{ label: '➕ Add new item', value: '__ADD_NEW__' }, ...options]
  }

  // $FlowFixMe[prop-missing]
  const { index, keyModifiers } = await CommandBar.showOptions(
    displayOptions.map((option) => option.label),
    message,
  )

  // Check if the user selected "Add new item"
  if (allowCreate && index === 0) {
    const result = await getInput('Enter new item:', 'OK', 'Add New Item')
    if (result && typeof result === 'string') {
      // Return a custom result with the new item
      return {
        value: result,
        label: result,
        index: -1, // -1 indicates a custom entry
        keyModifiers: keyModifiers || [],
      }
    }
  }

  // $FlowFixMe[incompatible-return]
  return { ...displayOptions[index], index, keyModifiers }
=======
 * Ask user to choose from a set of options using CommandBar
 * @author @dwertheimer based on @nmn chooseOption
 *
 * @param {string} message - text to display to user
 * @param {Array<T>} options - array of label:value options to present to the user
 * @returns {{ label:string, value:string, index: number, keyModifiers: Array<string> }} - the value attribute of the user-chosen item
 * keyModifiers is an array of 0+ strings, e.g. ["cmd", "opt", "shift", "ctrl"] that were pressed while selecting a result.
 */
// export async function chooseOptionWithModifiers<T, TDefault = T>(
// message: string,
// options: $ReadOnlyArray<Option<T>> | Array< TCommandBarOptionObject>,
// ): Promise<{ ...TDefault, index: number, keyModifiers: Array<string> }> {
// $FlowFixMe[prop-missing]
export async function chooseOptionWithModifiers(
  message: string,
  options: Array<string | TCommandBarOptionObject>,
): Promise<TCommandBarResultObject> {
  logDebug('userInput / chooseOptionWithModifiers()', `About to showOptions with ${options.length} options & prompt:"${message}"`)
  // Check if the first option is a TCommandBarOptionObject (has a 'text' property)
  if (typeof options[0] === 'object') {
    // Use newer CommandBar.showOptions() from v3.18
    const { index, keyModifiers } = await CommandBar.showOptions(options, message)
    // $FlowFixMe[prop-missing]
    return { value: (options[index]).text ?? '', index, keyModifiers }
  } else {
    // Use older CommandBar.showOptions() before v3.18
    const { index, keyModifiers } = await CommandBar.showOptions(
      options.map((option) => option),
      message)
    // $FlowFixMe[incompatible-return]
    return { value: options[index] ?? '', index, keyModifiers }
  }
>>>>>>> ea1b065f
}

/**
 * Ask user to give arbitary input using CommandBar.
 * Will now use newer native dialog if available (from 3.3.2), which gets a title and default, but doesn't allow to customise the button text.
 * @author @jgclark, updating @nmn
 *
 * @param {string} message - request text to display to user
 * @param {?string} okLabel - the "button" (option) text (default: 'OK')
 * @param {?string} dialogTitle - title for the dialog (default: empty)
 * @param {?string} defaultValue - default value to display in text entry (default: empty)
 * @return {Promise<boolean|string>} - string that the user enters. Maybe be the empty string. If the user cancels the operation, it will return false instead.
 */
export async function getInput(message: string, okLabel: string = 'OK', dialogTitle: string = 'Enter value', defaultValue: string = ''): Promise<boolean | string> {
  if (typeof CommandBar.textPrompt === 'function') {
    // i.e. do we have .textPrompt available?
    return await CommandBar.textPrompt(dialogTitle, message, defaultValue)
  } else {
    return await CommandBar.showInput(message, okLabel)
  }
}

/**
 * Get user input, trimmed at both ends, using CommandBar.
 * Will now use newer native dialog if available (from 3.3.2), which gets a title and default, but doesn't allow to customise the button text.
 * @author @jgclark, updating @m1well
 *
 * @param {string} message - request text to display to user
 * @param {?string} okLabel - the "button" (option) text (default: 'OK')
 * @param {?string} dialogTitle - title for the dialog (default: empty)
 * @param {?string} defaultValue - default value to display in text entry (default: empty)
 * @returns {Promise<boolean|string>} string that the user enters. Maybe be the empty string. If the user cancels the operation, it will return false instead.
 */
export async function getInputTrimmed(message: string, okLabel: string = 'OK', dialogTitle: string = 'Enter value', defaultValue: string = ''): Promise<boolean | string> {
  if (typeof CommandBar.textPrompt === 'function') {
    // i.e. do we have .textPrompt available?
    const reply = await CommandBar.textPrompt(dialogTitle, message, defaultValue)
    return typeof reply === 'string' ? reply.trim() : reply
  } else {
    const reply = await CommandBar.showInput(message, okLabel)
    return reply.trim()
  }
}

/**
 * Show a single-button dialog-box like message (modal) using CommandBar.
 * Will now use newer native dialog if available (from 3.3.2), which adds a title.
 * Note: There's a copy in helpersNPParagaph.js to avoid a circular dependency
 * @author @jgclark, updating @dwertheimer, updating @nmn
 *
 * @param {string} message - text to display to user
 * @param {?string} confirmButton - the "button" (option) text (default: 'OK')
 * @param {?string} dialogTitle - title for the dialog (default: empty)
 * @param {?boolean} useCommandBar - force use NP CommandBar instead of native prompt (default: false)
 */
export async function showMessage(message: string, confirmButton: string = 'OK', dialogTitle: string = '', useCommandBar: boolean = false): Promise<void> {
  if (typeof CommandBar.prompt === 'function' && !useCommandBar) {
    // i.e. do we have .textPrompt available?
    await CommandBar.prompt(dialogTitle, message, [confirmButton])
  } else {
    await CommandBar.showOptions([confirmButton], message)
  }
}

/**
 * Show a single-button dialog-box like message (modal), with a list of items, that will be truncated if too long.
 * Note: This is a hack to avoid showing too many items at once, as the CommandBar.prompt() function is not smart and can run off the screen.
 * @author @jgclark
 *
 * @param {string} message - text to display to user
 * @param {Array<string>} list - array of strings to display to user
 * @param {?string} confirmButton - the "button" (option) text (default: 'OK')
 * @param {?string} dialogTitle - title for the dialog (default: empty)
 */
export async function showMessageWithList(message: string, list: Array<string>, confirmButton: string = 'OK', dialogTitle: string = ''): Promise<void> {
  const safeListLimitToDisplay = 25
  const listToShow = list.slice(0, safeListLimitToDisplay)
  const listIsLimited = list.length > safeListLimitToDisplay
  const listToShowString = listToShow.join('\n')
  const listIsLimitedString = listIsLimited ? `\n  ... and ${list.length - safeListLimitToDisplay} more` : ''
  const messageToShow = `${message} \n${listToShowString}${listIsLimitedString}`
  await CommandBar.prompt(dialogTitle, messageToShow, [confirmButton])
}

/**
 * Show a simple Yes/No (could be OK/Cancel, etc.) dialog using CommandBar.
 * Returns the text of the chosen option (by default 'Yes' or 'No')
 * Will now use newer native dialog if available (from 3.3.2), which adds a title.
 * Note: There's a copy in helpers/NPParagaph.js to avoid a circular dependency
 * @author @jgclark, updating @nmn
 *
 * @param {string} message - text to display to user
 * @param {?Array<string>} choicesArray - an array of the choices to give (default: ['Yes', 'No'])
 * @param {?string} dialogTitle - title for the dialog (default: empty)
 * @param {?boolean} useCommandBar - force use NP CommandBar instead of native prompt (default: false)
 * @returns {string} - returns the user's choice - the actual *text* choice from the input array provided (by default 'Yes' or 'No')
 */
export async function showMessageYesNo(message: string, choicesArray: Array<string> = ['Yes', 'No'], dialogTitle: string = '', useCommandBar: boolean = false): Promise<string> {
  let answer: number
  if (typeof CommandBar.prompt === 'function' && !useCommandBar) {
    // i.e. do we have .textPrompt available?
    answer = await CommandBar.prompt(dialogTitle, message, choicesArray)
  } else {
    const answerObj = await CommandBar.showOptions(choicesArray, `${message}`)
    answer = answerObj.index
  }
  return choicesArray[answer]
}

/**
 * Show a simple yes/no/cancel (or OK/No/Cancel, etc.) native dialog.
 * @author @jgclark
 *
 * @param {string} message - text to display to user
 * @param {?Array<string>} choicesArray - an array of the choices to give (default: ['Yes', 'No'])
 * @param {?string} dialogTitle - title for the dialog (default: empty)
 * @param {?boolean} useCommandBar - force use NP CommandBar instead of native prompt (default: false)
 * @returns {string} - returns the user's choice - the actual *text* choice from the input array provided
 */
export async function showMessageYesNoCancel(message: string, choicesArray: Array<string> = ['Yes', 'No', 'Cancel'], dialogTitle: string = ''): Promise<string> {
  const answer = await CommandBar.prompt(dialogTitle, message, choicesArray)
  return choicesArray[answer]
}

/**
 * Let user pick from a nicely-indented list of available folders (or / for root, or optionally give a new folder name).
 * This now shows teamspaces as a special case, with a teamspace icon. TODO: show Teamspace root folder.
 * Note: the API does not allow for creation of the folder, so all this does is pass back a path which you will need to handle creating.
 * @author @jgclark + @dwertheimer
 *
 * @param {string} msg - text to display to user
 * @param {boolean} includeArchive - if true, include the Archive folder in the list of folders; default is false
 * @param {boolean} includeNewFolderOption - if true, add a 'New Folder' option that will allow users to create a new folder and select it.
 * @param {string} startFolder - folder to start the list in (e.g. to limit the folders to a specific subfolder) - default is root (/) -- set to "/" to force start at root.
 * @param {boolean} includeFolderPath - (optional: default true) Show the folder path (or most of it), not just the last folder name, to give more context.
 * @returns {string} - returns the user's folder choice (or / for root)
 */
<<<<<<< HEAD
export async function chooseFolder(msg: string, includeArchive?: boolean = false, includeNewFolderOption?: boolean = false, startFolder?: string): Promise<string> {
  const IS_DESKTOP = NotePlan.environment.platform === 'macOS'
  const NEW_FOLDER = `➕ (Add New Folder${IS_DESKTOP ? ' - or opt-click on a parent folder to create new subfolder' : ''})`
  let folder: string
  let folders = []
  if (includeNewFolderOption) {
    folders.push(NEW_FOLDER)
  }
  folders = [...folders, ...DataStore.folders.slice()] // excludes Trash
  if (startFolder?.length && startFolder !== '/') {
    folders = folders.filter((f) => f === NEW_FOLDER || f.startsWith(startFolder))
  } else {
    const archiveFolders = folders.filter((f) => f.startsWith('@Archive'))
    const otherSpecialFolders = folders.filter((f) => f.startsWith('@') && !f.startsWith('@Archive'))
    // Remove special folders from list
    folders = folders.filter((f) => !f.startsWith('@'))
    // Now add them back on at the end, with @Archive going last
    folders = [...folders, ...otherSpecialFolders]
    if (includeArchive) {
      folders = [...folders, ...archiveFolders]
=======
export async function chooseFolder(msg: string, 
  includeArchive?: boolean = false, 
  includeNewFolderOption?: boolean = false, 
  startFolder?: string = '/', 
  includeFolderPath?: boolean = true
): Promise<string> {
  try {
    const maxLengthFolderPathToShow = 50 // OK on desktop and iOS, at least for @jgclark
    const IS_DESKTOP = NotePlan.environment.platform === 'macOS'
    const NEW_FOLDER = `➕ (Add New Folder${ IS_DESKTOP ? ' - or opt-click on a parent folder to create new subfolder' : '' })`
    const teamspaceDefs = getAllTeamspaceIDsAndTitles()
    let folder: string
    let folders = []
    if (includeNewFolderOption) {
      folders.push(NEW_FOLDER)
>>>>>>> ea1b065f
    }
  }
  let value, keyModifiers
  if (folders.length > 0) {
    // make a slightly fancy list with indented labels, different from plain values
    const folderOptionList: Array<any> = []
    for (const f of folders) {
      if (f === NEW_FOLDER) {
        folderOptionList.push({ label: NEW_FOLDER, value: NEW_FOLDER })
      } else if (f !== '/') {
        const folderParts = f.split('/')
        const icon = folderParts[0] === '@Archive' ? `🗄️` : folderParts[0] === '@Templates' ? '📝' : '📁'
        // Replace earlier parts of the path with indentation spaces
        for (let i = 0; i < folderParts.length - 1; i++) {
          folderParts[i] = '     '
        }
        folderParts[folderParts.length - 1] = `${icon} ${folderParts[folderParts.length - 1]}`
        const folderLabel = folderParts.join('')
        folderOptionList.push({ label: folderLabel, value: f })
      } else {
        // deal with special case for root folder
        folderOptionList.push({ label: '📁 /', value: '/' })
      }
    }
<<<<<<< HEAD
    // const re = await CommandBar.showOptions(folders, msg)
    ;({ value, keyModifiers } = await chooseOptionWithModifiers(msg, folderOptionList))
    if (keyModifiers?.length && keyModifiers.indexOf('opt') > -1) {
      folder = NEW_FOLDER
    } else {
      folder = value
    }
    logDebug(`helpers/userInput`, `chooseFolder folder:${folder} value:${value} keyModifiers:${keyModifiers} keyModifiers.indexOf('opt')=${keyModifiers.indexOf('opt')}`)
=======
    let value: string = ''
    let keyModifiers: Array<string> = []
    if (folders.length > 0) {

      const simpleFolderOptions: Array<{ label: string, value: string }> = []
      const decoratedFolderOptions: Array<TCommandBarOptionObject> = []

      // make a slightly fancy list with indented labels, different from plain values
      for (const f of folders) {
        // logDebug(`helpers / userInput`, `chooseFolder f:${ f }`)
        const isTeamspaceFolder = teamspaceDefs.some((teamspaceDef) => f.includes(teamspaceDef.id))
        if (f === NEW_FOLDER) {
          simpleFolderOptions.push({ label: NEW_FOLDER, value: NEW_FOLDER })
        } else if (f !== '/') {
          let folderLabel = ''
          const folderParts = f.split('/')
          const icon = (isTeamspaceFolder) 
          ? `👥`
            : (folderParts[0]==='@Archive')
              ? `🗄️` 
              : (folderParts[0]==='@Templates')
                ? '📝' 
                : '📁'
          
          if (isTeamspaceFolder) {
            const thisTeamspaceDef = teamspaceDefs.find((thisTeamspaceDef) => f.includes(thisTeamspaceDef.id)) ?? { id: '', title: '(error)' }
            const teamspaceTitle = getTeamspaceTitleFromID(thisTeamspaceDef.id)
            if (includeFolderPath) {
              folderLabel = `${ icon } ${ teamspaceTitle } / ${ folderParts.slice(2).join(' / ') }`
            } else {
  folderLabel = `${icon} ${folderParts.slice(2).join(' / ')}`
}
          } else if (includeFolderPath) {
  // Get the folder path prefix, and truncate it if it's too long
  if (f.length >= maxLengthFolderPathToShow) {
    const folderPathPrefix = `${f.slice(0, maxLengthFolderPathToShow - folderParts[folderParts.length - 1].length)} …${folderParts[folderParts.length - 1]} `
    folderLabel = `${icon} ${folderPathPrefix} `
>>>>>>> ea1b065f
  } else {
    // no Folders so go to root
    folder = '/'
  }
<<<<<<< HEAD
  // logDebug('userInput / chooseFolder', `-> ${folder}`)
  if (folder === NEW_FOLDER) {
    const optClicked = value?.length && keyModifiers && keyModifiers.indexOf('opt') > -1
    const newFolderName = await CommandBar.textPrompt(
      `Create new folder${optClicked ? ` inside folder:\n"${value || ''}".` : '...\nYou will choose where to create the folder in the next step.'}`,
      'Folder name:',
      '',
    )
    if (newFolderName && newFolderName.length) {
      const inWhichFolder =
        optClicked && value ? value : await chooseFolder(`Create '${newFolderName}' inside which folder? (${startFolder ?? '/'} for root)`, includeArchive, false, startFolder)
      if (inWhichFolder) {
        folder = inWhichFolder === '/' ? newFolderName : `${inWhichFolder}/${newFolderName}`
      }
=======
  folderParts[folderParts.length - 1] = `${icon} ${folderParts[folderParts.length - 1]}`
  folderLabel = folderParts.join('')
}
          simpleFolderOptions.push({ label: folderLabel, value: f })
          // TODO: finish this
          decoratedFolderOptions.push({
            text: folderLabel,
            icon: icon,
            shortDescription: '',
            color: 'grey-500',
          })
        } else {
  // deal with special case for root folder
          simpleFolderOptions.push({ label: '📁 /', value: '/' })
}
      }
      const { value, keyModifiers } = await chooseOptionWithModifiers(msg, simpleFolderOptions.map((option) => option.label))
if (keyModifiers?.length && keyModifiers.indexOf('opt') > -1) {
  folder = NEW_FOLDER
} else {
  folder = value
}
logDebug(`helpers / userInput`, `chooseFolder folder:${folder} value:${value} keyModifiers:${String(keyModifiers)} keyModifiers.indexOf('opt') = ${keyModifiers.indexOf('opt')} `)
    } else {
  // no Folders so go to root
  folder = '/'
}
// logDebug('userInput / chooseFolder', `-> ${ folder } `)
if (folder === NEW_FOLDER) {
  const optClicked = value?.length && keyModifiers && keyModifiers.indexOf('opt') > -1
  const newFolderName = await CommandBar.textPrompt(
    `Create new folder${optClicked ? ` inside folder:\n"${value || ''}".` : '...\nYou will choose where to create the folder in the next step.'} `,
    'Folder name:',
    '',
  )
  if (newFolderName && newFolderName.length) {
    const inWhichFolder =
      optClicked && value ? value : await chooseFolder(`Create '${newFolderName}' inside which folder ? (${startFolder ?? '/'} for root)`, includeArchive, false, startFolder)
    if (inWhichFolder) {
      folder = inWhichFolder === '/' ? newFolderName : `${inWhichFolder}/${newFolderName}`
>>>>>>> ea1b065f
    }
  }
  logDebug(`helpers/userInput`, `chooseFolder folder chosen: "${folder}"`)
  return folder
}

/**
 * Ask user to select a heading from those in a given note (regular or calendar), or optionally create a new heading at top or bottom of note to use, or the top or bottom of the note.
 * Note: Any whitespace on the end of the heading text is left in place, as otherwise this would cause issues with NP API calls that take heading parameter.
 * @author @jgclark
 *
 * @param {TNote} note - note to draw headings from
 * @param {boolean} optionAddATopAndtBottom - whether to add 'top of note' and 'bottom of note' options. Default: true.
 * @param {boolean} optionCreateNewHeading - whether to offer to create a new heading at the top or bottom of the note. Default: false.
 * @param {boolean} includeArchive - whether to include headings in the Archive section of the note (i.e. after 'Done'). Default: false.
 * @param {number} headingLevel - if adding a heading, the H1-H5 level to set (as an integer)
 * @returns {string} - the selected heading as text without any markdown heading markers. Blank string implies no heading selected, and user wishes to write to the end of the note. Special string '<<top of note>>' implies to write to the top (after any preamble or frontmatter). Also <<bottom of note>>
 */
export async function chooseHeading(
  note: TNote,
  optionAddATopAndtBottom: boolean = true,
  optionCreateNewHeading: boolean = false,
  includeArchive: boolean = false,
  headingLevel: number = 2,
): Promise<string> {
  try {
    const headingStrings = getHeadingsFromNote(note, true, optionAddATopAndtBottom, optionCreateNewHeading, includeArchive)

    // Present heading options to user and ask for choice
    const result = await CommandBar.showOptions(headingStrings, `Select a heading from note '${note.title ?? 'Untitled'}'`)
    // Get the underlying heading back by removing added # marks and trimming left. We don't trim right as there can be valid traillng spaces.
    let headingToReturn = headingStrings[result.index].replace(/^#{1,5}\s*/, '')
    headingToReturn = await processChosenHeading(note, headingLevel, headingToReturn)
    return headingToReturn
  } catch (error) {
    logError('userInput / chooseHeading', error.message)
    return '<error>'
  }
}

/**
 * Ask for a date interval from user, using CommandBar
 * @author @jgclark
 *
 * @param {string} dateParams - given parameters -- currently only looks for {question:'question test'} parameter in a JSON string. if it's a normal string, it will be treated as the question.
 * @return {string} - the returned interval string, or empty if an invalid string given
 */
export async function askDateInterval(dateParams: string): Promise<string> {
  // logDebug('askDateInterval', `starting with '${dateParams}':`)
  const dateParamsTrimmed = dateParams?.trim() || ''
  const isJSON = dateParamsTrimmed.startsWith('{') && dateParamsTrimmed.endsWith('}')
  const paramConfig = isJSON ? parseJSON5(dateParams) : dateParamsTrimmed !== '' ? { question: dateParams } : {}
  // logDebug('askDateInterval', `param config: ${dateParams} as ${JSON.stringify(paramConfig) ?? ''}`)
  // ... = "gather the remaining parameters into an array"
  const allSettings: { [string]: mixed } = { ...paramConfig }
  // grab just question parameter, or provide a default
  let { question } = (allSettings: any)
  question = question ? question : 'Please enter a date interval'

  const reply = (await CommandBar.showInput(question, `Date interval (in form nn[bdwmqy]): %@`)) ?? ''
  const trimmedReply = reply.trim()
  if (trimmedReply.match(RE_DATE_INTERVAL) == null) {
    await showMessage(`Sorry: ${trimmedReply} wasn't a valid date interval`, `OK`, 'Error')
    return ''
  }
  return trimmedReply
}

/**
 * Ask for a date from user (very simple: they need to enter an ISO date).
 * TODO: in time @EduardMe should produce a native API call that can improve this.
 * Note: No longer used by its author (or anyone else as of 2022-08-01)
 * @author @jgclark
 *
 * @param {string} question - string to put in the command bar
 * @return {string} - the returned ISO date as a string, or empty if an invalid string given
 */
export async function askForISODate(question: string): Promise<string> {
  // logDebug('askForISODate', `starting ...`)
  const reply = (await CommandBar.showInput(question, `Date (YYYY-MM-DD): %@`)) ?? ''
  const reply2 = reply.replace('>', '').trim() // remove leading '>' and trim
  if (reply2.match(RE_DATE) == null) {
    await showMessage(`Sorry: ${reply2} wasn't a valid date of form YYYY-MM-DD`, `OK`, 'Error')
    return ''
  }
  return reply2
}

/**
 * Ask for a date from user (very simple: they need to enter an ISO date)
 * TODO: in time @EduardMe should produce a native API call that can improve this.
 * @author @jgclark, based on @nmn code
 *
 * @param {string|object} dateParams - given parameters -- currently only looks for {question:'question test'} and {defaultValue:'YYYY-MM-DD'} and {canBeEmpty: false} parameters
 * @param {[string]: ?mixed} config - previously used as settings from _configuration note; now ignored
 * @return {string} - the returned ISO date as a string, or empty if an invalid string given
 */
export async function datePicker(dateParams: string | Object, config?: { [string]: ?mixed } = {}): Promise<string | false> {
  try {
    const dateConfig = config.date ?? {}
    // $FlowIgnore[incompatible-call]
    clo(dateConfig, `userInput / datePicker dateParams="${JSON.stringify(dateParams)}" dateConfig typeof="${typeof dateConfig}" keys=${Object.keys(dateConfig || {}).toString()}`)
    let paramConfig = dateParams
    if (typeof dateParams === 'string') {
      // JSON stringified string
      const dateParamsTrimmed = dateParams.trim()
      paramConfig = dateParamsTrimmed
        ? dateParamsTrimmed.startsWith('{') && dateParamsTrimmed.endsWith('}')
          ? parseJSON5(dateParams)
          : dateParamsTrimmed !== ''
          ? parseJSON5(`{${dateParams}}`)
          : {}
        : {}
    }

    // $FlowIgnore[incompatible-type]
    logDebug('userInput / datePicker', `params: ${JSON.stringify(dateParams)} -> ${JSON.stringify(paramConfig)}`)
    // '...' = "gather the remaining parameters into an array"
    const allSettings: { [string]: mixed } = {
      // $FlowIgnore[exponential-spread] known to be very small objects
      ...dateConfig,
      ...paramConfig,
    }
    // logDebug('userInput / datePicker', allSettings.toString())
    // grab just question parameter, or provide a default
    let { question, defaultValue } = (allSettings: any)
    // logDebug('userInput / datePicker', `defaultValue: ${defaultValue}`)
    question = question ? question : 'Please enter a date'
    defaultValue = defaultValue ? defaultValue : 'YYYY-MM-DD'

    // Ask question (newer style)
    // const reply = (await CommandBar.showInput(question, `Date (YYYY-MM-DD): %@`)) ?? ''
    const reply = await CommandBar.textPrompt('Date Picker', question, defaultValue)
    if (typeof reply === 'string') {
      if (!allSettings.canBeEmpty) {
        const reply2 = reply.replace('>', '').trim() // remove leading '>' and trim
        if (!reply2.match(RE_DATE)) {
          await showMessage(`FYI: ${reply2} wasn't a date in the preferred form YYYY-MM-DD`, `OK`, 'Warning')
          return ''
        }
      }
      return reply
    } else {
      logWarn('userInput / datePicker', `User cancelled date input: ${typeof reply}: "${String(reply)}"`)
      return false
    }
  } catch (e) {
    logError('userInput / datePicker', e.message)
    return ''
  }
}

/**
 * Ask for an integer number from user
 * @author @jgclark and @m1well
 * @param question question for the commandbar
 * @returns {Promise<number|*>} returns integer or NaN
 */
export async function inputInteger(question: string): Promise<number> {
  const reply = await CommandBar.showInput(question, `Answer: %@`)
  if (reply != null && isInt(reply)) {
    return Number(reply)
  } else {
    logInfo('userInput / inputInteger', `Error trying to get integer answer for question '${question}'. -> NaN`)
    return NaN
  }
}

/**
 * Ask user for integer, with lower and upper bounds. If out of bounds return NaN.
 * @author @jgclark
 * @param question question for the commandbar
 * @param {number} upperBound must be equal or less than this
 * @param {number?} lowerBound must be equal or greater than this; defaults to 0 if not given
 * @returns {Promise<number|*>} returns integer or NaN
 */
export async function inputIntegerBounded(title: string, question: string, upperBound: number, lowerBound: number = 0.0): Promise<number> {
  let result = NaN
  const reply = await CommandBar.textPrompt(title, question)
  if (reply != null && reply && isInt(reply)) {
    const value = parseFloat(reply)
    if (value <= upperBound && value >= lowerBound) {
      result = value
    } else {
      logInfo('userInput / inputIntegerBounded', `Value ${reply} is out of bounds for [${String(lowerBound)},${String(upperBound)}] -> NaN`)
    }
  } else {
    logInfo('userInput / inputIntegerBounded', `No valid integer answer for question '${question}' -> NaN`)
  }
  return result
}

/**
 * Test for integer
 * Method taken from https://stackoverflow.com/questions/14636536/how-to-check-if-a-variable-is-an-integer-in-javascript
 * @author @jgclark
 *
 * @param {string} value - input value to check
 * @result {boolean}
 */
export function isInt(value: string): boolean {
  const x = parseFloat(value)
  return !isNaN(value) && value !== '' && (x | 0) === x
}

/**
 * Ask for a (floating-point) number from user
 * @author @jgclark
 *
 * @param question question for the commandbar
 * @returns {Promise<number|*>} returns number or NaN
 */
export async function inputNumber(question: string): Promise<number> {
  const reply = await CommandBar.showInput(question, `Answer: %@`)
  if (reply != null && Number(reply)) {
    return Number(reply)
  } else {
    logError('userInput / inputNumber', `Error trying to get number answer for question '${question}'`)
    return NaN
  }
}

/**
 * Ask user to choose a mood from a given array.
 * @author @jgclark
 *
 * @param {Array<string>} moodArray - list of moods to pick from
 * @return {string} - selected mood
 */
export async function inputMood(moodArray: Array<string>): Promise<string> {
  const reply = await CommandBar.showOptions(moodArray, `Please choose appropriate mood`)
  const replyMood = moodArray[reply.index] ?? '<error>'
  return replyMood
}

/**
 * Ask one question and get a flexible amount of answers from the user. either he reached
 * the maximum answer amount, or he leaves the input empty - of course you can set a
 * minimum amount so that the user have to input an answer (e.g. at least once)
 * @example `await multipleInputAnswersAsArray('What went well last week', 'Leave empty to finish answers', true, 1, 3)`
 * @author @m1well
 *
 * @param question question as input placeholder
 * @param submit submit text
 * @param showCounter show counter as placeholder - e.g.: "what went well last week (1/3)",
 *                                                        "what went well last week (2/3)",
 *                                                        "what went well last week (3/3)"
 * @param minAnswers minimum amount of answers the user has to type in (optional)
 * @param maxAnswers maximum amount of answers the user could type in (optional)
 * @returns {Promise<Array<string>>} all the answers as an array
 */
export const multipleInputAnswersAsArray = async (question: string, submit: string, showCounter: boolean, minAnswers: number = 0, maxAnswers?: number): Promise<Array<string>> => {
  let input = '-'
  const answers: Array<string> = []

  while ((maxAnswers ? answers.length < maxAnswers : true) && (input || answers.length < minAnswers)) {
    const placeholder = maxAnswers && showCounter ? `${question} (${answers.length + 1}/${maxAnswers})` : question
    input = await CommandBar.showInput(placeholder, submit)
    if (input) {
      answers.push(input.trim())
    }
  }
  return answers
}

// For speed, pre-compute the relative dates
const relativeDates = getRelativeDates()

/**
 * Create a new regular note with a given title, content, and in a specified folder.
 * If title, content, or folder is not provided, it will prompt the user for input.
 * Note: ideally would live in NPnote.js, but it's here because it uses other functions in userInput.
 * @author @dwertheimer
 * 
 * @param {string} [_title] - The title of the new note.
 * @param {string} [_content] - The content of the new note.
 * @param {string} [_folder] - The folder to create the new note in.
 * @returns {Promise<Note | false>} - The newly created note, or false if the operation was cancelled.
 */
export async function createNewRegularNote(
  _title?: string = '',
  _content?: string = '',
  _folder?: string = ''): Promise<Note | null> {
  const title = _title || (await getInput('Title of new note', 'OK', 'New Note', '')) && 'error'
  const content = _content
  if (title) {
    const folder = _folder || (await chooseFolder('Select folder to add note in:', false, true))
    const noteContent = `# ${title}\n${content}`
    const filename = await DataStore.newNoteWithContent(noteContent, folder)
    return DataStore.noteByFilename(filename, 'Notes') || null
  } else {
    return null
  }
}

/**
 * V2 of displayTitle that optionally adds the relative date string after relevant calendar note titles, to make it easier to spot last/this/next D/W/M/Q
 * Note: that this returns ISO title for daily notes (YYYY-MM-DD) not the one from the filename. This is different from the original displayTitle.
 * Note: Forked from helpers/general.js, but needed here anyway to avoid a circular dependency
 * @param {CoreNoteFields} noteIn
 * @param {boolean} showRelativeDates? (default: false)
 * @param {boolean} showFolderPath? (default: false)
 * @returns {string}
 */
export function displayTitleWithRelDate(
  noteIn: CoreNoteFields,
  showRelativeDates: boolean = true,
  showFolderPath: boolean = false): string {
  if (noteIn.type === 'Calendar') {
    let calNoteTitle = getDateStringFromCalendarFilename(noteIn.filename, false) ?? '(error)'
    if (showRelativeDates) {
      for (const rd of relativeDates) {
        if (calNoteTitle === rd.dateStr) {
          // logDebug('displayTitleWithRelDate',`Found match with ${rd.dateStr} => ${rd.relName}`)
          calNoteTitle = `${rd.dateStr}\t(📆 ${rd.relName})`
          break
        }
      }
    }
    return calNoteTitle
  } else {
    return (showFolderPath)
      ? getDisplayTitleAndPathForRegularNote(noteIn)
      : noteIn.title ?? '(error)'
  }
}

/**
 * Get the display title and path for a regular note, with support for Teamspace notes.
 * @param {CoreNoteFields} noteIn
 * @returns {string}
 */
export function getDisplayTitleAndPathForRegularNote(noteIn: CoreNoteFields): string {
  if (noteIn.type === 'Calendar') {
    logError('getDisplayTitleAndPathForRegularNote', `Calendar note ${noteIn.filename} passed in`)
    return noteIn.filename
  }
  if (!noteIn.title) {
    logError('getDisplayTitleAndPathForRegularNote', `Regular note ${noteIn.filename} has no title`)
    return noteIn.filename
  }
  const title = noteIn.title
  let displayTitle = ''
  const possTeamspaceDetails = parseTeamspaceFilename(noteIn.filename)
  if (possTeamspaceDetails.isTeamspace) {
    const teamspaceName = possTeamspaceDetails.teamspaceID ? `[👥 ${getTeamspaceTitleFromID(possTeamspaceDetails.teamspaceID)}] ` : ''
    // const filenameToUse = possTeamspaceDetails.filename
    // const path = filenameToUse !== '' ? `${filenameToUse} / ` : ''
    let path = possTeamspaceDetails.filepath
    path = path !== '/' ? `${path} / ` : ''
    displayTitle = `${teamspaceName}${path}${title}`
  } else {
    const folder = getFolderFromFilename(noteIn.filename)
    const path = folder === '/' ? '' : `${folder} / `
    displayTitle = `${path}${title}`
  }
  return displayTitle
}

/**
 * Choose a particular note from a CommandBar list of notes
 * @author @dwertheimer extended by @jgclark to include 'relative date' indicators in displayed title
 * @param {boolean} includeProjectNotes
 * @param {boolean?} includeCalendarNotes
 * @param {Array<string>?} foldersToIgnore - a list of folder names to ignore
 * @param {string?} promptText - text to display in the CommandBar
 * @param {boolean?} currentNoteFirst - add currently open note to the front of the list
 * @param {boolean?} allowNewNoteCreation - add option for user to create new note to return instead of choosing existing note
 * @returns {?TNote} note
 */
export async function chooseNote(
  includeProjectNotes: boolean = true,
  includeCalendarNotes?: boolean = false,
  foldersToIgnore?: Array<string> = [],
  promptText?: string = 'Choose a note',
  currentNoteFirst?: boolean = false,
  allowNewNoteCreation?: boolean = false,
): Promise<?TNote> {
  let noteList: Array<TNote> = []
  const projectNotes = DataStore.projectNotes
  const calendarNotes = DataStore.calendarNotes
  if (includeProjectNotes) {
    noteList = noteList.concat(projectNotes)
  }
  if (includeCalendarNotes) {
    noteList = noteList.concat(calendarNotes)
  }
  const noteListFiltered = noteList.filter((note) => {
    // filter out notes that are in folders to ignore
    let isInIgnoredFolder = false
    foldersToIgnore.forEach((folder) => {
      if (note.filename.includes(`${folder}/`)) {
        isInIgnoredFolder = true
      }
    })
    isInIgnoredFolder = isInIgnoredFolder || !/(\.md|\.txt)$/i.test(note.filename) //do not include non-markdown files
    return !isInIgnoredFolder
  })
  const sortedNoteListFiltered = noteListFiltered.sort((first, second) => second.changedDate - first.changedDate) // most recent first
  const opts = sortedNoteListFiltered.map((note) => {
    return displayTitleWithRelDate(note)
  })
  const { note } = Editor
  if (allowNewNoteCreation) {
    opts.unshift('[New note]')
    // $FlowIgnore[incompatible-type] just to keep the indexes matching; won't be used
    sortedNoteListFiltered.unshift('[New note]') // just keep the indexes matching
  }
  if (currentNoteFirst && note) {
    sortedNoteListFiltered.unshift(note)
    opts.unshift(`[Current note: "${displayTitleWithRelDate(Editor)}"]`)
  }
  const { index } = await CommandBar.showOptions(opts, promptText)
<<<<<<< HEAD
  const noteToReturn = opts[index] === '[New note]' ? await createNewNote() : sortedNoteListFiltered[index]
=======
  const noteToReturn = (opts[index] === '[New note]')
    ? await createNewRegularNote()
    : sortedNoteListFiltered[index]
>>>>>>> ea1b065f
  return noteToReturn ?? null
}

/**
 * Choose a particular note from a list of notes shown to the user, with a number of display options.
 * The 'regularNotes' parameter allows both a subset of notes to be used, and to allow the generation of the list (which can take appreciable time) to happen at a less noticeable time.
 * Note: no try-catch, so that failure can stop processing.
 * @author @jgclark, heavily extending earlier function by @dwertheimer
 * 
 * @param {string?} promptText - text to display in the CommandBar
 * @param {Array<TNote>?} regularNotes - a list of regular notes to choose from. If not provided, all regular notes will be used.
 * @param {boolean?} includeCalendarNotes - include calendar notes in the list
 * @param {boolean?} includeFutureCalendarNotes - include future calendar notes in the list
 * @param {boolean?} currentNoteFirst - add currently open note to the front of the list
 * @param {boolean?} allowNewRegularNoteCreation - add option for user to create new note to return instead of choosing existing note
 * @returns {?TNote} note
 */
export async function chooseNoteV2(
  promptText: string = 'Choose a note',
  regularNotes: $ReadOnlyArray<TNote> = DataStore.projectNotes,
  includeCalendarNotes?: boolean = true,
  includeFutureCalendarNotes?: boolean = false,
  currentNoteFirst?: boolean = false,
  allowNewRegularNoteCreation?: boolean = true,
): Promise<?TNote> {
  // $FlowIgnore[incompatible-type]
  let noteList: Array<TNote> = regularNotes
  if (includeCalendarNotes) {
    noteList = noteList.concat(calendarNotesSortedByChanged())
  }
  // $FlowIgnore[unsafe-arithmetic]
  const sortedNoteList = noteList.sort((first, second) => second.changedDate - first.changedDate) // most recent first
  // Form the options to give to the CommandBar.
  // Note: We will set up the more advanced options for the `CommandBar.showOptions` call, but downgrade them if we're not running v3.18+ (b1413)
  /**
   * type TCommandBarOptionObject = {
   * text: string,
   * icon?: string,
   * shortDescription?: string,
   * color?: string,
   * shortcutColor?: string,
   * alpha?: number,
   * darkAlpha?: number,
   * }
   */

  // Start with titles of regular notes
  const opts: Array<TCommandBarOptionObject> = sortedNoteList.map((note) => {
    // Show titles with relative dates, but without path
    const possTeamspaceDetails = parseTeamspaceFilename(note.filename)
    // Work out which icon to use for this note
    if (possTeamspaceDetails.isTeamspace) {
      // Teamspace notes are currently (v3.18) only regular or calendar notes, not @Templates, @Archive or @Trash.
      return {
        text: note.title ?? '(error)',
        icon: note.type === 'Calendar' ? 'calendar-day' : 'file-lines',
        color: 'green-500',
        shortDescription: getTeamspaceTitleFromID(possTeamspaceDetails.teamspaceID ?? ''),
        alpha: 0.6,
        darkAlpha: 0.6,
      }
    } else {
      let folderFirstLevel = getFolderFromFilename(note.filename).split('/')[0]
      if (note.type === 'Calendar') { folderFirstLevel = '<CALENDAR>' }
      const folderIconDetails = iconsToUseForSpecialFolders.find((details) => details.firstLevelFolder === folderFirstLevel) ?? { icon: 'file-lines', color: 'gray-500' }
      return {
        // text: displayTitleWithRelDate(note, true, true),
        text: displayTitleWithRelDate(note, true, false),
        icon: folderIconDetails.icon,
        color: folderIconDetails.color,
        // shortDescription: '',
        shortDescription: note.type === 'Notes' ? getFolderFromFilename(note.filename) ?? '' : '',
        alpha: folderIconDetails.alpha ?? 0.8,
        darkAlpha: folderIconDetails.darkAlpha ?? 0.8,
      }
    }
  })

  // If wanted, add future calendar notes to the list, where not already present
  if (includeFutureCalendarNotes) {
    const weekAgoMom = moment().subtract(7, 'days')
    const weekAgoDate = weekAgoMom.toDate()
    for (const rd of relativeDates) {
      const matchingNote = sortedNoteList.find((note) => note.title === rd.dateStr)
      if (!matchingNote) {
        // Make a temporary partial note for this date
        // $FlowIgnore[prop-missing]
        const newNote: TNote = {
          title: rd.dateStr,
          type: 'Calendar',
          // TODO: get this applied to the earlier sort
          changedDate: weekAgoDate,
        }
        sortedNoteList.push(newNote)
        opts.push({
          text: `${rd.dateStr}\t${rd.relName}`,
          // text: `${rd.dateStr}\t(📆 ${rd.relName})\t[New note]`,
          icon: 'calendar-plus',
          color: 'green-500',
          shortDescription: 'New Note',
          alpha: 0.5,
          darkAlpha: 0.5,
        })
      }
    }
  }

  // Now set up other options for showOptions
  const { note } = Editor
  if (allowNewRegularNoteCreation) {
    opts.unshift({
      text: '[New note]',
      icon: 'plus',
      color: 'green-500',
      shortDescription: 'Add',
      shortcutColor: 'green-500',
      alpha: 0.5,
      darkAlpha: 0.5,
    })
    // $FlowIgnore[incompatible-call] just to keep the indexes matching; won't be used
    // $FlowIgnore[prop-missing]
    sortedNoteList.unshift({ title: '[New note]', type: 'Notes' }) // just keep the indexes matching
  }
  if (currentNoteFirst && note) {
    sortedNoteList.unshift(note)
    opts.unshift({
      text: `[Current note: "${displayTitleWithRelDate(Editor)}"]`,
      icon: 'calendar-day',
      color: 'gray-500',
      shortDescription: '',
      alpha: 0.5,
      darkAlpha: 0.5,
    })
  }

  // Now show the options to the user
  let noteToReturn = null
  if (NotePlan.environment.buildVersion >= 1413) {
    logInfo('chooseNoteV2', `Using 3.18's advanced options for CommandBar.showOptions call`)
  // use the more advanced options to the `CommandBar.showOptions` call
    const { index } = await CommandBar.showOptions(opts, promptText)
    noteToReturn = (opts[index].text.includes('[New note]'))
      ? await getOrMakeCalendarNote(sortedNoteList[index].title ?? '')
      : sortedNoteList[index]
  } else {
    // FIXME: use the basic options for the `CommandBar.showOptions` call. Get this by producing a simple array from the main options array.
    logInfo('chooseNoteV2', `Using pre-3.18's basic options for CommandBar.showOptions call`)
    const simpleOpts = opts.map((opt) => opt.text)
    const { index } = await CommandBar.showOptions(simpleOpts, promptText)
    noteToReturn = (simpleOpts[index].includes('[New note]'))
      ? await getOrMakeCalendarNote(sortedNoteList[index].title ?? '')
      : sortedNoteList[index]
  }
  return noteToReturn
}

/**
 * Used as part of chooseHeading (above) and Dashboard, to handle special instructions -- inserting a new heading, or inserting at top or bottom of the note.
 * If there are no special instructions, it just returns the heading as is.
 * @param {TNote} note
 * @param {number} headingLevel - The level of the heading to add (1-5) where requested
 * @param {string} chosenHeading - The text of the new heading to add (where requested)
 * @returns {string} headingToReturn
 */
export async function processChosenHeading(note: TNote, headingLevel: number = 2, chosenHeading: string): Promise<string> {
  let newHeading,
    headingToReturn = chosenHeading
  logDebug('userInput / processChosenHeading', `headingLevel: ${headingLevel} chosenHeading: '${chosenHeading}'`)
  switch (headingToReturn) {
    case `➕#️⃣ (first insert new heading at the start of the note)`:
      // ask for new heading, and insert right at top
      newHeading = await getInput(`Enter heading to add at the start of the note`)
      if (newHeading && typeof newHeading === 'string') {
        const startPos = 0
        // $FlowIgnore
        note.insertHeading(newHeading, startPos, headingLevel)
        logDebug('userInput / processChosenHeading', `prepended new heading '${newHeading}' at line ${startPos} (calendar note)`)
        headingToReturn = newHeading
      } else {
        throw new Error(`user cancelled operation`)
      }
      break

    case '\u2795#\ufe0f\u20e3 (first insert new heading under the title)':
      // ask for new heading, find smart insertion position, and insert it
      newHeading = await getInput(`Enter heading to add at the start of the note`)
      if (newHeading && typeof newHeading === 'string') {
        const startPos = findStartOfActivePartOfNote(note)
        // $FlowIgnore
        note.insertHeading(newHeading, startPos, headingLevel)
        logDebug('userInput / processChosenHeading', `prepended new heading '${newHeading}' at line ${startPos} (project note)`)
        headingToReturn = newHeading
      } else {
        throw new Error(`user cancelled operation`)
      }
      break

    case `➕#️⃣ (first insert new heading at the end of the note)`:
      // ask for new heading, and then append it
      newHeading = await getInput(`Enter heading to add at the end of the note`)
      if (newHeading && typeof newHeading === 'string') {
        const indexEndOfActive = findEndOfActivePartOfNote(note)
        const newLindeIndex = indexEndOfActive + 1
        // $FlowIgnore - headingLevel is a union type, and we've already checked it's a number
        note.insertHeading(newHeading, newLindeIndex, headingLevel || 2)
        logDebug('userInput / processChosenHeading', `appended new heading '${newHeading}' at line ${newLindeIndex}`)
        headingToReturn = newHeading
      } else {
        throw new Error(`user cancelled operation`)
      }
      break

    case '\u23eb (top of note)':
      logDebug('userInput / processChosenHeading', `selected top of note, rather than a heading`)
      headingToReturn = '<<top of note>>' // hopefully won't ever be used as an actual title!
      break

    case '\u23ec (bottom of note)':
      logDebug('userInput / processChosenHeading', `selected end of note, rather than a heading`)
      headingToReturn = '<<bottom of note>>'
      break

    default:
      // if (headingToReturn.startsWith('➡️')) {
      //   headingToReturn = headingToReturn.slice(1)
      // }
      break
  }
  return headingToReturn
}<|MERGE_RESOLUTION|>--- conflicted
+++ resolved
@@ -30,7 +30,7 @@
 
 // Define icons to use in decorated CommandBar options
 const iconsToUseForSpecialFolders: Array<TFolderIcon> = [
-  { firstLevelFolder: '<CALENDAR>', icon: 'calendar-day', color: 'grey-500' },
+  { firstLevelFolder: '<CALENDAR>', icon: 'calendar-star', color: 'grey-500', alpha: 0.3, darkAlpha: 0.3 },
   { firstLevelFolder: '@Archive', icon: 'box-archive', color: 'grey-500' },
   { firstLevelFolder: '@Templates', icon: 'clipboard', color: 'grey-500' },
   { firstLevelFolder: '@Trash', icon: 'trash-can', color: 'grey-500' },
@@ -72,7 +72,6 @@
 }
 
 /**
-<<<<<<< HEAD
  * Show a list of options to the user and return which option they picked (optionally with a modifier key, optionally with ability to create a new item)
  * @author @dwertheimer based on @nmn chooseOption
  *
@@ -117,25 +116,6 @@
 
   // $FlowFixMe[incompatible-return]
   return { ...displayOptions[index], index, keyModifiers }
-=======
- * Ask user to choose from a set of options using CommandBar
- * @author @dwertheimer based on @nmn chooseOption
- *
- * @param {string} message - text to display to user
- * @param {Array<T>} options - array of label:value options to present to the user
- * @returns {{ label:string, value:string, index: number, keyModifiers: Array<string> }} - the value attribute of the user-chosen item
- * keyModifiers is an array of 0+ strings, e.g. ["cmd", "opt", "shift", "ctrl"] that were pressed while selecting a result.
- */
-// export async function chooseOptionWithModifiers<T, TDefault = T>(
-// message: string,
-// options: $ReadOnlyArray<Option<T>> | Array< TCommandBarOptionObject>,
-// ): Promise<{ ...TDefault, index: number, keyModifiers: Array<string> }> {
-// $FlowFixMe[prop-missing]
-export async function chooseOptionWithModifiers(
-  message: string,
-  options: Array<string | TCommandBarOptionObject>,
-): Promise<TCommandBarResultObject> {
-  logDebug('userInput / chooseOptionWithModifiers()', `About to showOptions with ${options.length} options & prompt:"${message}"`)
   // Check if the first option is a TCommandBarOptionObject (has a 'text' property)
   if (typeof options[0] === 'object') {
     // Use newer CommandBar.showOptions() from v3.18
@@ -150,7 +130,6 @@
     // $FlowFixMe[incompatible-return]
     return { value: options[index] ?? '', index, keyModifiers }
   }
->>>>>>> ea1b065f
 }
 
 /**
@@ -288,28 +267,6 @@
  * @param {boolean} includeFolderPath - (optional: default true) Show the folder path (or most of it), not just the last folder name, to give more context.
  * @returns {string} - returns the user's folder choice (or / for root)
  */
-<<<<<<< HEAD
-export async function chooseFolder(msg: string, includeArchive?: boolean = false, includeNewFolderOption?: boolean = false, startFolder?: string): Promise<string> {
-  const IS_DESKTOP = NotePlan.environment.platform === 'macOS'
-  const NEW_FOLDER = `➕ (Add New Folder${IS_DESKTOP ? ' - or opt-click on a parent folder to create new subfolder' : ''})`
-  let folder: string
-  let folders = []
-  if (includeNewFolderOption) {
-    folders.push(NEW_FOLDER)
-  }
-  folders = [...folders, ...DataStore.folders.slice()] // excludes Trash
-  if (startFolder?.length && startFolder !== '/') {
-    folders = folders.filter((f) => f === NEW_FOLDER || f.startsWith(startFolder))
-  } else {
-    const archiveFolders = folders.filter((f) => f.startsWith('@Archive'))
-    const otherSpecialFolders = folders.filter((f) => f.startsWith('@') && !f.startsWith('@Archive'))
-    // Remove special folders from list
-    folders = folders.filter((f) => !f.startsWith('@'))
-    // Now add them back on at the end, with @Archive going last
-    folders = [...folders, ...otherSpecialFolders]
-    if (includeArchive) {
-      folders = [...folders, ...archiveFolders]
-=======
 export async function chooseFolder(msg: string, 
   includeArchive?: boolean = false, 
   includeNewFolderOption?: boolean = false, 
@@ -325,41 +282,21 @@
     let folders = []
     if (includeNewFolderOption) {
       folders.push(NEW_FOLDER)
->>>>>>> ea1b065f
-    }
-  }
-  let value, keyModifiers
-  if (folders.length > 0) {
-    // make a slightly fancy list with indented labels, different from plain values
-    const folderOptionList: Array<any> = []
-    for (const f of folders) {
-      if (f === NEW_FOLDER) {
-        folderOptionList.push({ label: NEW_FOLDER, value: NEW_FOLDER })
-      } else if (f !== '/') {
-        const folderParts = f.split('/')
-        const icon = folderParts[0] === '@Archive' ? `🗄️` : folderParts[0] === '@Templates' ? '📝' : '📁'
-        // Replace earlier parts of the path with indentation spaces
-        for (let i = 0; i < folderParts.length - 1; i++) {
-          folderParts[i] = '     '
-        }
-        folderParts[folderParts.length - 1] = `${icon} ${folderParts[folderParts.length - 1]}`
-        const folderLabel = folderParts.join('')
-        folderOptionList.push({ label: folderLabel, value: f })
-      } else {
-        // deal with special case for root folder
-        folderOptionList.push({ label: '📁 /', value: '/' })
-      }
-    }
-<<<<<<< HEAD
-    // const re = await CommandBar.showOptions(folders, msg)
-    ;({ value, keyModifiers } = await chooseOptionWithModifiers(msg, folderOptionList))
-    if (keyModifiers?.length && keyModifiers.indexOf('opt') > -1) {
-      folder = NEW_FOLDER
+    }
+    folders = [...folders, ...DataStore.folders.slice()] // excludes Trash
+    if (startFolder?.length && startFolder !== '/') {
+      folders = folders.filter((f) => f === NEW_FOLDER || f.startsWith(startFolder))
     } else {
-      folder = value
-    }
-    logDebug(`helpers/userInput`, `chooseFolder folder:${folder} value:${value} keyModifiers:${keyModifiers} keyModifiers.indexOf('opt')=${keyModifiers.indexOf('opt')}`)
-=======
+      const archiveFolders = folders.filter((f) => f.startsWith('@Archive'))
+      const otherSpecialFolders = folders.filter((f) => f.startsWith('@') && !f.startsWith('@Archive'))
+      // Remove special folders from list
+      folders = folders.filter((f) => !f.startsWith('@'))
+      // Now add them back on at the end, with @Archive going last
+      folders = [...folders, ...otherSpecialFolders]
+      if (includeArchive) {
+        folders = [...folders, ...archiveFolders]
+      }
+    }
     let value: string = ''
     let keyModifiers: Array<string> = []
     if (folders.length > 0) {
@@ -397,27 +334,14 @@
   if (f.length >= maxLengthFolderPathToShow) {
     const folderPathPrefix = `${f.slice(0, maxLengthFolderPathToShow - folderParts[folderParts.length - 1].length)} …${folderParts[folderParts.length - 1]} `
     folderLabel = `${icon} ${folderPathPrefix} `
->>>>>>> ea1b065f
-  } else {
-    // no Folders so go to root
-    folder = '/'
-  }
-<<<<<<< HEAD
-  // logDebug('userInput / chooseFolder', `-> ${folder}`)
-  if (folder === NEW_FOLDER) {
-    const optClicked = value?.length && keyModifiers && keyModifiers.indexOf('opt') > -1
-    const newFolderName = await CommandBar.textPrompt(
-      `Create new folder${optClicked ? ` inside folder:\n"${value || ''}".` : '...\nYou will choose where to create the folder in the next step.'}`,
-      'Folder name:',
-      '',
-    )
-    if (newFolderName && newFolderName.length) {
-      const inWhichFolder =
-        optClicked && value ? value : await chooseFolder(`Create '${newFolderName}' inside which folder? (${startFolder ?? '/'} for root)`, includeArchive, false, startFolder)
-      if (inWhichFolder) {
-        folder = inWhichFolder === '/' ? newFolderName : `${inWhichFolder}/${newFolderName}`
-      }
-=======
+  } else {
+    folderLabel = `${icon} ${folderParts.join(' / ')} `
+  }
+} else {
+  // Replace earlier parts of the path with indentation spaces
+  for (let i = 0; i < folderParts.length - 1; i++) {
+    folderParts[i] = '     '
+  }
   folderParts[folderParts.length - 1] = `${icon} ${folderParts[folderParts.length - 1]}`
   folderLabel = folderParts.join('')
 }
@@ -458,11 +382,15 @@
       optClicked && value ? value : await chooseFolder(`Create '${newFolderName}' inside which folder ? (${startFolder ?? '/'} for root)`, includeArchive, false, startFolder)
     if (inWhichFolder) {
       folder = inWhichFolder === '/' ? newFolderName : `${inWhichFolder}/${newFolderName}`
->>>>>>> ea1b065f
-    }
-  }
-  logDebug(`helpers/userInput`, `chooseFolder folder chosen: "${folder}"`)
-  return folder
+    }
+  }
+}
+logDebug(`helpers/userInput`, `chooseFolder folder chosen: "${folder}"`)
+return folder
+  } catch (error) {
+  logError('userInput / chooseFolder', error.message)
+  return ''
+}
 }
 
 /**
@@ -596,7 +524,7 @@
       if (!allSettings.canBeEmpty) {
         const reply2 = reply.replace('>', '').trim() // remove leading '>' and trim
         if (!reply2.match(RE_DATE)) {
-          await showMessage(`FYI: ${reply2} wasn't a date in the preferred form YYYY-MM-DD`, `OK`, 'Warning')
+          await showMessage(`FYI: ${ reply2 } wasn't a date in the preferred form YYYY-MM-DD`, `OK`, 'Warning')
           return ''
         }
       }
@@ -773,7 +701,7 @@
       for (const rd of relativeDates) {
         if (calNoteTitle === rd.dateStr) {
           // logDebug('displayTitleWithRelDate',`Found match with ${rd.dateStr} => ${rd.relName}`)
-          calNoteTitle = `${rd.dateStr}\t(📆 ${rd.relName})`
+          calNoteTitle = `${rd.dateStr}\t(${rd.relName})`
           break
         }
       }
@@ -872,13 +800,9 @@
     opts.unshift(`[Current note: "${displayTitleWithRelDate(Editor)}"]`)
   }
   const { index } = await CommandBar.showOptions(opts, promptText)
-<<<<<<< HEAD
-  const noteToReturn = opts[index] === '[New note]' ? await createNewNote() : sortedNoteListFiltered[index]
-=======
   const noteToReturn = (opts[index] === '[New note]')
     ? await createNewRegularNote()
     : sortedNoteListFiltered[index]
->>>>>>> ea1b065f
   return noteToReturn ?? null
 }
 
@@ -933,12 +857,12 @@
     if (possTeamspaceDetails.isTeamspace) {
       // Teamspace notes are currently (v3.18) only regular or calendar notes, not @Templates, @Archive or @Trash.
       return {
-        text: note.title ?? '(error)',
-        icon: note.type === 'Calendar' ? 'calendar-day' : 'file-lines',
+        text: displayTitleWithRelDate(note, true, false),
+        icon: note.type === 'Calendar' ? 'calendar-star' : 'file-lines',
         color: 'green-500',
         shortDescription: getTeamspaceTitleFromID(possTeamspaceDetails.teamspaceID ?? ''),
-        alpha: 0.6,
-        darkAlpha: 0.6,
+        alpha: 0.5,
+        darkAlpha: 0.5,
       }
     } else {
       let folderFirstLevel = getFolderFromFilename(note.filename).split('/')[0]
@@ -951,8 +875,8 @@
         color: folderIconDetails.color,
         // shortDescription: '',
         shortDescription: note.type === 'Notes' ? getFolderFromFilename(note.filename) ?? '' : '',
-        alpha: folderIconDetails.alpha ?? 0.8,
-        darkAlpha: folderIconDetails.darkAlpha ?? 0.8,
+        alpha: folderIconDetails.alpha ?? undefined,
+        darkAlpha: folderIconDetails.darkAlpha ?? undefined,
       }
     }
   })
@@ -974,14 +898,16 @@
         }
         sortedNoteList.push(newNote)
         opts.push({
-          text: `${rd.dateStr}\t${rd.relName}`,
+          text: `${rd.dateStr}\t(${rd.relName})`,
           // text: `${rd.dateStr}\t(📆 ${rd.relName})\t[New note]`,
           icon: 'calendar-plus',
-          color: 'green-500',
+          color: 'orange-500',
           shortDescription: 'New Note',
           alpha: 0.5,
           darkAlpha: 0.5,
         })
+      } else {
+        logDebug('chooseNoteV2', `Found existing note for ${rd.dateStr} so won't add-new-one for it`)
       }
     }
   }
@@ -995,8 +921,8 @@
       color: 'green-500',
       shortDescription: 'Add',
       shortcutColor: 'green-500',
-      alpha: 0.5,
-      darkAlpha: 0.5,
+      alpha: 0.6,
+      darkAlpha: 0.6,
     })
     // $FlowIgnore[incompatible-call] just to keep the indexes matching; won't be used
     // $FlowIgnore[prop-missing]
@@ -1009,15 +935,15 @@
       icon: 'calendar-day',
       color: 'gray-500',
       shortDescription: '',
-      alpha: 0.5,
-      darkAlpha: 0.5,
+      alpha: 0.6,
+      darkAlpha: 0.6,
     })
   }
 
   // Now show the options to the user
   let noteToReturn = null
   if (NotePlan.environment.buildVersion >= 1413) {
-    logInfo('chooseNoteV2', `Using 3.18's advanced options for CommandBar.showOptions call`)
+    // logDebug('chooseNoteV2', `Using 3.18's advanced options for CommandBar.showOptions call`)
   // use the more advanced options to the `CommandBar.showOptions` call
     const { index } = await CommandBar.showOptions(opts, promptText)
     noteToReturn = (opts[index].text.includes('[New note]'))
@@ -1025,7 +951,7 @@
       : sortedNoteList[index]
   } else {
     // FIXME: use the basic options for the `CommandBar.showOptions` call. Get this by producing a simple array from the main options array.
-    logInfo('chooseNoteV2', `Using pre-3.18's basic options for CommandBar.showOptions call`)
+    // logDebug('chooseNoteV2', `Using pre-3.18's basic options for CommandBar.showOptions call`)
     const simpleOpts = opts.map((opt) => opt.text)
     const { index } = await CommandBar.showOptions(simpleOpts, promptText)
     noteToReturn = (simpleOpts[index].includes('[New note]'))
