--- conflicted
+++ resolved
@@ -346,11 +346,7 @@
       alpha: 0.5,
       darkAlpha: 0.5,
     }
-<<<<<<< HEAD
-    logDebug('userInput / createFolder', `choosing folder, starting at "${startFolder}"`)
-=======
     logDebug('userInput / chooseFolder', `creating with folder path, starting at "${startFolder}"`)
->>>>>>> f1ab75a5
 
     // Get all folders, excluding @Trash
     // V2
