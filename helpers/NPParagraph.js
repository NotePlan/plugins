// @flow
// -----------------------------------------------------------------
// Helpers for working with paragraphs in a note, that require
// access to NotePlan API calls.
// -----------------------------------------------------------------

import moment from 'moment/min/moment-with-locales'
import { getRepeatSettings, RE_EXTENDED_REPEAT, type RepeatConfig } from '../jgclark.RepeatExtensions/src/repeatHelpers'
import { generateRepeatForPara } from '../jgclark.RepeatExtensions/src/repeatPara'
import { trimString } from '@helpers/dataManipulation'
import {
  calculateDaysOverdue,
  getNPWeekStr,
  getTodaysDateHyphenated,
  getTodaysDateUnhyphenated,
  hyphenatedDate,
  isScheduled,
  replaceArrowDatesInString,
  RE_SCHEDULED_ISO_DATE,
  SCHEDULED_WEEK_NOTE_LINK,
  SCHEDULED_QUARTERLY_NOTE_LINK,
  SCHEDULED_MONTH_NOTE_LINK,
  SCHEDULED_YEARLY_NOTE_LINK,
  WEEK_NOTE_LINK,
} from '@helpers/dateTime'
import { displayTitle } from '@helpers/general'
import { clo, JSP, logDebug, logError, logInfo, logWarn, timer } from '@helpers/dev'
import { getNoteType } from '@helpers/note'
import { getFirstDateInPeriod, getNPWeekData, getMonthData, getQuarterData, getYearData, nowDoneDateTimeString, toLocaleDateTimeString } from '@helpers/NPdateTime'
// import { getNoteFromFilename } from '@helpers/NPnote'
import { findStartOfActivePartOfNote, isTermInMarkdownPath, isTermInURL } from '@helpers/paragraph'
import { RE_FIRST_SCHEDULED_DATE_CAPTURE } from '@helpers/regex'
import { caseInsensitiveMatch, caseInsensitiveSubstringMatch, caseInsensitiveStartsWith, getLineMainContentPos } from '@helpers/search'
import { stripTodaysDateRefsFromString } from '@helpers/stringTransforms'
import { hasScheduledDate, isOpen, isOpenAndScheduled } from '@helpers/utils'

const pluginJson = 'NPParagraph'

/**
 * Remove all headings (type=='title') from a note matching the given text
 * @author @dwertheimer
 * @param {CoreNoteFields} note
 * @param {string} headingStr - the heading text to look for
 * @param {boolean} search rawText (headingStr above includes the #'s etc) default=false
 * @returns {void}
 */
export function removeHeadingFromNote(note: CoreNoteFields, headingStr: string, rawTextSearch: boolean = false) {
  const prevExists = note.paragraphs.filter((p) => (p.type === 'title' && rawTextSearch ? p.rawContent === headingStr : p.content === headingStr))
  if (prevExists.length) {
    note.removeParagraphs(prevExists)
  }
}

/**
 * Given a paragraph object, delete all the content of the block containing this paragraph.
 * See getParagraphBlock below for definition of what constitutes a block an definition of includeFromStartOfSection.
 * Optionally leave the title in place.
 * @author @dwertheimer
 * @param {CoreNoteFields} note
 * @param {TParagraph} para
 * @param {boolean} includeFromStartOfSection (default: false)
 * @param {boolean} keepHeading (default: true)
 */
export function deleteEntireBlock(note: CoreNoteFields, para: TParagraph, includeFromStartOfSection: boolean = false, keepHeading: boolean = true): void {
  const paraBlock: Array<TParagraph> = getParagraphBlock(note, para.lineIndex, includeFromStartOfSection)
  logDebug(`NPParagraph/deleteEntireBlock`, `Removing ${paraBlock.length} items under ${para.content}`)
  keepHeading ? paraBlock.shift() : null
  if (paraBlock.length > 0) {
    note.removeParagraphs(paraBlock) //seems to not work only if it's a note, not Editor
    logDebug(`NPParagraph/deleteEntireBlock`, `Removed ${paraBlock.length} items under ${para.content} (from line ${para.lineIndex})`)
    // note.updateParagraphs(paraBlock)
  } else {
    logDebug(`NPParagraph/deleteEntireBlock`, `No paragraphs to remove under ${para.content} (line # ${para.lineIndex})`)
  }
}

/**
 * Given a heading (string), delete all the content of the block under this heading (optionally and the heading also)
 * See getParagraphBlock below for definition of what constitutes a block an definition of includeFromStartOfSection
 * (Note: if the heading occurs more than once, acts on the first one only)
 * @author @mikeerickson
 * @param {CoreNoteFields} note
 * @param {string} heading
 * @param {boolean} includeFromStartOfSection (default: false)
 * @param {boolean} keepHeading - keep the heading after deleting contents (default: true)
 */
export function removeContentUnderHeading(note: CoreNoteFields, heading: string, includeFromStartOfSection: boolean = false, keepHeading: boolean = true) {
  // logDebug(`NPParagraph/removeContentUnderHeading`, `In '${note.title ?? ''}' remove items under title: "${heading}"`)
  const paras = note.paragraphs.find((p) => p.type === 'title' && p.content.includes(heading))
  if (paras && paras.lineIndex != null) {
    deleteEntireBlock(note, paras, includeFromStartOfSection, keepHeading)
    logDebug(`NPParagraph/removeContentUnderHeading`, `Note now has ${note.paragraphs.length} lines`)
    // for (const p of note.paragraphs) {
    //   logDebug('NPParagraph / removeContentUnderHeading', `- ${p.lineIndex}: ${p.rawContent}`)
    // }
  } else {
    logWarn(`NPParagraph/removeContentUnderHeading`, `Did not find heading: "${heading}", so nothing removed.`)
  }
}

/**
 * Insert text content under a given section heading.
 * If section heading is not found, then insert that section heading first at the start of the note.
 * The 'headingToFind' uses a startsWith not exact match, to allow datestamps or number of results etc. to be used in headings
 * @author @mikeerickson
 * @param {CoreNoteFields} destNote
 * @param {string} headingToFind - without leading #
 * @param {string} parasAsText - text to insert (multiple lines, separated by newlines)
 * @param {number} headingLevel of the heading to insert where necessary (1-5, default 2)
 */
export function insertContentUnderHeading(destNote: CoreNoteFields, headingToFind: string, parasAsText: string, headingLevel: number = 2) {
  logDebug(`NPParagraph/insertContentUnderHeading`, `Called for '${headingToFind}' with ${parasAsText.split('\n').length} paras)`)
  const headingMarker = '#'.repeat(headingLevel)
  const startOfNote = findStartOfActivePartOfNote(destNote)
  let insertionIndex = startOfNote // top of note by default
  const trimmedHeadingToFind = headingToFind.trim()
  logDebug(`NPParagraph/insertContentUnderHeading`, `  startOfNote = ${startOfNote} looking for "${trimmedHeadingToFind}"`)
  for (let i = 0; i < destNote.paragraphs.length; i++) {
    const p = destNote.paragraphs[i]
    if (p.content.trim().startsWith(trimmedHeadingToFind) && p.type === 'title') {
      insertionIndex = i + 1
      break
    }
  }
  logDebug(`NPParagraph/insertContentUnderHeading`, `insertionIndex = ${insertionIndex} (startOfNote = ${startOfNote})`)
  // If we didn't find the heading, insert at the top of the note
  const paraText = insertionIndex === startOfNote && headingToFind !== '' ? `${headingMarker} ${headingToFind}\n${parasAsText}\n` : parasAsText
  destNote.insertParagraph(paraText, insertionIndex, 'text')
}

/**
 * Replace content under a given heading.
 * See getParagraphBlock below for definition of what constitutes a block an definition of includeFromStartOfSection.
 * @param {CoreNoteFields} note
 * @param {string} heading
 * @param {string} newContentText - text to insert (multiple lines, separated by newlines)
 * @param {boolean} includeFromStartOfSection
 * @param {number} headingLevel of the heading to insert where necessary (1-5, default 2)
 */
export async function replaceContentUnderHeading(
  note: CoreNoteFields,
  heading: string,
  newContentText: string,
  includeFromStartOfSection: boolean = false,
  headingLevel: number = 2,
) {
  logDebug(`NPParagraph / replaceContentUnderHeading`, `In '${note.title ?? 'Untitled Note'}' replace items under heading: "${heading}"`)
  removeContentUnderHeading(note, heading, includeFromStartOfSection)
  await insertContentUnderHeading(note, heading, newContentText, headingLevel)
}

/**
 * Get the set of paragraphs that make up this block based on the current paragraph.
 * This is how we identify the block:
 * - current line, plus any children (indented paragraphs) that directly follow it
 * - if this line is a heading, then the current line and its following section
 * - if 'useTightBlockDefinition' is false (the default), then section finishes at the next same-level heading
 * - if 'useTightBlockDefinition' is true, then section finishes at the next empty line, same-level heading or horizontal line.
 *
 * If 'includeFromStartOfSection' is true (and it is by default false), then it can include more lines, working as if the cursor is on the preceding heading line, and then using the same rules as above.
 * - Note: the title line of a note is not included in 'includeFromStartOfSection', as it makes no sense to move the title of a note.
 * @author @jgclark
 * @tests available in jest file
 *
 * @param {Array<TParagraph>} allParas - all selectedParas in the note
 * @param {number} selectedParaIndex - the index of the current Paragraph
 * @param {boolean} includeFromStartOfSection
 * @param {boolean} useTightBlockDefinition
 * @returns {Array<TParagraph>} the set of selectedParagraphs in the block
 */
export function getParagraphBlock(
  note: CoreNoteFields,
  selectedParaIndex: number,
  includeFromStartOfSection: boolean = false,
  useTightBlockDefinition: boolean = false,
): Array<TParagraph> {
  const parasInBlock: Array<TParagraph> = [] // to hold set of paragraphs in block to return
  const startActiveLineIndex = findStartOfActivePartOfNote(note)
  const allParas = note.paragraphs
  const lastLineIndex = allParas.length - 1
  let startLine = selectedParaIndex
  let selectedPara = allParas[startLine]
  logDebug(
    `NPParagraph / getParagraphBlock`,
    `Starting at lineIndex ${selectedParaIndex} with start active/last line = ${startActiveLineIndex}/${lastLineIndex} with ${String(includeFromStartOfSection)}/${String(
      useTightBlockDefinition,
    )}: '${trimString(selectedPara.content, 50)}'`,
  )

  if (includeFromStartOfSection) {
    // First look earlier to find earlier lines up to a blank line or horizontal rule;
    // include line unless we hit a new heading, an empty line, or a less-indented line.
    for (let i = selectedParaIndex; i >= startActiveLineIndex; i--) {
      const p = allParas[i]
      // logDebug(`NPParagraph / getParagraphBlock`, `  ${i} / ${p.type} / ${trimString(p.content, 50)}`)
      if (p.type === 'separator') {
        // logDebug(`NPParagraph / getParagraphBlock`, `   - ${i}: Found separator line`)
        startLine = i + 1
        break
      } else if (p.content === '') {
        // logDebug(`NPParagraph / getParagraphBlock`, `  - ${i}: Found blank line`)
        startLine = i + 1
        break
      } else if (p.type === 'title' && p.headingLevel === 1) {
        // logDebug(`NPParagraph / getParagraphBlock`, `  - ${i}: Found title`)
        startLine = i + 1
        break
      } else if (p.type === 'title' && p.headingLevel > 1) {
        // logDebug(`NPParagraph / getParagraphBlock`, `  - ${i}: Found other heading`)
        startLine = i
        break
      }
      // If it's the last iteration and we get here, then we had a continuous block, so make that
      if (i === startActiveLineIndex) {
        // logDebug(`NPParagraph / getParagraphBlock`, `  - ${i}: Found start of active part of note`)
        startLine = i
      }
    }
    // logDebug(`NPParagraph / getParagraphBlock`, `For includeFromStartOfSection worked back and will now start at line ${startLine}`)
  }
  selectedPara = allParas[startLine]

  // if the first line is a heading, find the rest of its section
  if (selectedPara.type === 'title') {
    // includes all heading levels
    const thisHeadingLevel = selectedPara.headingLevel
    // logDebug(`NPParagraph / getParagraphBlock`, `- Block starts line ${startLine} at heading '${selectedPara.content}' level ${thisHeadingLevel}`)
    parasInBlock.push(selectedPara) // make this the first line to move
    // Work out how far this section extends. (NB: headingRange doesn't help us here.)
    // logDebug(`NPParagraph / getParagraphBlock`, `- Scanning forward through rest of note ...`)
    for (let i = startLine + 1; i <= lastLineIndex; i++) {
      const p = allParas[i]
      if (p.type === 'title' && p.headingLevel <= thisHeadingLevel) {
        // logDebug(`NPParagraph / getParagraphBlock`, `  - ${i}: Found new heading of same or higher level: "${p.content}" -> stopping`)
        break
      } else if (useTightBlockDefinition && p.type === 'separator') {
        // logDebug(`NPParagraph / getParagraphBlock`, `  - ${i}: Found HR: "${p.content}" -> stopping`)
        break
      } else if (useTightBlockDefinition && p.content === '') {
        // logDebug(`NPParagraph / getParagraphBlock`, `  - ${i}: Found blank line -> stopping`)
        break
      }
      // logDebug(`NPParagraph / getParagraphBlock`, `  - Adding to results: line[${i}]: ${p.type}: "${trimString(p.content, 50)}"`)
      parasInBlock.push(p)
    }
    // logDebug(`NPParagraph / getParagraphBlock`, `- Found ${parasInBlock.length} heading section lines`)
  } else {
    // This isn't a heading
    const startingIndentLevel = selectedPara.indents
    // logDebug(`NPParagraph / getParagraphBlock`, `Found single line with indent level ${startingIndentLevel}. Now scanning forward through rest of note ...`)
    parasInBlock.push(selectedPara)

    // See if there are following indented lines to move as well
    for (let i = startLine + 1; i <= lastLineIndex; i++) {
      const p = allParas[i]
      // logDebug(`NPParagraph / getParagraphBlock`, `  ${i} / indent ${p.indents} / ${trimString(p.content, 50)}`)
      if (useTightBlockDefinition && p.type === 'separator') {
        // stop if horizontal line
        // logDebug(`NPParagraph / getParagraphBlock`, `  - ${i}: Found HR -> stopping`)
        break
      } else if (useTightBlockDefinition && p.content === '') {
        // logDebug(`NPParagraph / getParagraphBlock`, `  - ${i}: Found blank line -> stopping`)
        break
      } else if (p.type === 'title') {
        // logDebug(`NPParagraph / getParagraphBlock`, `  - ${i}: Found heading -> stopping`)
        break
      } else if (p.indents < startingIndentLevel && !includeFromStartOfSection) {
        // if we aren't using the Tight Block Definition, then
        // stop as this selectedPara is less indented than the starting line
        // logDebug(`NPParagraph / getParagraphBlock`, `  - ${i}: Found same or lower indent -> stopping`)
        break
      }
      parasInBlock.push(p) // add onto end of array
    }
  }

  logDebug(`NPParagraph / getParagraphBlock`, `  - Found ${parasInBlock.length} paras in block starting with: "${parasInBlock[0].content}"`)
  // for (const pib of parasInBlock) {
  //   // logDebug(`NPParagraph / getParagraphBlock`, `  ${pib.content}`)
  // }
  return parasInBlock
}

/**
 * Get the paragraphs beneath a title/heading in a note (optionally return the contents without the heading)
 * It uses getParagraphBlock() which won't return the title of a note in the first block.
 * TODO(@jgclark): this really needs a global setting for the two getParagraphBlock() settings that are currently fixed below.
 * Note: Moved from helpers/paragraph.js to avoid circular depdency problem with getParagraphBlock()
 * @author @dwertheimer
 * @tests available in jest file
 * @param {TNote} note
 * @param {TParagraph | string} heading
 * @param {boolean} returnHeading - whether to return the heading or not with the results (default: true)
 * @returns {TParagraph | null} - returns
 */
export function getBlockUnderHeading(note: CoreNoteFields, heading: TParagraph | string, returnHeading: boolean = true): Array<TParagraph> {
  let headingPara = null
  if (typeof heading === 'string') {
    headingPara = findHeading(note, heading)
  } else {
    headingPara = heading
  }
  let paras: Array<TParagraph> = []
  if (headingPara?.lineIndex != null) {
    // TODO(@jgclark): should use global settings here, not fixed as
    paras = getParagraphBlock(note, headingPara.lineIndex, true, true)
    // logDebug('getBlockUnderHeading', `= ${paras.length},${paras[0].type},${paras[0].headingLevel}`)
  }
  if (paras.length && paras[0].type === 'title' && !returnHeading) {
    paras.shift() //remove the heading paragraph
  }
  return paras
}

/**
 * Return list of lines matching the specified string in the specified project or daily notes.
 * NB: If starting now, I would try to use a different return type, probably tuples not 2 distinct arrays.
 * @author @jgclark
 *
 * @param {array} notes - array of Notes to look over
 * @param {string} stringToLookFor - string to look for
 * @param {boolean} highlightResults - whether to enclose found string in ==highlight marks==
 * @param {string} dateStyle - where the context for an occurrence is a date, does it get appended as a 'date' using your locale, or as a NP date 'link' (`> date`) or 'none'
 * @param {boolean} matchCase - whether to search case insensitively (default: false)
 * @returns [Array<string>, Array<string>] - tuple of array of lines with matching term, and array of contexts for those lines (dates for daily notes; title for project notes).
 */
export async function gatherMatchingLines(
  notes: Array<TNote>,
  stringToLookFor: string,
  highlightResults: boolean = true,
  dateStyle: string = 'link',
  matchCase: boolean = false,
  matchOnWordBoundaries: boolean = true,
): Promise<[Array<string>, Array<string>]> {
  logDebug('NPParagraph/gatherMatchingLines', `Looking for '${stringToLookFor}' in ${notes.length} notes`)

  CommandBar.showLoading(true, `Searching in ${notes.length} notes ...`)
  await CommandBar.onAsyncThread()

  const matches: Array<string> = []
  const noteContexts: Array<string> = []
  let i = 0
  const startDT = new Date()
  for (const n of notes) {
    i += 1
    const noteContext =
      n.date == null
        ? `[[${n.title ?? ''}]]`
        : dateStyle.startsWith('link') // to deal with earlier typo where default was set to 'links'
        ? // $FlowIgnore(incompatible-call)
          ` > ${hyphenatedDate(n.date)} `
        : dateStyle === 'date'
        ? // $FlowIgnore(incompatible-call)
          ` (${toLocaleDateTimeString(n.date)})`
        : dateStyle === 'at'
        ? // $FlowIgnore(incompatible-call)
          ` @${hyphenatedDate(n.date)} `
        : ''

    // set up regex for searching, now with word boundaries on either side
    // find any matches
    const stringToLookForWithDelimiters = matchOnWordBoundaries ? `[\\b\\s\\^]${stringToLookFor}[\\b\\s\\$]` : stringToLookFor
    const re = matchCase ? new RegExp(stringToLookForWithDelimiters) : new RegExp(stringToLookForWithDelimiters, 'i')
    const matchingParas = n.paragraphs.filter((q) => re.test(q.content))
    for (const p of matchingParas) {
      let matchLine = p.content
      // If the test is within a URL or the path of a [!][link](path) skip this result
      if (isTermInURL(stringToLookFor, matchLine)) {
        logDebug('NPParagraph/gatherMatchingLines', `- Info: Match '${stringToLookFor}' ignored in '${matchLine} because it's in a URL`)
        continue
      }
      if (isTermInMarkdownPath(stringToLookFor, matchLine)) {
        logDebug('NPParagraph/gatherMatchingLines', `- Info: Match '${stringToLookFor}' ignored in '${matchLine} because it's in a [...](path)`)
        continue
      }
      // If the stringToLookFor is in the form of an 'attribute::' and found at the start of a line,
      // then remove it from the output line
      if (stringToLookFor.endsWith('::') && matchLine.startsWith(stringToLookFor)) {
        matchLine = matchLine.replace(stringToLookFor, '') // NB: only removes first instance
      }
      // Highlight matches if requested ... but we need to be smart about this:
      // don't do so if we're in the middle of a URL or the path of a [!][link](path)
      if (highlightResults && !isTermInURL(stringToLookFor, matchLine) && !isTermInMarkdownPath(stringToLookFor, matchLine)) {
        matchLine = matchLine.replace(stringToLookFor, `==${stringToLookFor}== `)
      }
      matches.push(matchLine.trim())
      // logDebug('NPParagraph/gatherMatchingLines', `${n.title ?? ''}: ${matchLine}`)
      noteContexts.push(noteContext)
    }
    if (i % 50 === 0) {
      CommandBar.showLoading(true, `Searching in ${notes.length} notes ...`, i / notes.length)
    }
  }
  logDebug('NPParagraph/gatherMatchingLines', `... in ${timer(startDT)}`)
  await CommandBar.onMainThread()
  CommandBar.showLoading(false)

  return [matches, noteContexts]
}

/**
 * Get the paragraph index of the start of the current selection, or 0 if no selection is active.
 * @author @jgclark
 * @returns {number}
 */
export function getSelectedParaIndex(): number {
  const { paragraphs, selection } = Editor
  // Get current selection, and its range
  if (selection == null) {
    logWarn('NPParagraph/getSelectedParaIndex', `No selection found, so returning 0.`)
    return 0
  }
  const range = Editor.paragraphRangeAtCharacterIndex(selection.start)
  // logDebug('NPParagraph/getSelectedParaIndex', `  Cursor/Selection.start: ${rangeToString(range)}`)

  // Work out what selectedPara number(index) this selected selectedPara is
  let firstSelParaIndex = 0
  for (let i = 0; i < paragraphs.length; i++) {
    const p = paragraphs[i]
    if (p.contentRange?.start === range.start) {
      firstSelParaIndex = i
      break
    }
  }
  // logDebug('NPParagraph/getSelectedParaIndex', `  firstSelParaIndex = ${firstSelParaIndex}`)
  return firstSelParaIndex
}

/**
 * Get paragraph numbers of the start and end of a given note's range
 * @author @jgclark
 *
 * @param {TRange} selection - the current selection rnage object
 * @returns {[number, number]} the line index number of start and end of selection
 */
export function selectedLinesIndex(selection: TRange, paragraphs: $ReadOnlyArray<TParagraph>): [number, number] {
  let firstSelParaIndex = 0
  let lastSelParaIndex = 0
  const startParaRange: TRange = Editor.paragraphRangeAtCharacterIndex(selection.start)
  let endParaRange: TRange = Editor.paragraphRangeAtCharacterIndex(selection.end)
  // Deal with the edge case of highlighting a full line and Editor.paragraphRangeAtCharacterIndex(selection.end) incorrectly returns the next line
  if (endParaRange.start === endParaRange.end) {
    endParaRange = Editor.paragraphRangeAtCharacterIndex(selection.end - 1)
  }
  clo(startParaRange, `selectedLinesIndex: startParaRange`)
  clo(endParaRange, `selectedLinesIndex: endParaRange`)

  // Get the set of selected paragraphs (which can be different from selection),
  // and work out what selectedPara number(index) this selected selectedPara is
  let charCount = 0
  for (let i = 0; i < paragraphs.length; i++) {
    const p = paragraphs[i]
    charCount += p.content.length + 1 // +1 for the newline
    logDebug('selectedLinesIndex', `- para ${i}: ${p.content} (total: ${charCount}) chars`)
    if (startParaRange.start <= p.contentRange?.start) {
      firstSelParaIndex = i
      break
    }
  }
  for (let i = paragraphs.length - 1; i >= 0; i--) {
    const p = paragraphs[i]
    logDebug('selectedLinesIndex', `- LAST para ${i}: ${p.content}`)
    if (endParaRange.end >= (p.contentRange?.end ?? 0)) {
      lastSelParaIndex = i
      break
    }
  }
  if (lastSelParaIndex === 0) {
    lastSelParaIndex = firstSelParaIndex
  }
  logDebug('selectedLinesIndex', `\t-> paraIndexes ${firstSelParaIndex}-${lastSelParaIndex}`)
  return [firstSelParaIndex, lastSelParaIndex]
}

/**
 * Check the block under a heading to see if it contains only synced copies
 * @param {CoreNoteFields} note
 * @param {boolean} runSilently
 * @returns
 */
export async function blockContainsOnlySyncedCopies(note: CoreNoteFields, showErrorToUser: boolean = false): Promise<boolean> {
  const heading = DataStore.settings.syncedCopiesTitle
  const block = getBlockUnderHeading(note, heading, false)
  // test every line of block and ensure every line contains a blockId
  if (block?.length) {
    for (const line of block) {
      if (line.blockId || line.type === 'empty') {
        continue
      } else {
        if (showErrorToUser) {
          await showMessage(
            `Non-synced items found in ${
              note.title || ''
            } under heading "${heading}". This function should only be run when the block under the heading contains only synced copies. Change your preference/settings so that the Synced Copies heading is distinct`,
            'OK',
            'Block under Heading Contains Non Synced Copies',
          )
        }
        logDebug(pluginJson, `Non-synced items found in ${note.title || ''} under heading "${heading}"!`)
        return false
      }
    }
  }
  return true
}

/**
 * Find given heading in all notes of type 'noteTypes', unless its in 'foldersToExclude'. Returns array of paragraphs.
 * @author @jgclark
 * @param {string} heading
 * @param {string?} matchMode - 'Exact', 'Contains' (default) or 'Starts with'
 * @param {Array<string>?} excludedFolders - array of folder names to exclude/ignore (if a file is in one of these folders, it will be removed)
 * @param {boolean} includeCalendar? - whether to include Calendar notes (default: true)
 * @returns {Array<TParagraph>}
 */
export async function findHeadingInNotes(
  heading: string,
  matchMode: string = 'contains',
  excludedFolders: Array<string> = [],
  includeCalendar: boolean = true,
): Promise<Array<TParagraph>> {
  // For speed, let's first multi-core search the notes to find the notes that contain this string
  const noteTypes = includeCalendar ? ['notes', 'calendar'] : ['notes']
  const initialParasList = await DataStore.search(heading, noteTypes, [], excludedFolders) // returns all the potential matches, but some may not be headings
  logDebug('findHeadingInNotes', `'Finding ${heading}' with mode '${matchMode}'`)
  logDebug('findHeadingInNotes', `- initially found ${String(initialParasList.length)} heading paras`)
  let filteredParas: Array<TParagraph> = []
  switch (matchMode) {
    case 'Exact': {
      filteredParas = initialParasList.filter((p) => p.type === 'title' && caseInsensitiveMatch(heading, p.content))
      break
    }
    case 'Starts with': {
      filteredParas = initialParasList.filter((p) => p.type === 'title' && caseInsensitiveStartsWith(heading, p.content, false))
      break
    }
    default: {
      // 'Contains'
      filteredParas = initialParasList.filter((p) => p.type === 'title' && caseInsensitiveSubstringMatch(heading, p.content))
      break
    }
  }
  logDebug(`removeSectionFromAllNotes`, `- list of ${String(filteredParas.length)} notes/section headings found:`)
  for (const p of filteredParas) {
    logDebug('', `- in '${displayTitle(p.note)}': '${String(p.content)}'`)
  }
  return filteredParas
}

/**
 * Remove all previously written blocks under a given heading in all notes (e.g. for deleting previous "TimeBlocks" or "SyncedCopies")
 * WARNING: This is DANGEROUS. Could delete a lot of content. You have been warned!
 * @author @dwertheimer, updated by @jgclark
 * @param {Array<string>} noteTypes - the types of notes to look in -- e.g. ['calendar','notes']
<<<<<<< HEAD
 * @param {string} heading - the heading to look for in the notes (without the #)
 * @param {boolean} keepHeading - whether to leave the heading in place afer all the content underneath is
 * @param {boolean} runSilently - whether to show CommandBar popups confirming how many notes will be affected - you should set it to 'yes' when running from a template
 * @param {boolean?} syncedOnly?
=======
 * @param {string} heading - the heading too look for in the notes (without the #)
 * @param {boolean} keepHeading? - whether to leave the heading in place afer all the content underneath is removed. Default is false.
 * @param {string} runSilently - 'yes' or 'no': whether to show CommandBar popups confirming how many notes will be affected - you should set it to 'yes' when running from a template
 * @param {boolean} syncedOnly? - whether to only remove content under headings that contain only synced copies. Default is false.
>>>>>>> 77e44f66
 */
export async function removeContentUnderHeadingInAllNotes(
  noteTypes: Array<string>,
  heading: string,
  keepHeading: boolean = false,
  runSilently: string = 'no',
  syncedOnly?: boolean = false,
): Promise<void> {
  try {
    logDebug(`NPParagraph`, `removeContentUnderHeadingInAllNotes "${heading}" in ${noteTypes.join(', ')}`)
    // For speed, let's first multi-core search the notes to find the notes that contain this string
    let prevCopies = await DataStore.search(heading, noteTypes) // returns all the potential matches, but some may not be headings
    prevCopies = prevCopies.filter((n) => n.type === 'title' && n.content === heading)
    if (prevCopies.length) {
      let res = 'Yes'
      if (!/yes/i.test(runSilently)) {
        res = await showMessageYesNo(`Remove "${heading}"+content in ${prevCopies.length} notes?`)
      }
      if (res === 'Yes') {
        prevCopies.forEach(async (paragraph) => {
          if (syncedOnly) {
            //FIXME: I am here need to call the check and bail -- something like the following line:
            if (!(await blockContainsOnlySyncedCopies(paragraph.note || Editor, true))) return
            clo(prevCopies, `removeContentUnderHeadingInAllNotes: prevCopies`)
          }
          if (paragraph.note != null) {
            await removeContentUnderHeading(paragraph.note, heading, false, keepHeading)
          }
        })
      }
    } else {
      if (!(runSilently === 'yes')) await showMessage(`Found no previous notes with "${heading}"`)
    }
    logDebug(`NPParagraph`, `removeContentUnderHeadingInAllNotes found ${prevCopies.length} previous ${String(noteTypes)} notes with heading: "${heading}"`)
  } catch (error) {
    logError(`NPParagraph`, `removeContentUnderHeadingInAllNotes error: ${JSP(error)}`)
  }
}

/**
 * COPY FROM helpers/paragaph.js to avoid a circular dependency
 */
export function findHeading(note: CoreNoteFields, heading: string, includesString: boolean = false): TParagraph | null {
  if (heading && heading !== '') {
    const paragraphs = note.paragraphs
    const para = paragraphs.find((paragraph) => paragraph.type === 'title' && (includesString ? paragraph.content.includes(heading) : paragraph.content.trim() === heading.trim()))

    if (para) return para
  }
  return null
}

/**
 * COPY FROM helpers/userInput.js to avoid a circular dependency
 */
async function showMessage(message: string, confirmButton: string = 'OK', dialogTitle: string = ''): Promise<void> {
  if (typeof CommandBar.prompt === 'function') {
    // i.e. do we have .textPrompt available?
    await CommandBar.prompt(dialogTitle, message, [confirmButton])
  } else {
    await CommandBar.showOptions([confirmButton], message)
  }
}

/**
 * COPY FROM helpers/userInput.js to avoid a circular dependency
 */
async function showMessageYesNo(message: string, choicesArray: Array<string> = ['Yes', 'No'], dialogTitle: string = ''): Promise<string> {
  let answer: number
  if (typeof CommandBar.prompt === 'function') {
    // i.e. do we have .textPrompt available?
    answer = await CommandBar.prompt(dialogTitle, message, choicesArray)
  } else {
    const answerObj = await CommandBar.showOptions(choicesArray, `${message}`)
    answer = answerObj.index
  }
  return choicesArray[answer]
}

/**
 * Search through the note for a paragraph containing a specific cursor position
 * @param {TNote} note - the note to look in
 * @param {number} position - the position to look for
 * @author @dwertheimer
 * @returns {TParagraph} the paragraph containing the position in question or null if not found
 */
export function getParagraphContainingPosition(note: CoreNoteFields, position: number): TParagraph | null {
  let foundParagraph = null
  const pluginJson = 'NPParagraph:getParagraphContainingPosition'
  note.paragraphs.forEach((p, i) => {
    if (typeof p.contentRange?.start === 'number' && typeof p.contentRange.end == 'number') {
      if (p.contentRange.start >= 0 && p.contentRange.end >= 0) {
        const { start, end } = p.contentRange || {}
        // logDebug(pluginJson, `NPParagraph::getParagraphContaining start:${start} end:${end}`)
        if (start <= position && end >= position) {
          foundParagraph = p
          // if (i > 0) {
          //   logDebug(
          //     pluginJson,
          //     `getParagraphContainingPosition: paragraph before: ${i - 1} (${String(note.paragraphs[i - 1].contentRange?.start)}-${String(
          //       note.paragraphs[i - 1]?.contentRange?.end || 'n/a',
          //     )}) - "${note.paragraphs[i - 1].content}"`,
          //   )
          // }
          logDebug(pluginJson, `getParagraphContainingPosition: found position ${position} in paragraph ${i} (${start}-${end}) -- "${p.content}"`)
        }
      }
    }
  })
  if (!foundParagraph) {
    if (position === 0 && note.paragraphs.length === 0) {
      note.prependParagraph('\n', 'empty') //can't add a line without a return
      if (Editor === note) {
        Editor.select(0, 0) //put the cursor before the return we just added
      }
      return note.paragraphs[0]
    }
    logDebug(pluginJson, `getParagraphContainingPosition: *** Looking for cursor position ${position}`)
    // note.paragraphs.forEach((p, i) => {
    //   const { start, end } = p.contentRange || {}
    //   // logDebug(pluginJson, `getParagraphContainingPosition: paragraph ${i} (${start}-${end}) "${p.content}"`)
    // })
    logDebug(pluginJson, `getParagraphContainingPosition: *** position ${position} not found`)
  }
  return foundParagraph
}

/**
 * Try to determine the paragraph that the cursor is in (in the Editor)
 * If mutliple lines are selected, it will return the first paragraph in the selection
 * There are some NotePlan bugs that make this not work perfectly
 * @author @dwertheimer
 * @returns {TParagraph} the paragraph that the cursor is in or null if not found
 */
export async function getSelectedParagraph(): Promise<TParagraph | null> {
  const paragraphs = Editor.selectedParagraphs // recommended by @eduard because selection is not reliable
  const thisParagraph = paragraphs.length ? paragraphs[0] : null
  if (!thisParagraph) {
    logWarn(`NPParagraph`, `getSelectedParagraph: no paragraph found for cursor position Editor.selection?.start=${String(Editor.selection?.start)}`)
    await showMessage(`No selected paragraph found for cursor position.`)
  }
  return thisParagraph || null
}

/**
 * Get the lineIndex of the selected paragraph (looks at start of selection only)
 * @returns {Promise<number>} the lineIndex or -1 if can't be found
 */
export async function getSelectedParagraphLineIndex(): Promise<number> {
  const para = await getSelectedParagraph()
  return para?.lineIndex && para.lineIndex > -1 ? para?.lineIndex : -1
}

/**
 * Convenience function to insert a paragraph into a note and ensure it's placed after the frontmatter
 * @param {CoreNotefields} note - the note to insert into
 * @param {string} content - the content to insert
 * @param {number} index - the index to insert at, or blank/null to use smart prepend (top of note, after frontmatter)
 * @param {ParagraphType} type - the type of paragraph to insert (default 'text')
 * @author @dwertheimer
 */
export function insertParagraph(note: TNote, content: string, index: number | null = null, type: ParagraphType = 'text'): void {
  const insertionIndex = index ?? findStartOfActivePartOfNote(note)
  logDebug(pluginJson, `insertParagraph -> top of note "${note.title || ''}", line ${insertionIndex}`)
  note.insertParagraph(content, insertionIndex, type)
}

/**
 * Check a note to confirm a line of text exists (exact .content match)
 * @param {CoreNoteFields} note
 * @param {string} content string to search for
 * @returns {boolean} whether it exists or not
 * alias containsContent containsParagraph paragraphExists paragraphContains
 * @author @dwertheimer
 */
export function noteHasContent(note: CoreNoteFields, content: string): boolean {
  return note.paragraphs.some((p) => p.content === content)
}

/**
 * Take in an array of paragraphs and return the subset that are open and overdue (scheduled or on dated notes in the past)
 * @param {Array<TParagraph>} paras - the paragraphs to check
 * @param {string} asOfDayString - the date to check against, in YYYY-MM-DD format
 * @returns {Array<TParagraph>} - the overdue paragraphs
 */
export const getOverdueParagraphs = (paras: $ReadOnlyArray<TParagraph>, asOfDayString?: string = ''): Array<TParagraph> => {
  const openTasks = paras?.filter(isOpen) || []
  const effectivelyOverdues = openTasks.filter(paragraphIsEffectivelyOverdue)
  const datedOverdues = openTasks.filter((p) => hasOverdueTag(p, false, asOfDayString))
  return [...datedOverdues, ...effectivelyOverdues].filter((t) => t.content !== '')
}

/**
 * Determines whether a line for a week is overdue or not. A line with multiple dates is only overdue if all dates are overdue.
 * Finds >weekDates in a string and returns an array of the dates found if all dates are overdue (or an empty array)
 * NOTE: this function calls getNPWeekData which requires a Calendar mock to Jest test it
 * @author @dwertheimer
 * @param {string} line
 * @returns foundDates - array of dates found TODO(@dwertheimer): can you please be more explicit about type of dates found -- they're strings but what format strings?
 * @testsExist yes
 */
export function findOverdueWeeksInString(line: string): Array<string> {
  const weekData = getNPWeekData(moment().toDate())
  const dates = line.match(new RegExp(WEEK_NOTE_LINK, 'g'))
  if (dates && weekData) {
    const overdue = dates.filter((d) => d.slice(1) < weekData.weekString)
    return overdue.length === dates.length ? overdue.sort() : [] // if all dates are overdue, return them sorted
  }
  return []
}

export type OverdueDetails = {
  isOverdue: boolean,
  linkType?: 'Daily' | 'Weekly' | 'Monthly' | 'Quarterly' | 'Yearly',
  overdueLinks?: Array<string>,
  notOverdueLinks?: Array<string>,
}

/**
 * This is a helper function not to be called directly for finding the overdue status of a paragraph
 * @param {TParagraph} para - incoming paragraph
 * @param {boolean} returnDetails whether to return the details of the overdue status or just true/false, if true, ALWAYS returns an object with details about the overdue status
 * @param {string} regexString string to use to match the note links
 * @param {string} todayRelevantFilename (e.g. today's filename, weekly note filename, etc)
 * @returns {boolean | OverdueDetails} - true/false in base case, or an object with details about the overdue status if requested in returnDetails
 * @author @dwertheimer
 */
export function testForOverdue(
  para: TParagraph,
  regexString: string,
  todayRelevantFilename: string,
  returnDetails: boolean = false,
  type: 'Daily' | 'Weekly' | 'Monthly' | 'Yearly' | 'Quarterly',
): boolean | OverdueDetails {
  const reMATCHLINK = new RegExp(regexString, 'g')
  let links = para.content.match(reMATCHLINK) || []
  const todayString = todayRelevantFilename // .replace(`.${DataStore.defaultFileExtension}`, '')
  let overdueLinks: Array<string> = [],
    notOverdueLinks: Array<string> = []
  if (links && links?.length > 0) {
    links = links.map((link) => link.trim())
    overdueLinks = links.filter((link) => link.slice(1) < todayString)
    notOverdueLinks = links.filter((link) => link.slice(1) >= todayString)
  }
  // if there are no links, then it's not overdue
  if (overdueLinks.length === 0 && returnDetails === false) {
    return false
  }
  // if there are week note links, then check if any of them are for this week
  else {
    const details: OverdueDetails = {
      isOverdue: links.length > 0 && links.length === overdueLinks?.length,
      overdueLinks: overdueLinks,
      notOverdueLinks: notOverdueLinks,
      linkType: type,
    }
    return returnDetails ? details : details.isOverdue
  }
}

/**
 * Test whether a paragraph has an date link (>YYYY-MM-DD) that is overdue
 * @param {TParagraph} para - input paragraph
 * @param {boolean} returnDetails - whether to return the details of the overdue status or just true/false
 * @param {string} asOfDayString? - the date to use for testing (e.g. for future dates), if not provided, will use today's date
 * see OverdueDetails type for details
 * @returns
 */
export function hasOverdueDayTag(para: TParagraph, returnDetails: boolean = false, asOfDayString?: string = ''): boolean | OverdueDetails {
  const today = asOfDayString?.length ? asOfDayString : getTodaysDateHyphenated()
  if (today) {
    return testForOverdue(para, RE_SCHEDULED_ISO_DATE, today, returnDetails, 'Daily')
  } else {
    return false
  }
}

/**
 * Test whether a paragraph has an overdue week note link (>YYYY-WW) that is overdue
 * @param {TParagraph} para - input paragraph
 * @param {boolean} returnDetails - whether to return the details of the overdue status or just true/false
 * @param {string} asOfDayString? - the date to use for testing (e.g. for future dates), if not provided, will use today's date
 * @returns {boolean | OverdueDetails}
 * @returns
 */
export function hasOverdueWeekTag(para: TParagraph, returnDetails: boolean = false, asOfDayString?: string = ''): boolean | OverdueDetails {
  const thisWeek = getNPWeekData(moment(asOfDayString?.length ? asOfDayString : undefined).toDate())?.weekString
  if (thisWeek) {
    return testForOverdue(para, SCHEDULED_WEEK_NOTE_LINK, thisWeek, returnDetails, 'Weekly')
  } else {
    return false
  }
}

/**
 * Test whether a paragraph has an overdue month note link (>YYYY-MM) that is overdue
 * @param {TParagraph} para - input paragraph
 * @param {boolean} returnDetails - whether to return the details of the overdue status or just true/false
 * @param {string} asOfDayString? - the date to use for testing (e.g. for future dates), if not provided, will use today's date
 * @returns {boolean | OverdueDetails}
 */
export function hasOverdueMonthTag(para: TParagraph, returnDetails: boolean = false, asOfDayString?: string = ''): boolean | OverdueDetails {
  const thieMonth = (asOfDayString?.length ? asOfDayString : getTodaysDateHyphenated()).slice(0, 7)
  if (thieMonth) {
    return testForOverdue(para, SCHEDULED_MONTH_NOTE_LINK, thieMonth, returnDetails, 'Monthly')
  } else {
    return false
  }
}

/**
 * Test whether a paragraph has an overdue quarter note link (>YYYY-QQ) that is overdue
 * @param {TParagraph} para - input paragraph
 * @param {boolean} returnDetails - whether to return the details of the overdue status or just true/false
 * @param {string} asOfDayString? - the date to use for testing (e.g. for future dates), if not provided, will use today's date
 * @returns {boolean | OverdueDetails}
 */
export function hasOverdueQuarterTag(para: TParagraph, returnDetails: boolean = false, asOfDayString?: string = ''): boolean | OverdueDetails {
  const thisQuarter = moment(asOfDayString?.length ? asOfDayString : undefined).format('YYYY-[Q]Q')
  if (thisQuarter) {
    return testForOverdue(para, SCHEDULED_QUARTERLY_NOTE_LINK, thisQuarter, returnDetails, 'Quarterly')
  } else {
    return false
  }
}

/**
 * Test whether a paragraph has an overdue year note link (>YYYY) that is overdue
 * @param {TParagraph} para - input paragraph
 * @param {boolean} returnDetails - whether to return the details of the overdue status or just true/false
 * @param {string} asOfDayString? - the date to use for testing (e.g. for future dates), if not provided, will use today's date
 * @returns {boolean | OverdueDetails}
 */
export function hasOverdueYearTag(para: TParagraph, returnDetails: boolean = false, asOfDayString?: string = ''): boolean | OverdueDetails {
  const thisYear = moment(asOfDayString?.length ? asOfDayString : undefined).format('YYYY')
  if (thisYear) {
    return testForOverdue(para, SCHEDULED_YEARLY_NOTE_LINK, thisYear, returnDetails, 'Yearly')
  } else {
    return false
  }
}

/**
 * Get the details of the first date tag found in a paragraph's content, or false if there is no date
 * Precedence: is Daily, Weekly, Monthly, Quarterly, Yearly
 * Someday maybe this will be able to classify multiple date tags in a paragraph
 * @param {TParagraph} para - the paragraph to test
 * @param {*} asOfDayString? - the date to use for testing (e.g. for future dates), if not provided, will use today's date
 * @returns {OverdueDetails | false} - the details of the first date tag found, or false if none found
 */
export function getTagDetails(para: TParagraph, asOfDayString?: string = ''): OverdueDetails | false {
  const typeNames = ['Daily', `Weekly`, `Monthly`, `Quarterly`, `Yearly`]
  const typeFuncs = [hasOverdueDayTag, hasOverdueWeekTag, hasOverdueMonthTag, hasOverdueQuarterTag, hasOverdueYearTag]
  for (let i = 0; i < typeNames.length; i++) {
    // const type = typeNames[i]
    const result = typeFuncs[i](para, true, asOfDayString)
    // $FlowIgnore - flow doesn't know that result is an OverdueDetails object
    if ((result && result.overdue) || result.overdueLinks.length || result.notOverdueLinks.length) {
      // $FlowIgnore - flow doesn't know that result is an OverdueDetails object
      return result
    }
  }
  return false
}

/**
 * Single function to test whether a paragraph has any overdue tags (Day, Week, Month, Quarter, Year)
 * (e.g. a task marked with yesterday's daily note date (e.g. >2022-12-31 would now be "overdue")
 * @param {TParagraph} para - the paragraph to test
 * @param {boolean} returnDetails (default:false) - whether to return the details of the overdue status or just true/false
 * @param {string} asOfDayString? - the date to use for testing (e.g. for future dates), if not provided, will use today's date
 * @returns {boolean|OverdueDetails} - true if any of the tags are overdue. if returnDetails is true, returns an object with details about the overdue status
 * Note that if returnDetails is true, the return type is OverdueDetails, not boolean
 * Precedence is Daily, Weekly, Monthly, Quarterly, Yearly
 * see OverdueDetails type for details
 */
export function hasOverdueTag(para: TParagraph, returnDetails: boolean = false, asOfDayString?: string = ''): boolean | OverdueDetails {
  if (returnDetails) {
    const details = getTagDetails(para, asOfDayString)
    if (details) {
      return details
    }
    return false
  } else {
    return Boolean(
      hasOverdueDayTag(para, false, asOfDayString) ||
        hasOverdueWeekTag(para, false, asOfDayString) ||
        hasOverdueMonthTag(para, false, asOfDayString) ||
        hasOverdueQuarterTag(para, false, asOfDayString) ||
        hasOverdueYearTag(para, false, asOfDayString),
    )
  }
}

/**
 * Get all strings from the paragraph that are overdue and return them as an array of strings
 * (e.g. for replacing)
 * Note: returns an empty array if there are no overdue tags
 * If overdue tags are found, they are returned in the following order: Day, Week, Month, Quarter, Year
 * @author @dwertheimer
 * @param {TParagraph} para - the paragraph to test
 * @param {string} asOfDayString? - the date to use for testing (e.g. for future dates), if not provided, will use today's date
 * @returns {Array<string>} - array of strings that are overdue (e.g. [">2022-12-31"]) or an empty array
 */
export function getOverdueTags(para: TParagraph, asOfDayString?: string = ''): string[] {
  const funcs = [hasOverdueDayTag, hasOverdueWeekTag, hasOverdueMonthTag, hasOverdueQuarterTag, hasOverdueYearTag]
  return funcs.reduce((acc, func) => {
    // $FlowIgnore - flow doesn't know what the signature of the functions is
    const tagList = func(para, true, asOfDayString)?.overdueLinks || []
    // $FlowIgnore - see above
    return [...acc, ...tagList]
  }, [])
}

/**
 * Find if a paragraph is scheduled (i.e. has a >date tag - day, week, month, year, quarter, etc.)
 * Does not test whether the date is overdue, for that use hasOverdueTag
 * @param {TParagraph} para
 * @returns {boolean} - true if the paragraph has any type of scheduled tag
 */
const paragraphIsScheduled = (para: TParagraph): boolean => isScheduled(para.content)

/**
 * Test whether a paragraph in a calendar note is "effectively overdue" (a.k.a. "forgotten tasks")
 * (i.e. the task is open, does not include a >scheduling date of any kind, and this type of note's date is in the past)
 * Immediately returns false if the note is not a calendar note
 * e.g. a task on yesterday's daily note would now be "overdue"
 * an open task on last week's weekly note would now be "overdue"
 * @author @dwertheimer
 * @param {TParagraph} paragraph
 * @returns {boolean} - true if the task is open
 */
export function paragraphIsEffectivelyOverdue(paragraph: TParagraph): boolean {
  /* forgotten task */
  // if the paragraph is not open, or is scheduled but not overdue, then it's not overdue
  if (paragraph?.note?.type === 'Notes' || paragraph.type !== 'open' || paragraphIsScheduled(paragraph)) return false
  const noteType = paragraph?.note?.type ? getNoteType(paragraph.note) : null
  const thisNoteTitle = paragraph.note?.title || null // e.g. 2021-12-31
  if (!noteType || !thisNoteTitle) {
    clo(paragraph, 'paragraphIsEffectivelyOverdue: Could not get note type or title for this paragraph')
    throw new Error(`Thrown Error: Could not get note type ${noteType || ''} or title ${thisNoteTitle || ''}. Stopping execution.`)
  }
  let isOverdue = false
  switch (noteType) {
    case 'Daily':
      if (thisNoteTitle < getTodaysDateHyphenated()) isOverdue = true
      break
    case 'Weekly': {
      const weekData = getNPWeekData()
      if (weekData && thisNoteTitle < weekData?.weekString) isOverdue = true
      break
    }
    case 'Monthly': {
      const thisMonth = getTodaysDateHyphenated().slice(0, 7)
      if (thisNoteTitle < thisMonth) isOverdue = true
      break
    }
    case 'Quarterly': {
      const thisQuarter = moment().format('YYYY-[Q]Q')
      if (thisNoteTitle < thisQuarter) isOverdue = true
      break
    }
    case 'Yearly': {
      const thisYear = moment().format('YYYY')
      if (thisNoteTitle < thisYear) isOverdue = true
      break
    }
    case 'Project': {
      // should never get here, but just in case
      isOverdue = false
      break
    }
    default:
      clo(paragraph, `paragraphIsEffectivelyOverdue noteType${noteType} did not match known types`)
      throw new Error(`Thrown Error: noteType ${paragraph?.note?.type || ''} did not match known types. Stopping execution.`)
  }
  return isOverdue
}

/**
 * Calculate the number of days until due (or overdue) for a paragraph to today
 * Assumes the paragraph has a >date tag; use helpers/NPdateTime.js/getDaysToCalendarNote for paragraphs that don't have a >date tag
 * The tricky part is that we have to start counting with the end of the period (e.g. the end of the week, month, etc.)
 * @author @dwertheimer
 * @param {TParagraph} paragraph
 * @param {string} toISODate - the date to calculate overdue to. Defaults to today
 * @returns {number} - the number of days overdue
 * @tests in jest file
 */
export function getDaysTilDue(paragraph: TParagraph, toISODate: string = getTodaysDateHyphenated()): number {
  const paraDateTagDetails: OverdueDetails | false = getTagDetails(paragraph, toISODate)
  // clo(paragraph, 'getDaysTilDue: calculating days til due for paragraph')
  // clo(paraDateTagDetails, 'getDaysTilDue: paraDateTagDetails')
  if (paraDateTagDetails && paraDateTagDetails.linkType && paragraph.date) {
    const endDate = endOfPeriod(paraDateTagDetails.linkType, paragraph.date)
    if (endDate) {
      // logDebug(`getDaysTilDue: endDate:${endDate.toString()} toISODate:${toISODate}`)
      const daysTilDue = calculateDaysOverdue(endDate, toISODate)
      return daysTilDue
    } else {
      logError(`getDaysTilDue: could not get end of period for ${endDate || ''}`)
      return NaN
    }
  } else {
    const daysSinceNote = getDaysToCalendarNote(paragraph, toISODate)
    return daysSinceNote || NaN
  }
}

/**
 * Get end date for a given date based on the link type
 * @param {'Daily'|'Weekly'|'Monthly'|'Quarterly'|Yearly} periodType - the type of period (e.g. Daily, Weekly, Monthly, etc.) as returned by getTagDetails()
 * @param {Date} paraDate - the date of the paragraph in question (to find the relevant end of period)
 * @returns {Date | null} - the end of the period for the given date
 */
function endOfPeriod(periodType: string, paraDate: Date): Date | null {
  if (!periodType || !paraDate) {
    return null
  }
  switch (periodType) {
    case 'Daily':
      return new moment(paraDate).endOf('day').toDate()
    case 'Weekly':
      return getNPWeekData(paraDate)?.endDate || null
    case 'Monthly':
      return getMonthData(paraDate)?.endDate || null
    case 'Quarterly':
      return getQuarterData(paraDate)?.endDate || null
    case 'Yearly':
      return getYearData(paraDate)?.endDate || null
    default:
      return null
  }
}

/**
 * Create a simple object version of a Paragraph object
 * NotePlan objects do not JSON.stringify() well, because most/all of the properties are on the prototype chain
 * after they come across the bridge from JS. If we want to send object data somewhere (e.g. to HTML/React window)
 * we need to convert them to a static object first.
 * @param {any} obj - the NotePlan object to convert
 * @param {Array<string>} fields - list of fields to copy from the object to the static object -- all fields are typical
 * Paragraph fields except for 'daysOverdue', which is calculated
 * @param {any} additionalFieldObj - any additional fields you want to add to the new object (as an object) e.g. {myField: 'myValue'}
 * @param {string} untilDate - the ISO-8601 date (e.g. 2022-01-01) to calculate overdue to. Defaults to today
 * @returns {any} - the static object
 * @author @dwertheimer
 */
export function createStaticObject(obj: any, fields: Array<string>, additionalFieldObj: any = {}, untilDate?: string = getTodaysDateHyphenated()): any {
  if (!obj) throw 'createStaticObject: input obj is null; cannot convert it'
  if (!fields?.length) throw 'createStaticObject: no fieldlist provided; cannot create static object'
  if (typeof obj !== 'object') throw 'createStaticObject: input obj is not an object; cannot convert it'
  const staticObj: any = {}
  for (const field of fields) {
    if (field === 'daysOverdue') {
      staticObj.daysOverdue = getDaysTilDue(obj, untilDate)
    } else if (field === 'title' && !obj.title) {
      staticObj.title = obj.note.title || ''
    } else {
      staticObj[field] = obj[field] || null
    }
  }
  return { ...staticObj, ...additionalFieldObj }
}

/**
 * Convert an array of NotePlan (obscured) paragraph objects to static objects (designed for paragraphs, but would work for any type of NP object though)
 * This is object-type agnostic (works for Notes, Paragraphs, etc.) just supply the fields you want to copy
 * See createStaticObject for more details
 * @param {Array<any>} arrayOfObjects
 * @param {Array<string>} fields you want copied to the new object
 * @param {any} defaultObj - any additional default fields you want to add to the new object
 * @returns {any} - the array of static objects
 * @author @dwertheimer
 */
export function createStaticParagraphsArray(arrayOfObjects: Array<any>, fields: Array<string>, defaultObj: any = {}): Array<any> {
  if (!arrayOfObjects) throw 'createStaticArray: input array is null; cannot convert it'
  if (!fields?.length) throw 'createStaticArray: no fieldlist provided; cannot create static object'
  if (!Array.isArray(arrayOfObjects)) throw 'createStaticArray: input array is not an array; cannot convert it'
  const staticArray = []
  for (const item of arrayOfObjects) {
    staticArray.push({ ...createStaticObject(item, fields), ...defaultObj })
  }
  return staticArray
}

/**
 * Check a paragraph object against a plain object of fields to see if they match.
 * Does an explicit match for specified fields but if the content is truncated with "..." it will match if the truncated version is the same
 * (this works around a bug in DataStore.listOverdueTasks where it was truncating the paragraph content at 300 chars)
 * @param {TParagraph} paragraph object to check
 * @param {any} fieldsObject object with some fields
 * @param {Array<string>} fields list of field names to check in fieldsObject
 * @returns {boolean} true if all fields match, false if any do not
 * @author @dwertheimer
 */
export function paragraphMatches(paragraph: TParagraph, fieldsObject: any, fields: Array<string>): boolean {
  let match = true

  // Check if rawContent is truncated with "..."
  const rawWasEdited = fields.includes('rawContent') && fieldsObject.originalRawContent && fieldsObject.rawContent !== fieldsObject.originalRawContent
  const isTruncated = fields.includes('rawContent') && typeof fieldsObject.rawContent === 'string' && fieldsObject.rawContent.endsWith('...')
  const truncatedContent = isTruncated ? fieldsObject.rawContent.slice(0, -3) : fieldsObject.rawContent

  fields.forEach((field) => {
    if (field === 'rawContent' && rawWasEdited) {
      if (paragraph[field] !== fieldsObject['originalRawContent']) {
        match = false
      }
    } else if (field === 'rawContent' && isTruncated) {
      // Use startsWith for truncated rawContent
      if (!paragraph[field].startsWith(truncatedContent)) {
        match = false
      }
    } else {
      // $FlowIgnore[prop-missing]
      if (typeof paragraph[field] === 'undefined') {
        throw `paragraphMatches: paragraph.${field} is undefined. You must pass in the correct fields to match. 'fields' is set to ${JSP(fields)}, but paragraph=${JSP(
          paragraph,
        )}, which does not have all the fields`
      }
      // Check if the field value is truncated and use startsWith accordingly
      if (typeof fieldsObject[field] === 'string' && fieldsObject[field].endsWith('...')) {
        const fieldTruncatedContent = fieldsObject[field].slice(0, -3)
        // $FlowIgnore
        if (!paragraph[field].startsWith(fieldTruncatedContent)) {
          match = false
        }
        // $FlowIgnore
      } else if (paragraph[field] !== fieldsObject[field]) {
        match = false
      }
    }
  })

  return match
}

/**
 * Find the paragraph in the note, from its content
 * @author @dwertheimer + @jgclark
 * @param {Array<TParagraph>} parasToLookIn - NP paragraph list to search
 * @param {any} paragraphDataToFind - object with the static data fields to match (e.g. filename, rawContent, type)
 * @param {Array<string>} fieldsToMatch - (optional) array of fields to match (e.g. filename, lineIndex). default = ['filename', 'rawContent']
 * @param {boolean} ifMultipleReturnFirst? - (optional) if there are multiple matches, return the first one (default: false)
 * @returns {TParagraph | null } - the matching paragraph, or null if not found
 * @tests exist
 */
export function findParagraph(
  parasToLookIn: $ReadOnlyArray<TParagraph>,
  paragraphDataToFind: any,
  fieldsToMatch: Array<string> = ['filename', 'rawContent'],
  ifMultipleReturnFirst: boolean = false,
): TParagraph | null {
  // clo(parasToLookIn, `findParagraph: parasToLookIn.length=${parasToLookIn.length}`)
  const potentials = parasToLookIn.filter((p) => paragraphMatches(p, paragraphDataToFind, fieldsToMatch))
  if (potentials?.length === 1) {
    // clo(potentials[0], `findParagraph potential matches=${potentials.length}, here's the one:`)
    logDebug('findParagraph', `1 potential match: rawContent:"${potentials[0].rawContent}"`)
    return potentials[0]
  } else if (potentials.length > 1) {
    // clo(potentials[0], `findParagraph potential matches=${potentials.length}, here's the first:`)
    logDebug('findParagraph', `first potential match: rawContent: <${potentials[0].rawContent}>`)
    if (ifMultipleReturnFirst) {
      // If we want to always return the first match, do so.
      return potentials[0]
    } else {
      // Otherwise check to see if lineIndex matches as well, and only then return the first match
      const matchIndexes = potentials.find((p) => p.lineIndex === paragraphDataToFind.lineIndex)
      if (matchIndexes) {
        return matchIndexes
      }
      logDebug(
        pluginJson,
        `findParagraph: found more than one paragraph in note "${paragraphDataToFind.filename}" that matches ${JSON.stringify(
          paragraphDataToFind,
        )}. Could not determine which one to use.`,
      )
      return null
    }
  } else {
    // no matches
    // const p = paragraphDataToFind
    logDebug(pluginJson, `findParagraph: found no paragraphs in note "${paragraphDataToFind.filename}" that matches ${JSON.stringify(paragraphDataToFind.rawContent)}`)
    // logDebug(`\n**** Looking for "${p[fieldsToMatch[0]]}" "${p[fieldsToMatch[1]]}" in the following list`)
    //$FlowIgnore
    // parasToLookIn.forEach((p) => logDebug(pluginJson, `\t findParagraph: ${p[fieldsToMatch[0]]} ${p[fieldsToMatch[1]]}`))
  }
  return null
}

/**
 * Take a static object with a subset of Paragraph fields from HTML or wherever and return the actual paragraph in the note
 * @param {*} staticObject - the static object from the HTML must have fields:
 *    filename, lineIndex, noteType
 * @param {Array<string>} fieldsToMatch - (optional) array of fields to match (e.g. filename, lineIndex) -- these two fields are required. default is ['filename', 'rawContent']
 * @returns {TParagraph|null} - the paragraph or null if not found
 * @author @dwertheimer
 * TODO(@dwertheimer): is the fieldsToMatch default and passing down to findParagraph correct?
 */
export function getParagraphFromStaticObject(staticObject: any, fieldsToMatch: Array<string> = ['filename', 'rawContent']): TParagraph | null {
  const { filename } = staticObject
  let { noteType } = staticObject
  if (!noteType) {
    // logDebug(pluginJson, `getParagraphFromStaticObject getNoteType(filename)  ${getNoteType(filename)}`)
    noteType = getNoteType(staticObject) === 'Project' ? 'Notes' : 'Calendar'
  }
  let note = DataStore.noteByFilename(filename, noteType)
  if (!note && noteType === 'Notes') note = DataStore.noteByFilename(filename, 'Calendar') // added this because getNotetype works great in Jest but sometimes doesn't short circuit properly when run in NP
  if (note) {
    logDebug(pluginJson, `getParagraphFromStaticObject found note ${note.title || ''}`)
    const paras = note.paragraphs
    // logDebug(pluginJson, `getParagraphFromStaticObject cleaned paragraphs. count= ${paras.length}`)
    const para = findParagraph(paras, staticObject, fieldsToMatch)
    if (para) {
      const cleanParas = note.paragraphs
      return cleanParas[para.lineIndex] // make sure we are returning the original, non-cleansed version
    }
  } else {
    clo(staticObject, `getParagraphFromStaticObject could not open note "${filename}" of type "${noteType}"`)
  }
  return null
}

/**
 * Highlight the given Paragraph details in the open editor.
 * The static object that's passed in must have at least the following TParagraph-type fields populated: filename and rawContent (or content, though this is naturally less exact).
 * If 'thenStopHighlight' is true, the cursor will be moved to the start of the paragraph after briefly flashing the whole line. This is to prevent starting to type and inadvertdently removing the whole line.
 * If 'andFocusEditor' is true, the editor will be focused after highlighting.
 * @author @jgclark
 * @param {any} objectToTest
 * @param {boolean} thenStopHighlight? (default: false)
 * @param {boolean} andFocusEditor? (default: true)
 * @results {boolean} success?
 */
export function highlightParagraphInEditor(objectToTest: any, thenStopHighlight: boolean = false, andFocusEditor: boolean = true): boolean {
  try {
    logDebug('highlightParagraphInEditor', `Looking for <${objectToTest.rawContent ?? objectToTest.content}>`)

    const { paragraphs } = Editor
    const resultPara: TParagraph | null = objectToTest.rawContent
      ? findParagraph(paragraphs, objectToTest, ['filename', 'rawContent'])
      : findParagraph(paragraphs, objectToTest, ['filename', 'content'])
    if (resultPara) {
      const lineIndex = resultPara.lineIndex
      Editor.highlight(resultPara)
      logDebug('highlightParagraphInEditor', `Found para to highlight at lineIndex ${String(lineIndex)}`)
      const paraRange = resultPara.contentRange
      if (thenStopHighlight && paraRange) {
        logDebug('highlightParagraphInEditor', `Now moving cursor to highlight at charIndex ${String(paraRange.start)}`)
        Editor.highlightByIndex(paraRange.start, 0)
      }
      if (andFocusEditor) {
        Editor.focus()
      }
      return true
    } else {
      logWarn('highlightParagraphInEditor', `Sorry, couldn't find paragraph with rawContent <${objectToTest.rawContent}> to highlight in open note`)
      return false
    }
  } catch (error) {
    logError('highlightParagraphInEditor', `highlightParagraphInEditor: ${error.message}`)
    return false
  }
}

/**
 * Return a TParagraph object by an exact match to 'content' in file 'filenameIn'. If it fails to find a match, it returns false.
 * Works on both Project and Calendar notes.
 * @author @jgclark
 * @param {string} filenameIn to look in
 * @param {string} content to find
 * @returns {TParagraph | boolean} TParagraph if succesful, false if unsuccesful
 */
export function findParaFromStringAndFilename(filenameIn: string, content: string): TParagraph | false {
  try {
    logDebug('NPP/findParaFromStringAndFilename', `starting with filename: ${filenameIn}, content: {${content}}`)
    let filename = filenameIn
    if (filenameIn === 'today') {
      filename = getTodaysDateUnhyphenated()
    } else if (filenameIn === 'thisweek') {
      filename = getNPWeekStr(new Date())
    }
    // Long-winded way to get note title, as we don't have TNote, but do have note's filename
    // FIXME(Eduard): update to cope with Teamspace notes
    // V1
    const thisNote: TNote | null = DataStore.projectNoteByFilename(filename) ?? DataStore.calendarNoteByDateString(filename) ?? null
    // V2
    // TODO:
    // const thisNote: TNote | null = getNoteFromFilename(filename)

    if (thisNote) {
      if (thisNote.paragraphs.length > 0) {
        // let c = 0
        for (const para of thisNote.paragraphs) {
          if (para.content === content) {
            // logDebug('NPP/findParaFromStringAndFilename', `found matching para #${c} of type ${para.type}: {${content}}`)
            return para
          }
          // c++
        }
        logWarn('NPP/findParaFromStringAndFilename', `Couldn't find paragraph {${content}} in note '${filename}'`)
        return false
      } else {
        logInfo('NPP/findParaFromStringAndFilename', `Note '${filename}' appears to be empty?`)
        return false
      }
    } else {
      logWarn('NPP/findParaFromStringAndFilename', `Can't find note '${filename}'`)
      return false
    }
  } catch (error) {
    logError(pluginJson, `NPP/findParaFromStringAndFilename: ${error.message} for note '${filenameIn}'`)
    return false
  }
}

/**
 * Return a TParagraph object by an exact match to 'rawContent' in file 'filenameIn'. If it fails to find a match, it returns false.
 * If the rawContent is truncated with "..." it will match if the truncated version is the same as the start of the rawContent in a line in the note
 * (this works around a bug in DataStore.listOverdueTasks where it was truncating the paragraph rawContent at 300 chars).
 * Designed to be called when you're not in an Editor (e.g. an HTML Window).
 * Works on both Regular ('Project') and Calendar notes.
 * @author @jgclark
 * @param {string} filenameIn to look in
 * @param {string} rawContent to find
 * @returns {TParagraph | boolean} TParagraph if succesful, false if unsuccesful
 */
export function findParaFromRawContentAndFilename(filenameIn: string, rawContentIn: string): TParagraph | false {
  try {
    logDebug('NPP/findParaFromRawContentAndFilename', `starting with filename: ${filenameIn}, rawContent: {${rawContentIn}}`)
    let filename = filenameIn
    if (filenameIn === 'today') {
      filename = getTodaysDateUnhyphenated()
    } else if (filenameIn === 'thisweek') {
      filename = getNPWeekStr(new Date())
    }
    // Long-winded way to get note title, as we don't have TNote, but do have note's filename
    // FIXME(Eduard): update to cope with Teamspace notes
    // V1
    const thisNote: TNote | null = DataStore.projectNoteByFilename(filename) ?? DataStore.calendarNoteByDateString(filename) ?? null
    // V2
    // TODO:
    // const thisNote: TNote | null = getNoteFromFilename(filename)

    if (thisNote) {
      if (thisNote.paragraphs.length > 0) {
        const isTruncated = rawContentIn.endsWith('...')
        const truncatedContent = isTruncated ? rawContentIn.slice(0, -3) : rawContentIn // only slice if truncated

        // let c = 0
        for (const para of thisNote.paragraphs) {
          if (isTruncated ? para.rawContent.startsWith(truncatedContent) : para.rawContent === rawContentIn) {
            // logDebug('NPP/findParaFromRawContentAndFilename', `found matching para #${c} of type ${para.type}: {${rawContentIn}}`)
            return para
          }
          // c++
        }
        logWarn('NPP/findParaFromRawContentAndFilename', `Couldn't find paragraph {${rawContentIn}} in note '${filename}'`)
        return false
      } else {
        logInfo('NPP/findParaFromRawContentAndFilename', `Note '${filename}' appears to be empty?`)
        return false
      }
    } else {
      logWarn('NPP/findParaFromRawContentAndFilename', `Can't find note '${filename}'`)
      return false
    }
  } catch (error) {
    logError(pluginJson, `NPP/findParaFromRawContentAndFilename: ${error.message} for note '${filenameIn}'`)
    return false
  }
}

/**
 * Appends a '@done(...)' date to the given paragraph if the user has turned on the setting 'add completion date'.
 * Removes '>date' (including '>today') if present.
 * If this para has a @repeat(date), and the Repeat Extensions plugin is installed, generate a new repeat line for the next date.
 * TODO: extend to complete sub-items as well if wanted.
 * @author @jgclark
 * @param {TParagraph} para
 * @param {boolean} useScheduledDateAsCompletionDate?
 * @returns {TParagraph|false} success? - returns the paragraph updated if successful (for use in updateCache) or false
 */
export async function markComplete(para: TParagraph, useScheduledDateAsCompletionDate: boolean = false): Promise<false | TParagraph> {
  if (para) {
    // Default to using current date/time
    // TEST: this should return in user locale time format (up to a point)
    let dateTimeString = nowDoneDateTimeString()
    if (useScheduledDateAsCompletionDate) {
      let dateString = ''
      // But use scheduled date instead if found
      if (hasScheduledDate(para.content)) {
        const captureArr = para.content.match(RE_FIRST_SCHEDULED_DATE_CAPTURE) ?? []
        clo(captureArr)
        dateString = captureArr[1]
        // Use this function to cope with non-daily scheduled dates (e.g. 2024-W50). If '>today' is passed, then fall back to today's date.
        dateString = getFirstDateInPeriod(dateString)
        logDebug('markComplete', `will use scheduled date '${dateString}' as completion date`)
      } else {
        // Use date of the note if it has one. (What does para.note.date return for non-daily calendar notes?)
        if (para.note?.type === 'Calendar' && para.note.date) {
          dateString = hyphenatedDate(para.note.date)
          logDebug('markComplete', `will use date of note ${dateString} as completion date`)
        }
      }
      // add time on to give same structure
      const timeString = NotePlan?.environment.is12hFormat ? '00:00 AM' : '00:00'
      dateTimeString = `${dateString} ${timeString}`
    } else {
      logDebug('markComplete', `will add ${dateTimeString} as completion date`)
    }
    const doneString = DataStore.preference('isAppendCompletionLinks') ? ` @done(${dateTimeString})` : ''

    // Remove >today if present
    para.content = stripTodaysDateRefsFromString(para.content)

    let result: TParagraph | false
    if (para.type === 'open' || para.type === 'scheduled') {
      para.type = 'done'
      para.content += doneString
      para.note?.updateParagraph(para)
      logDebug('markComplete', `updated para "${para.content}"`)
      result = para
    } else if (para.type === 'checklist' || para.type === 'checklistScheduled') {
      para.type = 'checklistDone'
      para.note?.updateParagraph(para)
      logDebug('markComplete', `updated para "${para.content}"`)
      result = para
    } else {
      logWarn('markComplete', `unexpected para type ${para.type}, so won't continue`)
      result = false
    }

    // Call the Repeat Extensions plugin to fire the /rpt trigger if this has a @repeat(date) and the plugin is installed.
    if (RE_EXTENDED_REPEAT.test(para.content)) {
      let repeatConfig: RepeatConfig
      const installedPlugins = DataStore.installedPlugins()
      const repeatsIsInstalled = Boolean(Array.isArray(installedPlugins) ? installedPlugins.find((p) => p.id === 'jgclark.RepeatExtensions') : null)
      if (repeatsIsInstalled) {
        logWarn('markComplete', `Repeat Extensions plugin is not installed and configured, so will use safe defaults`)
        repeatConfig = {
          deleteCompletedRepeat: false,
          dontLookForRepeatsInDoneOrArchive: true,
          runTaskSorter: false,
          _logLevel: 'INFO',
        }
      } else {
        repeatConfig = await getRepeatSettings()
      }
      const repeatDate = getFirstDateInPeriod(para.content)
      logDebug('markComplete', `will call Repeat Extensions plugin to fire /rpt trigger for date ${repeatDate}`)
      // Call the Repeat Extensions plugin's generateRepeat function for just this para
      clo(repeatConfig, 'repeatConfig')
      // $FlowIgnore[incompatible-call]
      const res = await generateRepeatForPara(para, para.note, false, repeatConfig)
      if (!res) {
        logWarn('markComplete', `Call to generate repeat for para {${para.content}} failed.`)
      }
    }
    return result
  } else {
    logError(pluginJson, `markComplete: para is null`)
    return false
  }
}

/**
 * Change para type of the given paragraph to cancelled (for both tasks/checklists)
 * TODO: extend to cancel sub-items as well if wanted.
 * TODO(later): If Repeat Extensions plugin is extended to cover cancelled paras, then apply it here like in markComplete() above.
 * @param {TParagraph} para
 * @returns {boolean} success?
 */
export function markCancelled(para: TParagraph): boolean {
  if (para) {
    if (para.type === 'open') {
      para.type = 'cancelled'
      para.note?.updateParagraph(para)
      logDebug('markCancelled', `updated para "${para.content}"`)
      return true
    } else if (para.type === 'checklist') {
      para.type = 'checklistCancelled'
      para.note?.updateParagraph(para)
      logDebug('markCancelled', `updated para "${para.content}"`)
      return true
    } else if (para.type === 'cancelled' || para.type === 'checklistCancelled') {
      logInfo('markCancelled', `para "${para.content}" is already cancelled: is this a duplicate line?`)
      return false
    } else {
      logWarn('markCancelled', `unexpected para type ${para.type}, so won't continue`)
      return false
    }
  } else {
    logError(pluginJson, `markCancelled: para is null`)
    return false
  }
}

/**
 * Complete a task/checklist item (given by 'content') in note (given by 'filenameIn').
 * Designed to be called when you're not in an Editor (e.g. an HTML Window).
 * Appends a '@done(...)' date to the line if the user has selected to 'add completion date'.
 * TODO: extend to complete sub-items as well if wanted.
 * @author @jgclark
 * @param {string} filenameIn to look in
 * @param {string} content to find
 * @returns {boolean|TParagraph} success? - retuns the updated paragraph if successful (for use in updateCache)
 */
export async function completeItem(filenameIn: string, content: string): Promise<boolean | TParagraph> {
  try {
    if (filenameIn === '') {
      throw new Error('completeItem: filenameIn is empty')
    }
    if (content === '') {
      throw new Error('NPP/completeItem: content empty')
    }
    logDebug('NPP/completeItem', `starting with filename: ${filenameIn}, content: "${content}"`)
    const possiblePara = findParaFromStringAndFilename(filenameIn, content)
    if (typeof possiblePara === 'boolean') {
      return false
    }
    return await markComplete(possiblePara, false)
  } catch (error) {
    logError(pluginJson, `NPP/completeItem: ${error.message} for note '${filenameIn}'`)
    return false
  }
}

/**
 * Complete a task/checklist item (given by 'content') in note (given by 'filenameIn').
 * Designed to be called when you're not in an Editor (e.g. an HTML Window).
 * Appends a '@done(...)' date to the line if the user has selected to 'add completion date' - but uses completion date of the day it was scheduled to be done.
 * TODO: extend to complete sub-items as well if wanted.
 * @author @jgclark
 * @param {string} filenameIn to look in
 * @param {string} content to find
 * @returns {TParagraph | boolean} completed paragraph if succesful, false if unsuccesful
 */
export async function completeItemEarlier(filenameIn: string, content: string): Promise<boolean | TParagraph> {
  try {
    logDebug('NPP/completeItemEarlier', `starting with filename: ${filenameIn}, content: "${content}"`)
    const possiblePara = findParaFromStringAndFilename(filenameIn, content)
    if (typeof possiblePara === 'boolean') {
      return false
    }
    return await markComplete(possiblePara, true)
  } catch (error) {
    logError(pluginJson, `NPP/completeItemEarlier: ${error.message} for note '${filenameIn}'`)
    return false
  }
}

/**
 * Cancel a task/checklist item (given by 'content') in note (given by 'filenameIn').
 * Designed to be called when you're not in an Editor (e.g. an HTML Window).
 * TODO: extend to cancel sub-items as well if wanted.
 * @author @jgclark
 * @param {string} filenameIn to look in
 * @param {string} content to find
 * @returns {boolean} true if succesful, false if unsuccesful
 */
export function cancelItem(filenameIn: string, content: string): boolean {
  try {
    logDebug('NPP/cancelItem', `starting with filename: ${filenameIn}, content: ${content}`)
    const possiblePara = findParaFromStringAndFilename(filenameIn, content)
    if (typeof possiblePara === 'boolean') {
      return false
    }
    return markCancelled(possiblePara)
  } catch (error) {
    logError(pluginJson, `NPP/cancelItem: ${error.message} for note '${filenameIn}'`)
    return false
  }
}

/**
 * Delete a task/checklist item (given by 'content') in note (given by 'filenameIn').
 * TODO: extend to delete sub-items as well if wanted.
 * Designed to be called when you're not in an Editor (e.g. an HTML Window).
 * @author @jgclark
 * @param {string} filenameIn to look in
 * @param {string} content to find
 * @returns {boolean} true if succesful, false if unsuccesful
 */
export async function deleteItem(filenameIn: string, content: string): Promise<boolean> {
  try {
    // logDebug('NPP/deleteItem', `starting with filename: ${filenameIn}, content: ${content}`)
    const possiblePara = findParaFromStringAndFilename(filenameIn, content)
    if (typeof possiblePara === 'boolean') {
      return false
    }
    // Check with user, as this is hard to recover from
    const res = await showMessageYesNo(`Do you really wish to delete paragraph "${possiblePara.content}" from note "${displayTitle(possiblePara.note)}"`, ['Yes', 'No'], `Warning`)
    if (res === 'Yes') {
      possiblePara.note?.removeParagraph(possiblePara)
      return true
    }
    return false
  } catch (error) {
    logError(pluginJson, `NPP/deleteItem: ${error.message} for note '${filenameIn}'`)
    return false
  }
}

type TBasicPara = {
  type: ParagraphType,
  content: string,
  rawContent: string,
  lineIndex: number,
}

/**
 * Take a (multi-line) raw content block, typically from the editor, and turn it into an array of TParagraph-like objects
 * Designed to be used with Editor.content that is available in a trigger, before Editor.note.paragraphs is updated.
 * Only writes "type", "content", "rawContent", "lineIndex" fields.
 * @author @jgclark
 * @param {string} content to parse
 * @returns {Array<any>} array of TParagraph-like objects
 * @tests in jest file
 */
export function makeBasicParasFromContent(content: string): Array<any> {
  try {
    const allLines = content.split('\n')
    // logDebug('makeBasicParasFromEditorContent', `Starting with ${String(allLines.length)} lines of editorContent}`)
    // read the user's prefs for what counts as a todo
    const ASTERISK_TODO = DataStore.preference('isAsteriskTodo') ? '*' : ''
    const DASH_TODO = DataStore.preference('isDashTodo') ? '-' : ''
    const NUMBER_TODO = DataStore.preference('isNumbersTodo') ? '|\\d+\\.' : ''
    // previously used /^\s*([\*\-]\s[^\[]|[\*\-]\s\[\s\])/
    const RE_OPEN_TASK = new RegExp(`^\\s*(([${DASH_TODO}${ASTERISK_TODO}]${NUMBER_TODO})\\s(?!\\[[x\\-\\]])(\\[[\\s>]\\])?)`)
    // logDebug('makeBasicParas...', `RE_OPEN_TASK: ${String(RE_OPEN_TASK)}`)
    const ASTERISK_BULLET = DataStore.preference('isAsteriskTodo') ? '' : '\\*'
    const DASH_BULLET = DataStore.preference('isDashTodo') ? '' : '\\-'
    const RE_BULLET_LIST = new RegExp(`^\\s*([${DASH_BULLET}${ASTERISK_BULLET}])\\s+`)
    // logDebug('makeBasicParas...', `RE_BULLET_LIST: ${String(RE_BULLET_LIST)}`)

    const basicParas: Array<TBasicPara> = []
    let c = 0
    for (const thisLine of allLines) {
      const thisBasicPara: TBasicPara = {
        type: 'text',
        lineIndex: c,
        rawContent: thisLine,
        content: thisLine.slice(getLineMainContentPos(thisLine)),
      }
      if (/^#{1,5}\s+/.test(thisLine)) {
        thisBasicPara.type = 'title'
      } else if (RE_OPEN_TASK.test(thisLine)) {
        thisBasicPara.type = 'open'
      } else if (/^\s*(\+\s[^\[]|\+\s\[ \])/.test(thisLine)) {
        thisBasicPara.type = 'checklist'
      } else if (/^\s*([\*\-]\s\[>\])/.test(thisLine)) {
        thisBasicPara.type = 'scheduled'
      } else if (/^\s*(\+\s\[>\])/.test(thisLine)) {
        thisBasicPara.type = 'checklistScheduled'
      } else if (/^\s*([\*\-]\s\[x\])/.test(thisLine)) {
        thisBasicPara.type = 'done'
      } else if (/^\s*([\*\-]\s\[\-\])/.test(thisLine)) {
        thisBasicPara.type = 'cancelled'
      } else if (/^\s*(\+\s\[x\])/.test(thisLine)) {
        thisBasicPara.type = 'checklistDone'
      } else if (/^\s*(\+\s\[\-\])/.test(thisLine)) {
        thisBasicPara.type = 'checklistCancelled'
      } else if (RE_BULLET_LIST.test(thisLine)) {
        thisBasicPara.type = 'list'
      } else if (/^\s*>\s/.test(thisLine)) {
        thisBasicPara.type = 'quote'
      } else if (thisLine === '---') {
        thisBasicPara.type = 'separator'
      } else if (thisLine === '') {
        thisBasicPara.type = 'empty'
      } else {
        thisBasicPara.type = 'text'
      }
      basicParas.push(thisBasicPara)
      // logDebug('makeBasicParas...', `${c}: ${thisBasicPara.type}: ${thisLine}`)
      c++
    }
    return basicParas
  } catch (error) {
    logError('makeBasicParasFromEditorContent', `${error.message} for input '${content}'`)
    return []
  }
}

/**
 * Get the number of days to/from the date of a paragraph's contaier -- calendar note -- to another date (defaults to today's date)
 * @param {TParagraph} para - the paragraph
 * @param {string|undefined} asOfDayString - the date to compare to
 * @returns {number} the number of days between the two dates (negative for in past, positive for in future), or null if there is no date
 */
export function getDaysToCalendarNote(para: TParagraph, asOfDayString?: string = ''): number | null {
  if (para.noteType !== 'Calendar') return null
  if (!para.note) return null
  const noteDate = para.note.title || ''
  const date = asOfDayString?.length ? asOfDayString : getTodaysDateHyphenated()
  return calculateDaysOverdue(noteDate, date)
}

/**
 * Toggle type between (open) Task and Checklist for a given line in note identified by filename
 * @author @jgclark
 * @param {string} filename of note
 * @param {string} content line to identify and change
 * @returns {ParagraphType} new type
 */
export function toggleTaskChecklistParaType(filename: string, content: string): string {
  try {
    // find para
    const possiblePara: TParagraph | boolean = findParaFromStringAndFilename(filename, content)
    if (typeof possiblePara === 'boolean') {
      throw new Error('toggleTaskChecklistParaType: no para found')
    }
    // logDebug('toggleTaskChecklistParaType', `toggling type for {${content}} in filename: ${filename}`)
    // Get the paragraph to change
    const thisPara = possiblePara
    const thisNote = thisPara.note
    if (!thisNote) throw new Error(`Could not get note for filename ${filename}`)

    const existingType = thisPara.type
    logDebug('toggleTaskChecklistParaType', `toggling type from ${existingType} in filename: ${filename}`)
    if (existingType === 'checklist') {
      thisPara.type = 'open'
      thisNote.updateParagraph(thisPara)
      DataStore.updateCache(thisNote, false)
      return 'open'
    } else {
      thisPara.type = 'checklist'
      thisNote.updateParagraph(thisPara)
      DataStore.updateCache(thisNote, false)
      return 'checklist'
    }
  } catch (error) {
    logError('toggleTaskChecklistParaType', error.message)
    return '(error)'
  }
}

// Note: function scheduleItem is now in NPScheduleItems.js

// Note: function unscheduleItem is now in NPScheduleItems.js

/**
 * Remove all due dates from a project note given by filename.
 * Called by togglePauseProject
 * @param {string} filename to work on
 */
export function removeAllDueDates(filename: string): boolean {
  try {
    logDebug('removeAllDueDates', `Starting for ${filename} ...`)
    const note = DataStore.projectNoteByFilename(filename)
    if (!note) {
      throw new Error(`Couldn't find note for ${filename}`)
    }
    const paras = note.paragraphs.filter((para) => isOpenAndScheduled(para))
    logDebug('removeAllDueDates', `- will remove scheduled dates from ${String(paras.length)} paras...`)
    // remove all >dates, of type "scheduled" or "open" and checklist equivalents
    paras.forEach((para) => {
      const thisLine = para.content
      para.content = replaceArrowDatesInString(thisLine, '')
      if (para.type === 'scheduled') para.type = 'open'
      if (para.type === 'checklistScheduled') para.type = 'checklist'
    })
    note.updateParagraphs(paras)
    logDebug('removeAllDueDates', `- this appears to have worked.`)
    return true
  } catch (error) {
    logError('removeAllDueDates', error.message)
    return false
  }
}<|MERGE_RESOLUTION|>--- conflicted
+++ resolved
@@ -552,17 +552,10 @@
  * WARNING: This is DANGEROUS. Could delete a lot of content. You have been warned!
  * @author @dwertheimer, updated by @jgclark
  * @param {Array<string>} noteTypes - the types of notes to look in -- e.g. ['calendar','notes']
-<<<<<<< HEAD
- * @param {string} heading - the heading to look for in the notes (without the #)
- * @param {boolean} keepHeading - whether to leave the heading in place afer all the content underneath is
- * @param {boolean} runSilently - whether to show CommandBar popups confirming how many notes will be affected - you should set it to 'yes' when running from a template
- * @param {boolean?} syncedOnly?
-=======
  * @param {string} heading - the heading too look for in the notes (without the #)
  * @param {boolean} keepHeading? - whether to leave the heading in place afer all the content underneath is removed. Default is false.
  * @param {string} runSilently - 'yes' or 'no': whether to show CommandBar popups confirming how many notes will be affected - you should set it to 'yes' when running from a template
  * @param {boolean} syncedOnly? - whether to only remove content under headings that contain only synced copies. Default is false.
->>>>>>> 77e44f66
  */
 export async function removeContentUnderHeadingInAllNotes(
   noteTypes: Array<string>,
