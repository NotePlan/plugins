// @flow
// -----------------------------------------------------------------
// Helpers for working with paragraphs in a note, that require
// access to NotePlan API calls.
// -----------------------------------------------------------------

import moment from 'moment/min/moment-with-locales'
import { trimString } from '@helpers/dataManipulation'
import {
  getNPWeekStr,
  getTodaysDateHyphenated,
  getTodaysDateUnhyphenated,
  hyphenatedDate,
  isScheduled,
  replaceArrowDatesInString,
  RE_SCHEDULED_ISO_DATE,
  SCHEDULED_WEEK_NOTE_LINK,
  SCHEDULED_QUARTERLY_NOTE_LINK,
  SCHEDULED_MONTH_NOTE_LINK,
  SCHEDULED_YEARLY_NOTE_LINK,
  WEEK_NOTE_LINK,
} from '@helpers/dateTime'
import { displayTitle } from '@helpers/general'
import {
  getFirstDateInPeriod,
  getNPWeekData,
  getMonthData,
  getQuarterData,
  getYearData,
  nowDoneDateTimeString,
  toLocaleDateTimeString
} from '@helpers/NPdateTime'
import { clo, JSP, logDebug, logError, logInfo, logWarn, timer } from '@helpers/dev'
import { getNoteType } from '@helpers/note'
import { findStartOfActivePartOfNote, isTermInMarkdownPath, isTermInURL } from '@helpers/paragraph'
import { RE_FIRST_SCHEDULED_DATE_CAPTURE } from '@helpers/regex'
import { getLineMainContentPos } from '@helpers/search'
import { stripTodaysDateRefsFromString } from '@helpers/stringTransforms'
import { hasScheduledDate, isOpen, isOpenAndScheduled } from '@helpers/utils'

const pluginJson = 'NPParagraph'

/**
 * Remove all headings (type=='title') from a note matching the given text
 * @author @dwertheimer
 * @param {CoreNoteFields} note
 * @param {string} headingStr - the heading text to look for
 * @param {boolean} search rawText (headingStr above includes the #'s etc) default=false
 * @returns {void}
 */
export function removeHeadingFromNote(note: CoreNoteFields, headingStr: string, rawTextSearch: boolean = false) {
  const prevExists = note.paragraphs.filter((p) => (p.type === 'title' && rawTextSearch ? p.rawContent === headingStr : p.content === headingStr))
  if (prevExists.length) {
    note.removeParagraphs(prevExists)
  }
}

/**
 * Given a paragraph object, delete all the content of the block containing this paragraph.
 * See getParagraphBlock below for definition of what constitutes a block an definition of includeFromStartOfSection.
 * Optionally leave the title in place.
 * @author @dwertheimer
 * @param {CoreNoteFields} note
 * @param {TParagraph} para
 * @param {boolean} includeFromStartOfSection (default: false)
 * @param {boolean} keepHeading (default: true)
 */
export function deleteEntireBlock(note: CoreNoteFields, para: TParagraph, includeFromStartOfSection: boolean = false, keepHeading: boolean = true): void {
  const paraBlock: Array<TParagraph> = getParagraphBlock(note, para.lineIndex, includeFromStartOfSection)
  logDebug(`NPParagraph/deleteEntireBlock`, `Removing ${paraBlock.length} items under ${para.content}`)
  keepHeading ? paraBlock.shift() : null
  if (paraBlock.length > 0) {
    note.removeParagraphs(paraBlock) //seems to not work only if it's a note, not Editor
    logDebug(`NPParagraph/deleteEntireBlock`, `Removed ${paraBlock.length} items under ${para.content} (from line ${para.lineIndex})`)
    // note.updateParagraphs(paraBlock)
  } else {
    logDebug(`NPParagraph/deleteEntireBlock`, `No paragraphs to remove under ${para.content} (line # ${para.lineIndex})`)
  }
}

/**
 * Given a heading (string), delete all the content of the block under this heading (optionally and the heading also)
 * See getParagraphBlock below for definition of what constitutes a block an definition of includeFromStartOfSection
 * (Note: if the heading occurs more than once, acts on the first one only)
 * @author @mikeerickson
 * @param {CoreNoteFields} note
 * @param {string} heading
 * @param {boolean} includeFromStartOfSection (default: false)
 * @param {boolean} keepHeading - keep the heading after deleting contents (default: true)
 */
export function removeContentUnderHeading(note: CoreNoteFields, heading: string, includeFromStartOfSection: boolean = false, keepHeading: boolean = true) {
  // logDebug(`NPParagraph/removeContentUnderHeading`, `In '${note.title ?? ''}' remove items under title: "${heading}"`)
  const paras = note.paragraphs.find((p) => p.type === 'title' && p.content.includes(heading))
  if (paras && paras.lineIndex != null) {
    deleteEntireBlock(note, paras, includeFromStartOfSection, keepHeading)
    logDebug(`NPParagraph/removeContentUnderHeading`, `Note now has ${note.paragraphs.length} lines`)
    // for (const p of note.paragraphs) {
    //   logDebug('NPParagraph / removeContentUnderHeading', `- ${p.lineIndex}: ${p.rawContent}`)
    // }
  } else {
    logWarn(`NPParagraph/removeContentUnderHeading`, `Did not find heading: "${heading}", so nothing removed.`)
  }
}

/**
 * Insert text content under a given section heading.
 * If section heading is not found, then insert that section heading first at the start of the note.
 * The 'headingToFind' uses a startsWith not exact match, to allow datestamps or number of results etc. to be used in headings
 * @author @mikeerickson
 * @param {CoreNoteFields} destNote
 * @param {string} headingToFind - without leading #
 * @param {string} parasAsText - text to insert (multiple lines, separated by newlines)
 * @param {number} headingLevel of the heading to insert where necessary (1-5, default 2)
 */
export function insertContentUnderHeading(destNote: CoreNoteFields, headingToFind: string, parasAsText: string, headingLevel: number = 2) {
  logDebug(`NPParagraph/insertContentUnderHeading`, `Called for '${headingToFind}' with ${parasAsText.split('\n').length} paras)`)
  const headingMarker = '#'.repeat(headingLevel)
  const startOfNote = findStartOfActivePartOfNote(destNote)
  let insertionIndex = startOfNote // top of note by default
  const trimmedHeadingToFind = headingToFind.trim()
  logDebug(`NPParagraph/insertContentUnderHeading`, `  startOfNote = ${startOfNote} looking for "${trimmedHeadingToFind}"`)
  for (let i = 0; i < destNote.paragraphs.length; i++) {
    const p = destNote.paragraphs[i]
    if (p.content.trim().startsWith(trimmedHeadingToFind) && p.type === 'title') {
      insertionIndex = i + 1
      break
    }
  }
  logDebug(`NPParagraph/insertContentUnderHeading`, `insertionIndex = ${insertionIndex} (startOfNote = ${startOfNote})`)
  // If we didn't find the heading, insert at the top of the note
  const paraText = insertionIndex === startOfNote && headingToFind !== '' ? `${headingMarker} ${headingToFind}\n${parasAsText}\n` : parasAsText
  destNote.insertParagraph(paraText, insertionIndex, 'text')
}

/**
 * Replace content under a given heading.
 * See getParagraphBlock below for definition of what constitutes a block an definition of includeFromStartOfSection.
 * @param {CoreNoteFields} note
 * @param {string} heading
 * @param {string} newContentText - text to insert (multiple lines, separated by newlines)
 * @param {boolean} includeFromStartOfSection
 * @param {number} headingLevel of the heading to insert where necessary (1-5, default 2)
 */
export async function replaceContentUnderHeading(
  note: CoreNoteFields,
  heading: string,
  newContentText: string,
  includeFromStartOfSection: boolean = false,
  headingLevel: number = 2,
) {
  logDebug(`NPParagraph / replaceContentUnderHeading`, `In '${note.title ?? 'Untitled Note'}' replace items under heading: "${heading}"`)
  removeContentUnderHeading(note, heading, includeFromStartOfSection)
  await insertContentUnderHeading(note, heading, newContentText, headingLevel)
}

/**
 * Get the set of paragraphs that make up this block based on the current paragraph.
 * This is how we identify the block:
 * - current line, plus any children (indented paragraphs) that directly follow it
 * - if this line is a heading, then the current line and its following section
 * - if 'useTightBlockDefinition' is false (the default), then section finishes at the next same-level heading
 * - if 'useTightBlockDefinition' is true, then section finishes at the next empty line, same-level heading or horizontal line.
 *
 * If 'includeFromStartOfSection' is true (and it is by default false), then it can include more lines, working as if the cursor is on the preceding heading line, and then using the same rules as above.
 * - Note: the title line of a note is not included in 'includeFromStartOfSection', as it makes no sense to move the title of a note.
 * @author @jgclark
 * @tests available in jest file
 *
 * @param {Array<TParagraph>} allParas - all selectedParas in the note
 * @param {number} selectedParaIndex - the index of the current Paragraph
 * @param {boolean} includeFromStartOfSection
 * @param {boolean} useTightBlockDefinition
 * @returns {Array<TParagraph>} the set of selectedParagraphs in the block
 */
export function getParagraphBlock(
  note: CoreNoteFields,
  selectedParaIndex: number,
  includeFromStartOfSection: boolean = false,
  useTightBlockDefinition: boolean = false,
): Array<TParagraph> {
  const parasInBlock: Array<TParagraph> = [] // to hold set of paragraphs in block to return
  const startActiveLineIndex = findStartOfActivePartOfNote(note)
  const allParas = note.paragraphs
  const lastLineIndex = allParas.length - 1
  let startLine = selectedParaIndex
  let selectedPara = allParas[startLine]
  logDebug(
    `NPParagraph / getParagraphBlock`,
    `Starting at lineIndex ${selectedParaIndex} with start active/last line = ${startActiveLineIndex}/${lastLineIndex} with ${String(includeFromStartOfSection)}/${String(
      useTightBlockDefinition,
    )}: '${trimString(selectedPara.content, 50)}'`,
  )

  if (includeFromStartOfSection) {
    // First look earlier to find earlier lines up to a blank line or horizontal rule;
    // include line unless we hit a new heading, an empty line, or a less-indented line.
    for (let i = selectedParaIndex; i >= startActiveLineIndex; i--) {
      const p = allParas[i]
      // logDebug(`NPParagraph / getParagraphBlock`, `  ${i} / ${p.type} / ${trimString(p.content, 50)}`)
      if (p.type === 'separator') {
        // logDebug(`NPParagraph / getParagraphBlock`, `   - ${i}: Found separator line`)
        startLine = i + 1
        break
      } else if (p.content === '') {
        // logDebug(`NPParagraph / getParagraphBlock`, `  - ${i}: Found blank line`)
        startLine = i + 1
        break
      } else if (p.type === 'title' && p.headingLevel === 1) {
        // logDebug(`NPParagraph / getParagraphBlock`, `  - ${i}: Found title`)
        startLine = i + 1
        break
      } else if (p.type === 'title' && p.headingLevel > 1) {
        // logDebug(`NPParagraph / getParagraphBlock`, `  - ${i}: Found other heading`)
        startLine = i
        break
      }
      // If it's the last iteration and we get here, then we had a continuous block, so make that
      if (i === startActiveLineIndex) {
        // logDebug(`NPParagraph / getParagraphBlock`, `  - ${i}: Found start of active part of note`)
        startLine = i
      }
    }
    // logDebug(`NPParagraph / getParagraphBlock`, `For includeFromStartOfSection worked back and will now start at line ${startLine}`)
  }
  selectedPara = allParas[startLine]

  // if the first line is a heading, find the rest of its section
  if (selectedPara.type === 'title') {
    // includes all heading levels
    const thisHeadingLevel = selectedPara.headingLevel
    // logDebug(`NPParagraph / getParagraphBlock`, `- Block starts line ${startLine} at heading '${selectedPara.content}' level ${thisHeadingLevel}`)
    parasInBlock.push(selectedPara) // make this the first line to move
    // Work out how far this section extends. (NB: headingRange doesn't help us here.)
    // logDebug(`NPParagraph / getParagraphBlock`, `- Scanning forward through rest of note ...`)
    for (let i = startLine + 1; i <= lastLineIndex; i++) {
      const p = allParas[i]
      if (p.type === 'title' && p.headingLevel <= thisHeadingLevel) {
        // logDebug(`NPParagraph / getParagraphBlock`, `  - ${i}: Found new heading of same or higher level: "${p.content}" -> stopping`)
        break
      } else if (useTightBlockDefinition && p.type === 'separator') {
        // logDebug(`NPParagraph / getParagraphBlock`, `  - ${i}: Found HR: "${p.content}" -> stopping`)
        break
      } else if (useTightBlockDefinition && p.content === '') {
        // logDebug(`NPParagraph / getParagraphBlock`, `  - ${i}: Found blank line -> stopping`)
        break
      }
      // logDebug(`NPParagraph / getParagraphBlock`, `  - Adding to results: line[${i}]: ${p.type}: "${trimString(p.content, 50)}"`)
      parasInBlock.push(p)
    }
    // logDebug(`NPParagraph / getParagraphBlock`, `- Found ${parasInBlock.length} heading section lines`)
  } else {
    // This isn't a heading
    const startingIndentLevel = selectedPara.indents
    // logDebug(`NPParagraph / getParagraphBlock`, `Found single line with indent level ${startingIndentLevel}. Now scanning forward through rest of note ...`)
    parasInBlock.push(selectedPara)

    // See if there are following indented lines to move as well
    for (let i = startLine + 1; i <= lastLineIndex; i++) {
      const p = allParas[i]
      // logDebug(`NPParagraph / getParagraphBlock`, `  ${i} / indent ${p.indents} / ${trimString(p.content, 50)}`)
      if (useTightBlockDefinition && p.type === 'separator') {
        // stop if horizontal line
        // logDebug(`NPParagraph / getParagraphBlock`, `  - ${i}: Found HR -> stopping`)
        break
      } else if (useTightBlockDefinition && p.content === '') {
        // logDebug(`NPParagraph / getParagraphBlock`, `  - ${i}: Found blank line -> stopping`)
        break
      } else if (p.type === 'title') {
        // logDebug(`NPParagraph / getParagraphBlock`, `  - ${i}: Found heading -> stopping`)
        break
      } else if (p.indents < startingIndentLevel && !includeFromStartOfSection) {
        // if we aren't using the Tight Block Definition, then
        // stop as this selectedPara is less indented than the starting line
        // logDebug(`NPParagraph / getParagraphBlock`, `  - ${i}: Found same or lower indent -> stopping`)
        break
      }
      parasInBlock.push(p) // add onto end of array
    }
  }

  logDebug(`NPParagraph / getParagraphBlock`, `  - Found ${parasInBlock.length} paras in block starting with: "${parasInBlock[0].content}"`)
  // for (const pib of parasInBlock) {
  //   // logDebug(`NPParagraph / getParagraphBlock`, `  ${pib.content}`)
  // }
  return parasInBlock
}

/**
 * Get the paragraphs beneath a title/heading in a note (optionally return the contents without the heading)
 * It uses getParagraphBlock() which won't return the title of a note in the first block.
 * TODO(@jgclark): this really needs a global setting for the two getParagraphBlock() settings that are currently fixed below.
 * Note: Moved from helpers/paragraph.js to avoid circular depdency problem with getParagraphBlock()
 * @author @dwertheimer
 * @tests available in jest file
 * @param {TNote} note
 * @param {TParagraph | string} heading
 * @param {boolean} returnHeading - whether to return the heading or not with the results (default: true)
 * @returns {TParagraph | null} - returns
 */
export function getBlockUnderHeading(note: CoreNoteFields, heading: TParagraph | string, returnHeading: boolean = true): Array<TParagraph> {
  let headingPara = null
  if (typeof heading === 'string') {
    headingPara = findHeading(note, heading)
  } else {
    headingPara = heading
  }
  let paras: Array<TParagraph> = []
  if (headingPara?.lineIndex != null) {
    // TODO(@jgclark): should use global settings here, not fixed as
    paras = getParagraphBlock(note, headingPara.lineIndex, true, true)
    // logDebug('getBlockUnderHeading', `= ${paras.length},${paras[0].type},${paras[0].headingLevel}`)
  }
  if (paras.length && paras[0].type === 'title' && !returnHeading) {
    paras.shift() //remove the heading paragraph
  }
  return paras
}

/**
 * Return list of lines matching the specified string in the specified project or daily notes.
 * NB: If starting now, I would try to use a different return type, probably tuples not 2 distinct arrays.
 * @author @jgclark
 *
 * @param {array} notes - array of Notes to look over
 * @param {string} stringToLookFor - string to look for
 * @param {boolean} highlightResults - whether to enclose found string in ==highlight marks==
 * @param {string} dateStyle - where the context for an occurrence is a date, does it get appended as a 'date' using your locale, or as a NP date 'link' (`> date`) or 'none'
 * @param {boolean} matchCase - whether to search case insensitively (default: false)
 * @returns [Array<string>, Array<string>] - tuple of array of lines with matching term, and array of contexts for those lines (dates for daily notes; title for project notes).
 */
export async function gatherMatchingLines(
  notes: Array<TNote>,
  stringToLookFor: string,
  highlightResults: boolean = true,
  dateStyle: string = 'link',
  matchCase: boolean = false,
  matchOnWordBoundaries: boolean = true,
): Promise<[Array<string>, Array<string>]> {
  logDebug('NPParagraph/gatherMatchingLines', `Looking for '${stringToLookFor}' in ${notes.length} notes`)

  CommandBar.showLoading(true, `Searching in ${notes.length} notes ...`)
  await CommandBar.onAsyncThread()

  const matches: Array<string> = []
  const noteContexts: Array<string> = []
  let i = 0
  const startDT = new Date()
  for (const n of notes) {
    i += 1
    const noteContext =
      n.date == null
        ? `[[${n.title ?? ''}]]`
        : dateStyle.startsWith('link') // to deal with earlier typo where default was set to 'links'
          ? // $FlowIgnore(incompatible-call)
          ` > ${hyphenatedDate(n.date)} `
          : dateStyle === 'date'
            ? // $FlowIgnore(incompatible-call)
            ` (${toLocaleDateTimeString(n.date)})`
            : dateStyle === 'at'
              ? // $FlowIgnore(incompatible-call)
              ` @${hyphenatedDate(n.date)} `
              : ''

    // set up regex for searching, now with word boundaries on either side
    // find any matches
    const stringToLookForWithDelimiters = matchOnWordBoundaries ? `[\\b\\s\\^]${stringToLookFor}[\\b\\s\\$]` : stringToLookFor
    const re = matchCase ? new RegExp(stringToLookForWithDelimiters) : new RegExp(stringToLookForWithDelimiters, 'i')
    const matchingParas = n.paragraphs.filter((q) => re.test(q.content))
    for (const p of matchingParas) {
      let matchLine = p.content
      // If the test is within a URL or the path of a [!][link](path) skip this result
      if (isTermInURL(stringToLookFor, matchLine)) {
        logDebug('NPParagraph/gatherMatchingLines', `- Info: Match '${stringToLookFor}' ignored in '${matchLine} because it's in a URL`)
        continue
      }
      if (isTermInMarkdownPath(stringToLookFor, matchLine)) {
        logDebug('NPParagraph/gatherMatchingLines', `- Info: Match '${stringToLookFor}' ignored in '${matchLine} because it's in a [...](path)`)
        continue
      }
      // If the stringToLookFor is in the form of an 'attribute::' and found at the start of a line,
      // then remove it from the output line
      if (stringToLookFor.endsWith('::') && matchLine.startsWith(stringToLookFor)) {
        matchLine = matchLine.replace(stringToLookFor, '') // NB: only removes first instance
      }
      // Highlight matches if requested ... but we need to be smart about this:
      // don't do so if we're in the middle of a URL or the path of a [!][link](path)
      if (highlightResults && !isTermInURL(stringToLookFor, matchLine) && !isTermInMarkdownPath(stringToLookFor, matchLine)) {
        matchLine = matchLine.replace(stringToLookFor, `==${stringToLookFor}== `)
      }
      matches.push(matchLine.trim())
      // logDebug('NPParagraph/gatherMatchingLines', `${n.title ?? ''}: ${matchLine}`)
      noteContexts.push(noteContext)
    }
    if (i % 50 === 0) {
      CommandBar.showLoading(true, `Searching in ${notes.length} notes ...`, i / notes.length)
    }
  }
  logDebug('NPParagraph/gatherMatchingLines', `... in ${timer(startDT)}`)
  await CommandBar.onMainThread()
  CommandBar.showLoading(false)

  return [matches, noteContexts]
}

/**
 * Get the paragraph index of the start of the current selection, or 0 if no selection is active.
 * @author @jgclark
 * @returns {number}
 */
export function getSelectedParaIndex(): number {
  const { paragraphs, selection } = Editor
  // Get current selection, and its range
  if (selection == null) {
    logWarn('NPParagraph/getSelectedParaIndex', `No selection found, so returning 0.`)
    return 0
  }
  const range = Editor.paragraphRangeAtCharacterIndex(selection.start)
  // logDebug('NPParagraph/getSelectedParaIndex', `  Cursor/Selection.start: ${rangeToString(range)}`)

  // Work out what selectedPara number(index) this selected selectedPara is
  let firstSelParaIndex = 0
  for (let i = 0; i < paragraphs.length; i++) {
    const p = paragraphs[i]
    if (p.contentRange?.start === range.start) {
      firstSelParaIndex = i
      break
    }
  }
  // logDebug('NPParagraph/getSelectedParaIndex', `  firstSelParaIndex = ${firstSelParaIndex}`)
  return firstSelParaIndex
}

/**
 * Get paragraph numbers of the start and end of a given note's range
 * @author @jgclark
 *
 * @param {TRange} selection - the current selection rnage object
 * @returns {[number, number]} the line index number of start and end of selection
 */
export function selectedLinesIndex(selection: TRange, paragraphs: $ReadOnlyArray<TParagraph>): [number, number] {
  let firstSelParaIndex = 0
  let lastSelParaIndex = 0
  const startParaRange: TRange = Editor.paragraphRangeAtCharacterIndex(selection.start)
  let endParaRange: TRange = Editor.paragraphRangeAtCharacterIndex(selection.end)
  // Deal with the edge case of highlighting a full line and Editor.paragraphRangeAtCharacterIndex(selection.end) incorrectly returns the next line
  if (endParaRange.start === endParaRange.end) {
    endParaRange = Editor.paragraphRangeAtCharacterIndex(selection.end - 1)
  }
  // clo(startParaRange, `selectedLinesIndex: startParaRange`)
  // clo(endParaRange, `selectedLinesIndex: endParaRange`)

  // Get the set of selected paragraphs (which can be different from selection),
  // and work out what selectedPara number(index) this selected selectedPara is
  for (let i = 0; i < paragraphs.length; i++) {
    const p = paragraphs[i]
    if (startParaRange.start === p.contentRange?.start) {
      firstSelParaIndex = i
      break
    }
  }
  for (let i = paragraphs.length - 1; i >= 0; i--) {
    const p = paragraphs[i]
    if (endParaRange.end >= (p.contentRange?.end ?? 0)) {
      lastSelParaIndex = i
      break
    }
  }
  if (lastSelParaIndex === 0) {
    lastSelParaIndex = firstSelParaIndex
  }
  // logDebug('selectedLinesIndex', `\t-> paraIndexes ${firstSelParaIndex}-${lastSelParaIndex}`)
  return [firstSelParaIndex, lastSelParaIndex]
}

/**
 * Check the block under a heading to see if it contains only synced copies
 * @param {CoreNoteFields} note
 * @param {boolean} runSilently
 * @returns
 */
export async function blockContainsOnlySyncedCopies(note: CoreNoteFields, showErrorToUser: boolean = false): Promise<boolean> {
  const heading = DataStore.settings.syncedCopiesTitle
  const block = getBlockUnderHeading(note, heading, false)
  // test every line of block and ensure every line contains a blockId
  if (block?.length) {
    for (const line of block) {
      if (line.blockId || line.type === 'empty') {
        continue
      } else {
        if (showErrorToUser) {
          await showMessage(
            `Non-synced items found in ${note.title || ''
            } under heading "${heading}". This function should only be run when the block under the heading contains only synced copies. Change your preference/settings so that the Synced Copies heading is distinct`,
            'OK',
            'Block under Heading Contains Non Synced Copies',
          )
        }
        logDebug(pluginJson, `Non-synced items found in ${note.title || ''} under heading "${heading}"!`)
        return false
      }
    }
  }
  return true
}

/**
 * Remove all previously written blocks under a given heading in all notes (e.g. for deleting previous "TimeBlocks" or "SyncedCopies")
 * WARNING: This is DANGEROUS. Could delete a lot of content. You have been warned!
 * @author @dwertheimer
 * @param {Array<string>} noteTypes - the types of notes to look in -- e.g. ['calendar','notes']
 * @param {string} heading - the heading too look for in the notes (without the #)
 * @param {boolean} keepHeading - whether to leave the heading in place afer all the content underneath is
 * @param {boolean} runSilently - whether to show CommandBar popups confirming how many notes will be affected - you should set it to 'yes' when running from a template
 */
export async function removeContentUnderHeadingInAllNotes(
  noteTypes: Array<string>,
  heading: string,
  keepHeading: boolean = false,
  runSilently: string = 'no',
  syncedOnly?: boolean,
): Promise<void> {
  try {
    logDebug(`NPParagraph`, `removeContentUnderHeadingInAllNotes "${heading}" in ${noteTypes.join(', ')}`)
    // For speed, let's first multi-core search the notes to find the notes that contain this string
    let prevCopies = await DataStore.search(heading, noteTypes) // returns all the potential matches, but some may not be headings
    prevCopies = prevCopies.filter((n) => n.type === 'title' && n.content === heading)
    if (prevCopies.length) {
      let res = 'Yes'
      if (!/yes/i.test(runSilently)) {
        res = await showMessageYesNo(`Remove "${heading}"+content in ${prevCopies.length} notes?`)
      }
      if (res === 'Yes') {
        prevCopies.forEach(async (paragraph) => {
          if (syncedOnly) {
            //FIXME: I am here need to call the check and bail -- something like the following line:
            if (!(await blockContainsOnlySyncedCopies(paragraph.note || Editor, true))) return
            clo(prevCopies, `removeContentUnderHeadingInAllNotes: prevCopies`)
          }
          if (paragraph.note != null) {
            await removeContentUnderHeading(paragraph.note, heading, false, keepHeading)
          }
        })
      }
    } else {
      if (!(runSilently === 'yes')) await showMessage(`Found no previous notes with "${heading}"`)
    }
    logDebug(`NPParagraph`, `removeContentUnderHeadingInAllNotes found ${prevCopies.length} previous ${String(noteTypes)} notes with heading: "${heading}"`)
  } catch (error) {
    logError(`NPParagraph`, `removeContentUnderHeadingInAllNotes error: ${JSP(error)}`)
  }
}

/**
 * COPY FROM helpers/paragaph.js to avoid a circular dependency
 */
export function findHeading(note: CoreNoteFields, heading: string, includesString: boolean = false): TParagraph | null {
  if (heading && heading !== '') {
    const paragraphs = note.paragraphs
    const para = paragraphs.find((paragraph) => paragraph.type === 'title' && (includesString ? paragraph.content.includes(heading) : paragraph.content.trim() === heading.trim()))

    if (para) return para
  }
  return null
}

/**
 * COPY FROM helpers/userInput.js to avoid a circular dependency
 */
async function showMessage(message: string, confirmButton: string = 'OK', dialogTitle: string = ''): Promise<void> {
  if (typeof CommandBar.prompt === 'function') {
    // i.e. do we have .textPrompt available?
    await CommandBar.prompt(dialogTitle, message, [confirmButton])
  } else {
    await CommandBar.showOptions([confirmButton], message)
  }
}

/**
 * COPY FROM helpers/userInput.js to avoid a circular dependency
 */
async function showMessageYesNo(message: string, choicesArray: Array<string> = ['Yes', 'No'], dialogTitle: string = ''): Promise<string> {
  let answer: number
  if (typeof CommandBar.prompt === 'function') {
    // i.e. do we have .textPrompt available?
    answer = await CommandBar.prompt(dialogTitle, message, choicesArray)
  } else {
    const answerObj = await CommandBar.showOptions(choicesArray, `${message}`)
    answer = answerObj.index
  }
  return choicesArray[answer]
}

/**
 * Search through the note for a paragraph containing a specific cursor position
 * @param {TNote} note - the note to look in
 * @param {number} position - the position to look for
 * @author @dwertheimer
 * @returns {TParagraph} the paragraph containing the position in question or null if not found
 */
export function getParagraphContainingPosition(note: CoreNoteFields, position: number): TParagraph | null {
  let foundParagraph = null
  const pluginJson = 'NPParagraph:getParagraphContainingPosition'
  note.paragraphs.forEach((p, i) => {
    if (typeof p.contentRange?.start === 'number' && typeof p.contentRange.end == 'number') {
      if (p.contentRange.start >= 0 && p.contentRange.end >= 0) {
        const { start, end } = p.contentRange || {}
        // logDebug(pluginJson, `NPParagraph::getParagraphContaining start:${start} end:${end}`)
        if (start <= position && end >= position) {
          foundParagraph = p
          // if (i > 0) {
          //   logDebug(
          //     pluginJson,
          //     `getParagraphContainingPosition: paragraph before: ${i - 1} (${String(note.paragraphs[i - 1].contentRange?.start)}-${String(
          //       note.paragraphs[i - 1]?.contentRange?.end || 'n/a',
          //     )}) - "${note.paragraphs[i - 1].content}"`,
          //   )
          // }
          logDebug(pluginJson, `getParagraphContainingPosition: found position ${position} in paragraph ${i} (${start}-${end}) -- "${p.content}"`)
        }
      }
    }
  })
  if (!foundParagraph) {
    if (position === 0 && note.paragraphs.length === 0) {
      note.prependParagraph('\n', 'empty') //can't add a line without a return
      if (Editor === note) {
        Editor.select(0, 0) //put the cursor before the return we just added
      }
      return note.paragraphs[0]
    }
    logDebug(pluginJson, `getParagraphContainingPosition: *** Looking for cursor position ${position}`)
    // note.paragraphs.forEach((p, i) => {
    //   const { start, end } = p.contentRange || {}
    //   // logDebug(pluginJson, `getParagraphContainingPosition: paragraph ${i} (${start}-${end}) "${p.content}"`)
    // })
    logDebug(pluginJson, `getParagraphContainingPosition: *** position ${position} not found`)
  }
  return foundParagraph
}

/**
 * Try to determine the paragraph that the cursor is in (in the Editor)
 * There are some NotePlan bugs that make this not work perfectly
 * @author @dwertheimer
 * @returns {TParagraph} the paragraph that the cursor is in or null if not found
 */
export async function getSelectedParagraph(): Promise<TParagraph | null> {
  // const thisParagraph = Editor.selectedParagraphs // recommended by @eduard but currently not reliable (Editor.selectedParagraphs is empty on a new line)
  let thisParagraph
  if (typeof Editor.selection?.start === 'number') {
    thisParagraph = getParagraphContainingPosition(Editor, Editor.selection.start)
  }
  if (!thisParagraph || !Editor.selection?.start) {
    logWarn(`NPParagraph`, `getSelectedParagraph: no paragraph found for cursor position Editor.selection?.start=${String(Editor.selection?.start)}`)
    await showMessage(`No paragraph found selection.start: ${String(Editor.selection?.start)} Editor.selectedParagraphs.length = ${Editor.selectedParagraphs?.length}`)
  }
  return thisParagraph || null
}

/**
 * Get the lineIndex of the selected paragraph (looks at start of selection only)
 * @returns {Promise<number>} the lineIndex or -1 if can't be found
 */
export async function getSelectedParagraphLineIndex(): Promise<number> {
  const para = await getSelectedParagraph()
  return para?.lineIndex && para.lineIndex > -1 ? para?.lineIndex : -1
}

/**
 * Convenience function to insert a paragraph into a note and ensure it's placed after the frontmatter
 * @param {CoreNotefields} note - the note to insert into
 * @param {string} content - the content to insert
 * @param {number} index - the index to insert at, or blank/null to use smart prepend (top of note, after frontmatter)
 * @param {ParagraphType} type - the type of paragraph to insert (default 'text')
 * @author @dwertheimer
 */
export function insertParagraph(note: TNote, content: string, index: number | null = null, type: ParagraphType = 'text'): void {
  const insertionIndex = index ?? findStartOfActivePartOfNote(note)
  logDebug(pluginJson, `insertParagraph -> top of note "${note.title || ''}", line ${insertionIndex}`)
  note.insertParagraph(content, insertionIndex, type)
}

/**
 * Check a note to confirm a line of text exists (exact .content match)
 * @param {CoreNoteFields} note
 * @param {string} content string to search for
 * @returns {boolean} whether it exists or not
 * alias containsContent containsParagraph paragraphExists paragraphContains
 * @author @dwertheimer
 */
export function noteHasContent(note: CoreNoteFields, content: string): boolean {
  return note.paragraphs.some((p) => p.content === content)
}

/**
 * Take in an array of paragraphs and return the subset that are open and overdue (scheduled or on dated notes in the past)
 * @param {Array<TParagraph>} paras - the paragraphs to check
 * @param {string} asOfDayString - the date to check against, in YYYY-MM-DD format
 * @returns {Array<TParagraph>} - the overdue paragraphs
 */
export const getOverdueParagraphs = (paras: $ReadOnlyArray<TParagraph>, asOfDayString?: string = ''): Array<TParagraph> => {
  const openTasks = paras?.filter(isOpen) || []
  const effectivelyOverdues = openTasks.filter(paragraphIsEffectivelyOverdue)
  const datedOverdues = openTasks.filter((p) => hasOverdueTag(p, false, asOfDayString))
  return [...datedOverdues, ...effectivelyOverdues].filter((t) => t.content !== '')
}

/**
 * Determines whether a line for a week is overdue or not. A line with multiple dates is only overdue if all dates are overdue.
 * Finds >weekDates in a string and returns an array of the dates found if all dates are overdue (or an empty array)
 * NOTE: this function calls getNPWeekData which requires a Calendar mock to Jest test it
 * @author @dwertheimer
 * @param {string} line
 * @returns foundDates - array of dates found TODO(@dwertheimer): can you please be more explicit about type of dates found -- they're strings but what format strings?
 * @testsExist yes
 */
export function findOverdueWeeksInString(line: string): Array<string> {
  const weekData = getNPWeekData(moment().toDate())
  const dates = line.match(new RegExp(WEEK_NOTE_LINK, 'g'))
  if (dates && weekData) {
    const overdue = dates.filter((d) => d.slice(1) < weekData.weekString)
    return overdue.length === dates.length ? overdue.sort() : [] // if all dates are overdue, return them sorted
  }
  return []
}

export type OverdueDetails = {
  isOverdue: boolean,
  linkType?: 'Daily' | 'Weekly' | 'Monthly' | 'Quarterly' | 'Yearly',
  overdueLinks?: Array<string>,
  notOverdueLinks?: Array<string>,
}

/**
 * This is a helper function not to be called directly for finding the overdue status of a paragraph
 * @param {TParagraph} para - incoming paragraph
 * @param {boolean} returnDetails whether to return the details of the overdue status or just true/false, if true, ALWAYS returns an object with details about the overdue status
 * @param {string} regexString string to use to match the note links
 * @param {string} todayRelevantFilename (e.g. today's filename, weekly note filename, etc)
 * @returns {boolean | OverdueDetails} - true/false in base case, or an object with details about the overdue status if requested in returnDetails
 * @author @dwertheimer
 */
export function testForOverdue(
  para: TParagraph,
  regexString: string,
  todayRelevantFilename: string,
  returnDetails: boolean = false,
  type: 'Daily' | 'Weekly' | 'Monthly' | 'Yearly' | 'Quarterly',
): boolean | OverdueDetails {
  const reMATCHLINK = new RegExp(regexString, 'g')
  let links = para.content.match(reMATCHLINK) || []
  const todayString = todayRelevantFilename // .replace(`.${DataStore.defaultFileExtension}`, '')
  let overdueLinks: Array<string> = [],
    notOverdueLinks: Array<string> = []
  if (links && links?.length > 0) {
    links = links.map((link) => link.trim())
    overdueLinks = links.filter((link) => link.slice(1) < todayString)
    notOverdueLinks = links.filter((link) => link.slice(1) >= todayString)
  }
  // if there are no links, then it's not overdue
  if (overdueLinks.length === 0 && returnDetails === false) {
    return false
  }
  // if there are week note links, then check if any of them are for this week
  else {
    const details: OverdueDetails = {
      isOverdue: links.length > 0 && links.length === overdueLinks?.length,
      overdueLinks: overdueLinks,
      notOverdueLinks: notOverdueLinks,
      linkType: type,
    }
    return returnDetails ? details : details.isOverdue
  }
}

/**
 * Test whether a paragraph has an date link (>YYYY-MM-DD) that is overdue
 * @param {TParagraph} para - input paragraph
 * @param {boolean} returnDetails - whether to return the details of the overdue status or just true/false
 * @param {string} asOfDayString? - the date to use for testing (e.g. for future dates), if not provided, will use today's date
 * see OverdueDetails type for details
 * @returns
 */
export function hasOverdueDayTag(para: TParagraph, returnDetails: boolean = false, asOfDayString?: string = ''): boolean | OverdueDetails {
  const today = asOfDayString?.length ? asOfDayString : getTodaysDateHyphenated()
  if (today) {
    return testForOverdue(para, RE_SCHEDULED_ISO_DATE, today, returnDetails, 'Daily')
  } else {
    return false
  }
}

/**
 * Test whether a paragraph has an overdue week note link (>YYYY-WW) that is overdue
 * @param {TParagraph} para - input paragraph
 * @param {boolean} returnDetails - whether to return the details of the overdue status or just true/false
 * @param {string} asOfDayString? - the date to use for testing (e.g. for future dates), if not provided, will use today's date
 * @returns {boolean | OverdueDetails}
 * @returns
 */
export function hasOverdueWeekTag(para: TParagraph, returnDetails: boolean = false, asOfDayString?: string = ''): boolean | OverdueDetails {
  const thisWeek = getNPWeekData(moment(asOfDayString?.length ? asOfDayString : undefined).toDate())?.weekString
  if (thisWeek) {
    return testForOverdue(para, SCHEDULED_WEEK_NOTE_LINK, thisWeek, returnDetails, 'Weekly')
  } else {
    return false
  }
}

/**
 * Test whether a paragraph has an overdue month note link (>YYYY-MM) that is overdue
 * @param {TParagraph} para - input paragraph
 * @param {boolean} returnDetails - whether to return the details of the overdue status or just true/false
 * @param {string} asOfDayString? - the date to use for testing (e.g. for future dates), if not provided, will use today's date
 * @returns {boolean | OverdueDetails}
 */
export function hasOverdueMonthTag(para: TParagraph, returnDetails: boolean = false, asOfDayString?: string = ''): boolean | OverdueDetails {
  const thieMonth = (asOfDayString?.length ? asOfDayString : getTodaysDateHyphenated()).slice(0, 7)
  if (thieMonth) {
    return testForOverdue(para, SCHEDULED_MONTH_NOTE_LINK, thieMonth, returnDetails, 'Monthly')
  } else {
    return false
  }
}

/**
 * Test whether a paragraph has an overdue quarter note link (>YYYY-QQ) that is overdue
 * @param {TParagraph} para - input paragraph
 * @param {boolean} returnDetails - whether to return the details of the overdue status or just true/false
 * @param {string} asOfDayString? - the date to use for testing (e.g. for future dates), if not provided, will use today's date
 * @returns {boolean | OverdueDetails}
 */
export function hasOverdueQuarterTag(para: TParagraph, returnDetails: boolean = false, asOfDayString?: string = ''): boolean | OverdueDetails {
  const thisQuarter = moment(asOfDayString?.length ? asOfDayString : undefined).format('YYYY-[Q]Q')
  if (thisQuarter) {
    return testForOverdue(para, SCHEDULED_QUARTERLY_NOTE_LINK, thisQuarter, returnDetails, 'Quarterly')
  } else {
    return false
  }
}

/**
 * Test whether a paragraph has an overdue year note link (>YYYY) that is overdue
 * @param {TParagraph} para - input paragraph
 * @param {boolean} returnDetails - whether to return the details of the overdue status or just true/false
 * @param {string} asOfDayString? - the date to use for testing (e.g. for future dates), if not provided, will use today's date
 * @returns {boolean | OverdueDetails}
 */
export function hasOverdueYearTag(para: TParagraph, returnDetails: boolean = false, asOfDayString?: string = ''): boolean | OverdueDetails {
  const thisYear = moment(asOfDayString?.length ? asOfDayString : undefined).format('YYYY')
  if (thisYear) {
    return testForOverdue(para, SCHEDULED_YEARLY_NOTE_LINK, thisYear, returnDetails, 'Yearly')
  } else {
    return false
  }
}

/**
 * Get the details of the first date tag found in a paragraph's content, or false if there is no date
 * Precedence: is Daily, Weekly, Monthly, Quarterly, Yearly
 * Someday maybe this will be able to classify multiple date tags in a paragraph
 * @param {TParagraph} para - the paragraph to test
 * @param {*} asOfDayString? - the date to use for testing (e.g. for future dates), if not provided, will use today's date
 * @returns {OverdueDetails | false} - the details of the first date tag found, or false if none found
 */
export function getTagDetails(para: TParagraph, asOfDayString?: string = ''): OverdueDetails | false {
  const typeNames = ['Daily', `Weekly`, `Monthly`, `Quarterly`, `Yearly`]
  const typeFuncs = [hasOverdueDayTag, hasOverdueWeekTag, hasOverdueMonthTag, hasOverdueQuarterTag, hasOverdueYearTag]
  for (let i = 0; i < typeNames.length; i++) {
    // const type = typeNames[i]
    const result = typeFuncs[i](para, true, asOfDayString)
    // $FlowIgnore - flow doesn't know that result is an OverdueDetails object
    if ((result && result.overdue) || result.overdueLinks.length || result.notOverdueLinks.length) {
      // $FlowIgnore - flow doesn't know that result is an OverdueDetails object
      return result
    }
  }
  return false
}

/**
 * Single function to test whether a paragraph has any overdue tags (Day, Week, Month, Quarter, Year)
 * (e.g. a task marked with yesterday's daily note date (e.g. >2022-12-31 would now be "overdue")
 * @param {TParagraph} para - the paragraph to test
 * @param {boolean} returnDetails (default:false) - whether to return the details of the overdue status or just true/false
 * @param {string} asOfDayString? - the date to use for testing (e.g. for future dates), if not provided, will use today's date
 * @returns {boolean|OverdueDetails} - true if any of the tags are overdue. if returnDetails is true, returns an object with details about the overdue status
 * Note that if returnDetails is true, the return type is OverdueDetails, not boolean
 * Precedence is Daily, Weekly, Monthly, Quarterly, Yearly
 * see OverdueDetails type for details
 */
export function hasOverdueTag(para: TParagraph, returnDetails: boolean = false, asOfDayString?: string = ''): boolean | OverdueDetails {
  if (returnDetails) {
    const details = getTagDetails(para, asOfDayString)
    if (details) {
      return details
    }
    return false
  } else {
    return Boolean(
      hasOverdueDayTag(para, false, asOfDayString) ||
      hasOverdueWeekTag(para, false, asOfDayString) ||
      hasOverdueMonthTag(para, false, asOfDayString) ||
      hasOverdueQuarterTag(para, false, asOfDayString) ||
      hasOverdueYearTag(para, false, asOfDayString),
    )
  }
}

/**
 * Get all strings from the paragraph that are overdue and return them as an array of strings
 * (e.g. for replacing)
 * Note: returns an empty array if there are no overdue tags
 * If overdue tags are found, they are returned in the following order: Day, Week, Month, Quarter, Year
 * @author @dwertheimer
 * @param {TParagraph} para - the paragraph to test
 * @param {string} asOfDayString? - the date to use for testing (e.g. for future dates), if not provided, will use today's date
 * @returns {Array<string>} - array of strings that are overdue (e.g. [">2022-12-31"]) or an empty array
 */
export function getOverdueTags(para: TParagraph, asOfDayString?: string = ''): string[] {
  const funcs = [hasOverdueDayTag, hasOverdueWeekTag, hasOverdueMonthTag, hasOverdueQuarterTag, hasOverdueYearTag]
  return funcs.reduce((acc, func) => {
    // $FlowIgnore - flow doesn't know what the signature of the functions is
    const tagList = func(para, true, asOfDayString)?.overdueLinks || []
    // $FlowIgnore - see above
    return [...acc, ...tagList]
  }, [])
}

/**
 * Find if a paragraph is scheduled (i.e. has a >date tag - day, week, month, year, quarter, etc.)
 * Does not test whether the date is overdue, for that use hasOverdueTag
 * @param {TParagraph} para
 * @returns {boolean} - true if the paragraph has any type of scheduled tag
 */
const paragraphIsScheduled = (para: TParagraph): boolean => isScheduled(para.content)

/**
 * Test whether a paragraph in a calendar note is "effectively overdue" (a.k.a. "forgotten tasks")
 * (i.e. the task is open, does not include a >scheduling date of any kind, and this type of note's date is in the past)
 * Immediately returns false if the note is not a calendar note
 * e.g. a task on yesterday's daily note would now be "overdue"
 * an open task on last week's weekly note would now be "overdue"
 * @author @dwertheimer
 * @param {TParagraph} paragraph
 * @returns {boolean} - true if the task is open
 */
export function paragraphIsEffectivelyOverdue(paragraph: TParagraph): boolean {
  /* forgotten task */
  // if the paragraph is not open, or is scheduled but not overdue, then it's not overdue
  if (paragraph?.note?.type === 'Notes' || paragraph.type !== 'open' || paragraphIsScheduled(paragraph)) return false
  const noteType = paragraph?.note?.type ? getNoteType(paragraph.note) : null
  const thisNoteTitle = paragraph.note?.title || null // e.g. 2021-12-31
  if (!noteType || !thisNoteTitle) {
    clo(paragraph, 'paragraphIsEffectivelyOverdue: Could not get note type or title for this paragraph')
    throw new Error(`Thrown Error: Could not get note type ${noteType || ''} or title ${thisNoteTitle || ''}. Stopping execution.`)
  }
  let isOverdue = false
  switch (noteType) {
    case 'Daily':
      if (thisNoteTitle < getTodaysDateHyphenated()) isOverdue = true
      break
    case 'Weekly': {
      const weekData = getNPWeekData()
      if (weekData && thisNoteTitle < weekData?.weekString) isOverdue = true
      break
    }
    case 'Monthly': {
      const thisMonth = getTodaysDateHyphenated().slice(0, 7)
      if (thisNoteTitle < thisMonth) isOverdue = true
      break
    }
    case 'Quarterly': {
      const thisQuarter = moment().format('YYYY-[Q]Q')
      if (thisNoteTitle < thisQuarter) isOverdue = true
      break
    }
    case 'Yearly': {
      const thisYear = moment().format('YYYY')
      if (thisNoteTitle < thisYear) isOverdue = true
      break
    }
    case 'Project': {
      // should never get here, but just in case
      isOverdue = false
      break
    }
    default:
      clo(paragraph, `paragraphIsEffectivelyOverdue noteType${noteType} did not match known types`)
      throw new Error(`Thrown Error: noteType ${paragraph?.note?.type || ''} did not match known types. Stopping execution.`)
  }
  return isOverdue
}

/**
 * Calculate the number of days until due (or overdue) for a paragraph to today
 * Assumes the paragraph has a >date tag; use helpers/NPdateTime.js/getDaysToCalendarNote for paragraphs that don't have a >date tag
 * The tricky part is that we have to start counting with the end of the period (e.g. the end of the week, month, etc.)
 * @author @dwertheimer
 * @param {TParagraph} paragraph
 * @param {string} toISODate - the date to calculate overdue to. Defaults to today
 * @returns {number} - the number of days overdue
 * @tests in jest file
 */
export function getDaysTilDue(paragraph: TParagraph, toISODate: string = getTodaysDateHyphenated()): number {
  const paraDateTagDetails: OverdueDetails | false = getTagDetails(paragraph, toISODate)
  // clo(paragraph, 'getDaysTilDue: calculating days til due for paragraph')
  // clo(paraDateTagDetails, 'getDaysTilDue: paraDateTagDetails')
  if (paraDateTagDetails && paraDateTagDetails.linkType && paragraph.date) {
    const endDate = endOfPeriod(paraDateTagDetails.linkType, paragraph.date)
    if (endDate) {
      // logDebug(`getDaysTilDue: endDate:${endDate.toString()} toISODate:${toISODate}`)
      const daysTilDue = calculateDaysOverdue(endDate, toISODate)
      return daysTilDue
    } else {
      logError(`getDaysTilDue: could not get end of period for ${endDate || ''}`)
      return NaN
    }
  } else {
    const daysSinceNote = getDaysToCalendarNote(paragraph, toISODate)
    return daysSinceNote || NaN
  }
}

/**
 * Get end date for a given date based on the link type
 * @param {'Daily'|'Weekly'|'Monthly'|'Quarterly'|Yearly} periodType - the type of period (e.g. Daily, Weekly, Monthly, etc.) as returned by getTagDetails()
 * @param {Date} paraDate - the date of the paragraph in question (to find the relevant end of period)
 * @returns {Date | null} - the end of the period for the given date
 */
function endOfPeriod(periodType: string, paraDate: Date): Date | null {
  if (!periodType || !paraDate) {
    return null
  }
  switch (periodType) {
    case 'Daily':
      return new moment(paraDate).endOf('day').toDate()
    case 'Weekly':
      return getNPWeekData(paraDate)?.endDate || null
    case 'Monthly':
      return getMonthData(paraDate)?.endDate || null
    case 'Quarterly':
      return getQuarterData(paraDate)?.endDate || null
    case 'Yearly':
      return getYearData(paraDate)?.endDate || null
    default:
      return null
  }
}

/**
 * Calculate the number of days until due for a given date (negative if overdue)
 * TODO: really belongs in @helpers/dateTime.js
 * TODO: tests!
 * @author @dwertheimer
 * @param {string|Date} fromDate (in YYYY-MM-DD format if string)
 * @param {string|Date} toDate (in YYYY-MM-DD format if string)
 * @returns {number}
 */
export function calculateDaysOverdue(fromDate: string | Date, toDate: string | Date): number {
  if (!fromDate || !toDate) {
    return 0
  }

  const fromDateMom = moment(fromDate, 'YYYY-MM-DD')
  const toDateMom = moment(toDate, 'YYYY-MM-DD')
  const diffDays = fromDateMom.diff(toDateMom, 'days', true) // negative for overdue

  const floor = Math.floor(diffDays)
  // const ceil = Math.ceil(diffDays)

  // overdue
  if (diffDays < 0) {
    return Object.is(floor, -0) ? -1 : floor
  }
  // not overdue
  return Object.is(floor, -0) ? 0 : floor
}

/**
 * Create a simple object version of a Paragraph object
 * NotePlan objects do not JSON.stringify() well, because most/all of the properties are on the prototype chain
 * after they come across the bridge from JS. If we want to send object data somewhere (e.g. to HTML/React window)
 * we need to convert them to a static object first.
 * @param {any} obj - the NotePlan object to convert
 * @param {Array<string>} fields - list of fields to copy from the object to the static object -- all fields are typical
 * Paragraph fields except for 'daysOverdue', which is calculated
 * @param {any} additionalFieldObj - any additional fields you want to add to the new object (as an object) e.g. {myField: 'myValue'}
 * @param {string} untilDate - the ISO-8601 date (e.g. 2022-01-01) to calculate overdue to. Defaults to today
 * @returns {any} - the static object
 * @author @dwertheimer
 */
export function createStaticObject(obj: any, fields: Array<string>, additionalFieldObj: any = {}, untilDate?: string = getTodaysDateHyphenated()): any {
  if (!obj) throw 'createStaticObject: input obj is null; cannot convert it'
  if (!fields?.length) throw 'createStaticObject: no fieldlist provided; cannot create static object'
  if (typeof obj !== 'object') throw 'createStaticObject: input obj is not an object; cannot convert it'
  const staticObj: any = {}
  for (const field of fields) {
    if (field === 'daysOverdue') {
      staticObj.daysOverdue = getDaysTilDue(obj, untilDate)
    } else if (field === 'title' && !obj.title) {
      staticObj.title = obj.note.title || ''
    } else {
      staticObj[field] = obj[field] || null
    }
  }
  return { ...staticObj, ...additionalFieldObj }
}

/**
 * Convert an array of NotePlan (obscured) paragraph objects to static objects (designed for paragraphs, but would work for any type of NP object though)
 * This is object-type agnostic (works for Notes, Paragraphs, etc.) just supply the fields you want to copy
 * See createStaticObject for more details
 * @param {Array<any>} arrayOfObjects
 * @param {Array<string>} fields you want copied to the new object
 * @param {any} defaultObj - any additional default fields you want to add to the new object
 * @returns {any} - the array of static objects
 * @author @dwertheimer
 */
export function createStaticParagraphsArray(arrayOfObjects: Array<any>, fields: Array<string>, defaultObj: any = {}): Array<any> {
  if (!arrayOfObjects) throw 'createStaticArray: input array is null; cannot convert it'
  if (!fields?.length) throw 'createStaticArray: no fieldlist provided; cannot create static object'
  if (!Array.isArray(arrayOfObjects)) throw 'createStaticArray: input array is not an array; cannot convert it'
  const staticArray = []
  for (const item of arrayOfObjects) {
    staticArray.push({ ...createStaticObject(item, fields), ...defaultObj })
  }
  return staticArray
}

/**
 * Check a paragraph object against a plain object of fields to see if they match.
 * Does an explicit match for specified fields but if the content is truncated with "..." it will match if the truncated version is the same
 * (this works around a bug in DataStore.listOverdueTasks where it was truncating the paragraph content at 300 chars)
 * @param {TParagraph} paragraph object to check
 * @param {any} fieldsObject object with some fields
 * @param {Array<string>} fields list of field names to check in fieldsObject
 * @returns {boolean} true if all fields match, false if any do not
 * @author @dwertheimer
 */
export function paragraphMatches(paragraph: TParagraph, fieldsObject: any, fields: Array<string>): boolean {
  let match = true

  // Check if rawContent is truncated with "..."
  const rawWasEdited = fields.includes('rawContent') && fieldsObject.originalRawContent && fieldsObject.rawContent !== fieldsObject.originalRawContent
  const isTruncated = fields.includes('rawContent') && typeof fieldsObject.rawContent === 'string' && fieldsObject.rawContent.endsWith('...')
  const truncatedContent = isTruncated ? fieldsObject.rawContent.slice(0, -3) : fieldsObject.rawContent

  fields.forEach((field) => {
    if (field === 'rawContent' && rawWasEdited) {
      if (paragraph[field] !== fieldsObject['originalRawContent']) {
        match = false
      }
    } else if (field === 'rawContent' && isTruncated) {
      // Use startsWith for truncated rawContent
      if (!paragraph[field].startsWith(truncatedContent)) {
        match = false
      }
    } else {
      // $FlowIgnore[prop-missing]
      if (typeof paragraph[field] === 'undefined') {
        throw `paragraphMatches: paragraph.${field} is undefined. You must pass in the correct fields to match. 'fields' is set to ${JSP(fields)}, but paragraph=${JSP(
          paragraph,
        )}, which does not have all the fields`
      }
      // Check if the field value is truncated and use startsWith accordingly
      if (typeof fieldsObject[field] === 'string' && fieldsObject[field].endsWith('...')) {
        const fieldTruncatedContent = fieldsObject[field].slice(0, -3)
        // $FlowIgnore
        if (!paragraph[field].startsWith(fieldTruncatedContent)) {
          match = false
        }
        // $FlowIgnore
      } else if (paragraph[field] !== fieldsObject[field]) {
        match = false
      }
    }
  })

  return match
}

/**
 * Find the paragraph in the note, from its content
 * @author @dwertheimer + @jgclark
 * @param {Array<TParagraph>} parasToLookIn - NP paragraph list to search
 * @param {any} paragraphDataToFind - object with the static data fields to match (e.g. filename, rawContent, type)
 * @param {Array<string>} fieldsToMatch - (optional) array of fields to match (e.g. filename, lineIndex). default = ['filename', 'rawContent']
 * @param {boolean} ifMultipleReturnFirst? - (optional) if there are multiple matches, return the first one (default: false)
 * @returns {TParagraph | null } - the matching paragraph, or null if not found
 * @tests exist
 */
export function findParagraph(
  parasToLookIn: $ReadOnlyArray<TParagraph>,
  paragraphDataToFind: any,
  fieldsToMatch: Array<string> = ['filename', 'rawContent'],
  ifMultipleReturnFirst: boolean = false,
): TParagraph | null {
  // clo(parasToLookIn, `findParagraph: parasToLookIn.length=${parasToLookIn.length}`)
  const potentials = parasToLookIn.filter((p) => paragraphMatches(p, paragraphDataToFind, fieldsToMatch))
  if (potentials?.length === 1) {
    // clo(potentials[0], `findParagraph potential matches=${potentials.length}, here's the one:`)
    logDebug('findParagraph', `1 potential match: rawContent:"${potentials[0].rawContent}"`)
    return potentials[0]
  } else if (potentials.length > 1) {
    // clo(potentials[0], `findParagraph potential matches=${potentials.length}, here's the first:`)
    logDebug('findParagraph', `first potential match: rawContent: <${potentials[0].rawContent}>`)
    if (ifMultipleReturnFirst) {
      // If we want to always return the first match, do so.
      return potentials[0]
    } else {
      // Otherwise check to see if lineIndex matches as well, and only then return the first match
      const matchIndexes = potentials.find((p) => p.lineIndex === paragraphDataToFind.lineIndex)
      if (matchIndexes) {
        return matchIndexes
      }
      logDebug(
        pluginJson,
        `findParagraph: found more than one paragraph in note "${paragraphDataToFind.filename}" that matches ${JSON.stringify(
          paragraphDataToFind,
        )}. Could not determine which one to use.`,
      )
      return null
    }
  } else {
    // no matches
    // const p = paragraphDataToFind
    logDebug(pluginJson, `findParagraph: found no paragraphs in note "${paragraphDataToFind.filename}" that matches ${JSON.stringify(paragraphDataToFind.rawContent)}`)
    // logDebug(`\n**** Looking for "${p[fieldsToMatch[0]]}" "${p[fieldsToMatch[1]]}" in the following list`)
    //$FlowIgnore
    // parasToLookIn.forEach((p) => logDebug(pluginJson, `\t findParagraph: ${p[fieldsToMatch[0]]} ${p[fieldsToMatch[1]]}`))
  }
  return null
}

/**
 * Take a static object with a subset of Paragraph fields from HTML or wherever and return the actual paragraph in the note
 * @param {*} staticObject - the static object from the HTML must have fields:
 *    filename, lineIndex, noteType
 * @param {Array<string>} fieldsToMatch - (optional) array of fields to match (e.g. filename, lineIndex) -- these two fields are required. default is ['filename', 'rawContent']
 * @returns {TParagraph|null} - the paragraph or null if not found
 * @author @dwertheimer
 * TODO(@dwertheimer): is the fieldsToMatch default and passing down to findParagraph correct?
 */
export function getParagraphFromStaticObject(staticObject: any, fieldsToMatch: Array<string> = ['filename', 'rawContent']): TParagraph | null {
  const { filename } = staticObject
  let { noteType } = staticObject
  if (!noteType) {
    // logDebug(pluginJson, `getParagraphFromStaticObject getNoteType(filename)  ${getNoteType(filename)}`)
    noteType = getNoteType(staticObject) === 'Project' ? 'Notes' : 'Calendar'
  }
  let note = DataStore.noteByFilename(filename, noteType)
  if (!note && noteType === 'Notes') note = DataStore.noteByFilename(filename, 'Calendar') // added this because getNotetype works great in Jest but sometimes doesn't short circuit properly when run in NP
  if (note) {
    logDebug(pluginJson, `getParagraphFromStaticObject found note ${note.title || ''}`)
    const paras = note.paragraphs
    // logDebug(pluginJson, `getParagraphFromStaticObject cleaned paragraphs. count= ${paras.length}`)
    const para = findParagraph(paras, staticObject, fieldsToMatch)
    if (para) {
      const cleanParas = note.paragraphs
      return cleanParas[para.lineIndex] // make sure we are returning the original, non-cleansed version
    }
  } else {
    clo(staticObject, `getParagraphFromStaticObject could not open note "${filename}" of type "${noteType}"`)
  }
  return null
}

/**
 * Highlight the given Paragraph details in the open editor.
 * The static object that's passed in must have at least the following TParagraph-type fields populated: filename and rawContent (or content, though this is naturally less exact).
 * If 'thenStopHighlight' is true, the cursor will be moved to the start of the paragraph after briefly flashing the whole line. This is to prevent starting to type and inadvertdently removing the whole line.
 * @author @jgclark
 * @param {any} objectToTest
 * @param {boolean} thenStopHighlight?
 * @results {boolean} success?
 */
export function highlightParagraphInEditor(objectToTest: any, thenStopHighlight: boolean = false): boolean {
  try {
    logDebug('highlightParagraphInEditor', `Looking for <${objectToTest.rawContent ?? objectToTest.content}>`)

    const { paragraphs } = Editor
    const resultPara: TParagraph | null = objectToTest.rawContent
      ? findParagraph(paragraphs, objectToTest, ['filename', 'rawContent'])
      : findParagraph(paragraphs, objectToTest, ['filename', 'content'])
    if (resultPara) {
      const lineIndex = resultPara.lineIndex
      Editor.highlight(resultPara)
      logDebug('highlightParagraphInEditor', `Found para to highlight at lineIndex ${String(lineIndex)}`)
      const paraRange = resultPara.contentRange
      if (thenStopHighlight && paraRange) {
        logDebug('highlightParagraphInEditor', `Now moving cursor to highlight at charIndex ${String(paraRange.start)}`)
        Editor.highlightByIndex(paraRange.start, 0)
      }
      return true
    } else {
      logWarn('highlightParagraphInEditor', `Sorry, couldn't find paragraph with rawContent <${objectToTest.rawContent}> to highlight in open note`)
      return false
    }
  } catch (error) {
    logError('highlightParagraphInEditor', `highlightParagraphInEditor: ${error.message}`)
    return false
  }
}

/**
 * Return a TParagraph object by an exact match to 'content' in file 'filenameIn'. If it fails to find a match, it returns false.
 * If the content is truncated with "..." it will match if the truncated version is the same as the start of the content in a line in the note
 * (this works around a bug in DataStore.listOverdueTasks where it was truncating the paragraph content at 300 chars)
 * Designed to be called when you're not in an Editor (e.g. an HTML Window).
 * Works on both Project and Calendar notes.
 * @author @jgclark
 * @param {string} filenameIn to look in
 * @param {string} content to find
 * @returns {TParagraph | boolean} TParagraph if succesful, false if unsuccesful
 */
export function findParaFromStringAndFilename(filenameIn: string, content: string): TParagraph | false {
  try {
    // logDebug('NPP/findParaFromStringAndFilename', `starting with filename: ${filenameIn}, content: {${content}}`)
    let filename = filenameIn
    if (filenameIn === 'today') {
      filename = getTodaysDateUnhyphenated()
    } else if (filenameIn === 'thisweek') {
      filename = getNPWeekStr(new Date())
    }
    // Long-winded way to get note title, as we don't have TNote, but do have note's filename
    // $FlowIgnore[incompatible-type]
    const thisNote: TNote = DataStore.projectNoteByFilename(filename) ?? DataStore.calendarNoteByDateString(filename)

    if (thisNote) {
      if (thisNote.paragraphs.length > 0) {
        const isTruncated = content.endsWith('...')
        const truncatedContent = isTruncated ? content.slice(0, -3) : content // only slice if truncated

        let c = 0
        for (const para of thisNote.paragraphs) {
          if (isTruncated ? para.content.startsWith(truncatedContent) : para.content === content) {
          // logDebug('NPP/findParaFromStringAndFilename', `found matching para #${c} of type ${para.type}: {${content}}`)
            return para
          }
          c++
        }
        logWarn('NPP/findParaFromStringAndFilename', `Couldn't find paragraph {${content}} in note '${filename}'`)
        return false
      } else {
        logInfo('NPP/findParaFromStringAndFilename', `Note '${filename}' appears to be empty?`)
        return false
      }
    } else {
      logWarn('NPP/findParaFromStringAndFilename', `Can't find note '${filename}'`)
      return false
    }
  } catch (error) {
    logError(pluginJson, `NPP/findParaFromStringAndFilename: ${error.message} for note '${filenameIn}'`)
    return false
  }
}

/**
 * Appends a '@done(...)' date to the given paragraph if the user has turned on the setting 'add completion date'.
 * Removes '>date' (including '>today') if present.
 * TODO: extend to complete sub-items as well if wanted.
 * @author @jgclark
 * @param {TParagraph} para
 * @param {boolean} useScheduledDateAsCompletionDate?
 * @returns {TParagraph|false} success? - returns the paragraph updated if successful (for use in updateCache) or false
 */
export function markComplete(para: TParagraph, useScheduledDateAsCompletionDate: boolean = false): false | TParagraph {
  if (para) {
    // Default to using current date/time
    // TEST: this should return in user locale time format (up to a point)
    let dateTimeString = nowDoneDateTimeString()
    if (useScheduledDateAsCompletionDate) {
      let dateString = ''
      // But use scheduled date instead if found
      if (hasScheduledDate(para.content)) {
        const captureArr = para.content.match(RE_FIRST_SCHEDULED_DATE_CAPTURE) ?? []
        clo(captureArr)
        dateString = captureArr[1]
<<<<<<< HEAD
        // TEST: Cope with non-daily scheduled dates (e.g. 2024-W50)
=======
        // Use this function to cope with non-daily scheduled dates (e.g. 2024-W50). If '>today' is passed, then fall back to today's date.
>>>>>>> c0da4b83
        dateString = getFirstDateInPeriod(dateString)
        logDebug('markComplete', `will use scheduled date '${dateString}' as completion date`)
      } else {
        // Use date of the note if it has one. (What does para.note.date return for non-daily calendar notes?)
        if (para.note?.type === 'Calendar' && para.note.date) {
          dateString = hyphenatedDate(para.note.date)
          logDebug('markComplete', `will use date of note ${dateString} as completion date`)
        }
      }
      // add time on to give same structure
      const timeString = NotePlan?.environment.is12hFormat ? '00:00 AM' : '00:00'
      dateTimeString = `${dateString} ${timeString}`
    } else {
      logDebug('markComplete', `will add ${dateTimeString} as completion date`)
    }
    const doneString = DataStore.preference('isAppendCompletionLinks') ? ` @done(${dateTimeString})` : ''

    // Remove >today if present
    para.content = stripTodaysDateRefsFromString(para.content)

    if (para.type === 'open' || para.type === 'scheduled') {
      para.type = 'done'
      para.content += doneString
      para.note?.updateParagraph(para)
      logDebug('markComplete', `updated para "${para.content}"`)
      return para
    } else if (para.type === 'checklist' || para.type === 'checklistScheduled') {
      para.type = 'checklistDone'
      para.note?.updateParagraph(para)
      logDebug('markComplete', `updated para "${para.content}"`)
      return para
    } else {
      logWarn('markComplete', `unexpected para type ${para.type}, so won't continue`)
      return false
    }
  } else {
    logError(pluginJson, `markComplete: para is null`)
    return false
  }
}

/**
 * Change para type of the given paragraph to cancelled (for both tasks/checklists)
 * TODO: extend to cancel sub-items as well if wanted.
 * @param {TParagraph} para
 * @returns {boolean} success?
 */
export function markCancelled(para: TParagraph): boolean {
  if (para) {
    if (para.type === 'open') {
      para.type = 'cancelled'
      para.note?.updateParagraph(para)
      logDebug('markCancelled', `updated para "${para.content}"`)
      return true
    } else if (para.type === 'checklist') {
      para.type = 'checklistCancelled'
      para.note?.updateParagraph(para)
      logDebug('markCancelled', `updated para "${para.content}"`)
      return true
    } else if (para.type === 'cancelled' || para.type === 'checklistCancelled') {
      logInfo('markCancelled', `para "${para.content}" is already cancelled: is this a duplicate line?`)
      return false
    } else {
      logWarn('markCancelled', `unexpected para type ${para.type}, so won't continue`)
      return false
    }
  } else {
    logError(pluginJson, `markCancelled: para is null`)
    return false
  }
}

/**
 * Complete a task/checklist item (given by 'content') in note (given by 'filenameIn').
 * Designed to be called when you're not in an Editor (e.g. an HTML Window).
 * Appends a '@done(...)' date to the line if the user has selected to 'add completion date'.
 * TODO: extend to complete sub-items as well if wanted.
 * @author @jgclark
 * @param {string} filenameIn to look in
 * @param {string} content to find
 * @returns {boolean|TParagraph} success? - retuns the updated paragraph if successful (for use in updateCache)
 */
export function completeItem(filenameIn: string, content: string): boolean | TParagraph {
  try {
    if (filenameIn === '') {
      throw new Error('completeItem: filenameIn is empty')
    }
    if (content === '') {
      throw new Error('NPP/completeItem: content empty')
    }
    logDebug('NPP/completeItem', `starting with filename: ${filenameIn}, content: "${content}"`)
    const possiblePara = findParaFromStringAndFilename(filenameIn, content)
    if (typeof possiblePara === 'boolean') {
      return false
    }
    return markComplete(possiblePara, false)
  } catch (error) {
    logError(pluginJson, `NPP/completeItem: ${error.message} for note '${filenameIn}'`)
    return false
  }
}

/**
 * Complete a task/checklist item (given by 'content') in note (given by 'filenameIn').
 * Designed to be called when you're not in an Editor (e.g. an HTML Window).
 * Appends a '@done(...)' date to the line if the user has selected to 'add completion date' - but uses completion date of the day it was scheduled to be done.
 * TODO: extend to complete sub-items as well if wanted.
 * @author @jgclark
 * @param {string} filenameIn to look in
 * @param {string} content to find
 * @returns {TParagraph | boolean} completed paragraph if succesful, false if unsuccesful
 */
export function completeItemEarlier(filenameIn: string, content: string): boolean | TParagraph {
  try {
    logDebug('NPP/completeItemEarlier', `starting with filename: ${filenameIn}, content: "${content}"`)
    const possiblePara = findParaFromStringAndFilename(filenameIn, content)
    if (typeof possiblePara === 'boolean') {
      return false
    }
    return markComplete(possiblePara, true)
  } catch (error) {
    logError(pluginJson, `NPP/completeItemEarlier: ${error.message} for note '${filenameIn}'`)
    return false
  }
}

/**
 * Cancel a task/checklist item (given by 'content') in note (given by 'filenameIn').
 * Designed to be called when you're not in an Editor (e.g. an HTML Window).
 * TODO: extend to cancel sub-items as well if wanted.
 * @author @jgclark
 * @param {string} filenameIn to look in
 * @param {string} content to find
 * @returns {boolean} true if succesful, false if unsuccesful
 */
export function cancelItem(filenameIn: string, content: string): boolean {
  try {
    logDebug('NPP/cancelItem', `starting with filename: ${filenameIn}, content: ${content}`)
    const possiblePara = findParaFromStringAndFilename(filenameIn, content)
    if (typeof possiblePara === 'boolean') {
      return false
    }
    return markCancelled(possiblePara)
  } catch (error) {
    logError(pluginJson, `NPP/cancelItem: ${error.message} for note '${filenameIn}'`)
    return false
  }
}

/**
 * Delete a task/checklist item (given by 'content') in note (given by 'filenameIn').
 * TODO: extend to delete sub-items as well if wanted.
 * Designed to be called when you're not in an Editor (e.g. an HTML Window).
 * @author @jgclark
 * @param {string} filenameIn to look in
 * @param {string} content to find
 * @returns {boolean} true if succesful, false if unsuccesful
 */
export async function deleteItem(filenameIn: string, content: string): Promise<boolean> {
  try {
    // logDebug('NPP/deleteItem', `starting with filename: ${filenameIn}, content: ${content}`)
    const possiblePara = findParaFromStringAndFilename(filenameIn, content)
    if (typeof possiblePara === 'boolean') {
      return false
    }
    // Check with user, as this is hard to recover from
    const res = await showMessageYesNo(`Do you really wish to delete paragraph "${possiblePara.content}" from note "${displayTitle(possiblePara.note)}"`, ['Yes', 'No'], `Warning`)
    if (res === 'Yes') {
      possiblePara.note?.removeParagraph(possiblePara)
      return true
    }
    return false
  } catch (error) {
    logError(pluginJson, `NPP/deleteItem: ${error.message} for note '${filenameIn}'`)
    return false
  }
}

type TBasicPara = {
  type: ParagraphType,
  content: string,
  rawContent: string,
  lineIndex: number,
}

/**
 * Take a (multi-line) raw content block, typically from the editor, and turn it into an array of TParagraph-like objects
 * Designed to be used with Editor.content that is available in a trigger, before Editor.note.paragraphs is updated.
 * Only writes "type", "content", "rawContent", "lineIndex" fields.
 * @author @jgclark
 * @param {string} content to parse
 * @returns {Array<any>} array of TParagraph-like objects
 * @tests in jest file
 */
export function makeBasicParasFromContent(content: string): Array<any> {
  try {
    const allLines = content.split('\n')
    // logDebug('makeBasicParasFromEditorContent', `Starting with ${String(allLines.length)} lines of editorContent}`)
    // read the user's prefs for what counts as a todo
    const ASTERISK_TODO = DataStore.preference('isAsteriskTodo') ? '*' : ''
    const DASH_TODO = DataStore.preference('isDashTodo') ? '-' : ''
    const NUMBER_TODO = DataStore.preference('isNumbersTodo') ? '|\\d+\\.' : ''
    // previously used /^\s*([\*\-]\s[^\[]|[\*\-]\s\[\s\])/
    const RE_OPEN_TASK = new RegExp(`^\\s*(([${DASH_TODO}${ASTERISK_TODO}]${NUMBER_TODO})\\s(?!\\[[x\\-\\]])(\\[[\\s>]\\])?)`)
    // logDebug('makeBasicParas...', `RE_OPEN_TASK: ${String(RE_OPEN_TASK)}`)
    const ASTERISK_BULLET = DataStore.preference('isAsteriskTodo') ? '' : '\\*'
    const DASH_BULLET = DataStore.preference('isDashTodo') ? '' : '\\-'
    const RE_BULLET_LIST = new RegExp(`^\\s*([${DASH_BULLET}${ASTERISK_BULLET}])\\s+`)
    // logDebug('makeBasicParas...', `RE_BULLET_LIST: ${String(RE_BULLET_LIST)}`)

    const basicParas: Array<TBasicPara> = []
    let c = 0
    for (const thisLine of allLines) {
      const thisBasicPara: TBasicPara = {
        type: 'text',
        lineIndex: c,
        rawContent: thisLine,
        content: thisLine.slice(getLineMainContentPos(thisLine)),
      }
      if (/^#{1,5}\s+/.test(thisLine)) {
        thisBasicPara.type = 'title'
      } else if (RE_OPEN_TASK.test(thisLine)) {
        thisBasicPara.type = 'open'
      } else if (/^\s*(\+\s[^\[]|\+\s\[ \])/.test(thisLine)) {
        thisBasicPara.type = 'checklist'
      } else if (/^\s*([\*\-]\s\[>\])/.test(thisLine)) {
        thisBasicPara.type = 'scheduled'
      } else if (/^\s*(\+\s\[>\])/.test(thisLine)) {
        thisBasicPara.type = 'checklistScheduled'
      } else if (/^\s*([\*\-]\s\[x\])/.test(thisLine)) {
        thisBasicPara.type = 'done'
      } else if (/^\s*([\*\-]\s\[\-\])/.test(thisLine)) {
        thisBasicPara.type = 'cancelled'
      } else if (/^\s*(\+\s\[x\])/.test(thisLine)) {
        thisBasicPara.type = 'checklistDone'
      } else if (/^\s*(\+\s\[\-\])/.test(thisLine)) {
        thisBasicPara.type = 'checklistCancelled'
      } else if (RE_BULLET_LIST.test(thisLine)) {
        thisBasicPara.type = 'list'
      } else if (/^\s*>\s/.test(thisLine)) {
        thisBasicPara.type = 'quote'
      } else if (thisLine === '---') {
        thisBasicPara.type = 'separator'
      } else if (thisLine === '') {
        thisBasicPara.type = 'empty'
      } else {
        thisBasicPara.type = 'text'
      }
      basicParas.push(thisBasicPara)
      // logDebug('makeBasicParas...', `${c}: ${thisBasicPara.type}: ${thisLine}`)
      c++
    }
    return basicParas
  } catch (error) {
    logError('makeBasicParasFromEditorContent', `${error.message} for input '${content}'`)
    return []
  }
}

/**
 * Get the number of days to/from the date of a paragraph's contaier -- calendar note -- to another date (defaults to today's date)
 * @param {TParagraph} para - the paragraph
 * @param {string|undefined} asOfDayString - the date to compare to
 * @returns {number} the number of days between the two dates (negative for in past, positive for in future), or null if there is no date
 */
export function getDaysToCalendarNote(para: TParagraph, asOfDayString?: string = ''): number | null {
  if (para.noteType !== 'Calendar') return null
  if (!para.note) return null
  const noteDate = para.note.title || ''
  const date = asOfDayString?.length ? asOfDayString : getTodaysDateHyphenated()
  return calculateDaysOverdue(noteDate, date)
}

/**
 * Toggle type between (open) Task and Checklist for a given line in note identified by filename
 * @author @jgclark
 * @param {string} filename of note
 * @param {string} content line to identify and change
 * @returns {ParagraphType} new type
 */
export function toggleTaskChecklistParaType(filename: string, content: string): string {
  try {
    // find para
    const possiblePara: TParagraph | boolean = findParaFromStringAndFilename(filename, content)
    if (typeof possiblePara === 'boolean') {
      throw new Error('toggleTaskChecklistParaType: no para found')
    }
    // logDebug('toggleTaskChecklistParaType', `toggling type for {${content}} in filename: ${filename}`)
    // Get the paragraph to change
    const thisPara = possiblePara
    const thisNote = thisPara.note
    if (!thisNote) throw new Error(`Could not get note for filename ${filename}`)

    const existingType = thisPara.type
    logDebug('toggleTaskChecklistParaType', `toggling type from ${existingType} in filename: ${filename}`)
    if (existingType === 'checklist') {
      thisPara.type = 'open'
      thisNote.updateParagraph(thisPara)
      DataStore.updateCache(thisNote, false)
      return 'open'
    } else {
      thisPara.type = 'checklist'
      thisNote.updateParagraph(thisPara)
      DataStore.updateCache(thisNote, false)
      return 'checklist'
    }
  } catch (error) {
    logError('toggleTaskChecklistParaType', error.message)
    return '(error)'
  }
}

/**
<<<<<<< HEAD
 * Remove any scheduled date (e.g. >YYYY-MM-DD or >YYYY-Www) from given line in note identified by filename.
 * Now also changes para type to 'open'/'checklist' if it wasn't already.
 * @author @jgclark
 * @param {string} filename of note
 * @param {string} content line to identify and change
 * @returns {boolean} success?
 */
export function unscheduleItem(filename: string, content: string): boolean {
  try {
    // find para
    const possiblePara: TParagraph | boolean = findParaFromStringAndFilename(filename, content)
    if (typeof possiblePara === 'boolean') {
      throw new Error('unscheduleItem: no para found')
    }
    // Get the paragraph to change
    const thisPara = possiblePara
    const thisNote = thisPara.note
    if (!thisNote) throw new Error(`Could not get note for filename ${filename}`)

    // Find and then remove any scheduled dates
    const thisLine = possiblePara.content
    logDebug('unscheduleItem', `unscheduleItem('${thisLine}'`)
    thisPara.content = replaceArrowDatesInString(thisLine, '')
    logDebug('unscheduleItem', `unscheduleItem('${thisPara.content}'`)
    // And then change type
    if (thisPara.type === 'checklistScheduled') thisPara.type = 'checklist'
    if (thisPara.type === 'scheduled') thisPara.type = 'open'
    // Update to DataStore
    thisNote.updateParagraph(thisPara)
    return true
  } catch (error) {
    logError('unscheduleItem', error.message)
    return false
  }
}

/**
 * Schedule an open item for a given date (e.g. >YYYY-MM-DD, >YYYY-Www, >today etc.) for a given paragraph.
 * It adds the '>' to the start of the date, and appends to the end of the para.
 * It removes any existing scheduled >dates, and if wanted,
 * @author @jgclark
 * @param {TParagraph} para of open item
 * @param {string} dateStrToAdd, without leading '>'. Can be special date 'today'.
 * @param {boolean} changeParaType? to 'scheduled'/'checklistScheduled' if wanted
 * @returns {boolean} success?
 */
export function scheduleItem(thisPara: TParagraph, dateStrToAdd: string, changeParaType: boolean = true): boolean {
  try {
    const thisNote = thisPara.note
    const thisContent = thisPara.content
    if (!thisNote) throw new Error(`Could not get note for para '${thisContent}'`)

    // Find and then remove any existing scheduled dates, and add new scheduled date
    thisPara.content = replaceArrowDatesInString(thisContent, `>${dateStrToAdd}`)
    logDebug('scheduleItem', `-> '${thisPara.content}'`)
    // And then change type (if wanted)
    if (changeParaType && thisPara.type === 'checklist') thisPara.type = 'checklistScheduled'
    if (changeParaType && thisPara.type === 'open') thisPara.type = 'scheduled'
    logDebug('scheduleItem', `-> type '${thisPara.type}'`)
    // Update to DataStore
    thisNote.updateParagraph(thisPara)
    return true
  } catch (error) {
    logError('scheduleItem', error.message)
    return false
  }
}

export type ParentParagraphs = {
  parent: TParagraph,
  children: Array<TParagraph>,
}

/**
 * By definition, a paragraph's .children() method API returns an array of TParagraphs indented underneath it
 * a grandparent will have its children and grandchildren listed in its .children() method and the child will have the grandchildren also
 * This function returns only the children of the paragraph, not any descendants, eliminating duplicates
 * Every paragraph sent into this function will be listed as a parent in the resulting array of ParentParagraphs
 * Use removeParentsWhoAreChildren() afterwards to remove any children from the array of ParentParagraphs
 * (if you only want a paragraph to be listed in one place in the resulting array of ParentParagraphs)
 * @param {Array<TParagraph>} paragraphs - array of paragraphs
 * @returns {Array<ParentParagraphs>} - array of parent paragraphs with their children
 */
export function getParagraphParentsOnly(paragraphs: Array<TParagraph>): Array<ParentParagraphs> /* tag: children */ {
  const parentsOnly = []
  for (let i = 0; i < paragraphs.length; i++) {
    const para = paragraphs[i]
    logDebug('getParagraphParentsOnly', `para: "${para.content}"`)
    const childParas = getChildParas(para, paragraphs)
    parentsOnly.push({ parent: para, children: childParas })
  }
  return parentsOnly
}

/**
 * Remove any children from being listed as parents in the array of ParentParagraphs
 * This function should be called after getParagraphParentsOnly()
 * If a paragraph is listed as a child, it will not be listed as a parent
 * The paragraphs need to be in lineIndex order for this to work
 * @param {Array<ParentParagraphs>} everyParaIsAParent - array of parent paragraphs with their children
 * @returns {Array<ParentParagraphs>} - array of parent paragraphs with their children
 */
export function removeParentsWhoAreChildren(everyParaIsAParent: Array<ParentParagraphs>): Array<ParentParagraphs> {
  const childrenSeen: Array<TParagraph> = []
  const parentsOnlyAtTop: Array<ParentParagraphs> = []
  for (let i = 0; i < everyParaIsAParent.length; i++) {
    const p = everyParaIsAParent[i]
    if (childrenSeen.includes(p.parent)) {
      p.children.length ? childrenSeen.push(...p.children) : null
      continue // do not list this as a parent, because another para has it as a child
    }
    // concat all p.children to the childrenSeen array (we know they are unique, so no need to check)
    p.children.length ? childrenSeen.push(...p.children) : null
    parentsOnlyAtTop.push(p)
  }
  return parentsOnlyAtTop
}

/**
 * Get the direct children paragraphs of a given paragraph (ignore [great]grandchildren)
 * NOTE: the passed "paragraphs" array can be mutated if removeChildrenFromTopLevel is true
 * @param {TParagraph} para - the parent paragraph
 * @param {Array<TParagraph>} paragraphs - array of all paragraphs
 * @returns {Array<TParagraph>} - array of children paragraphs (NOTE: the passed "paragraphs" array can be mutated if removeChildrenFromTopLevel is true)
 */
export function getChildParas(para: TParagraph, paragraphs: Array<TParagraph>): Array<TParagraph> {
  const childParas = []
  const allChildren = para.children()
  const indentedChildren = getIndentedNonTaskLinesUnderPara(para, paragraphs)
  // concatenate the two arrays, but remove any duplicates that have the same lineIndex
  const allChildrenWithDupes = allChildren.concat(indentedChildren)
  const allChildrenNoDupes = allChildrenWithDupes.filter((p, index) => allChildrenWithDupes.findIndex((p2) => p2.lineIndex === p.lineIndex) === index)

  if (!allChildrenNoDupes.length) {
    return []
  }

  // someone could accidentally indent twice
  const minIndentLevel = Math.min(...allChildrenNoDupes.map((p) => p.indents))

  for (const child of allChildrenNoDupes) {
    const childIndentLevel = child.indents

    if (childIndentLevel === minIndentLevel) {
      childParas.push(child)
    }
  }

  clo(childParas, `getChildParas of para:"${para.content}", children.length=${allChildrenNoDupes.length}. reduced to:${childParas.length}`)

  return childParas
}

/**
 * Get the parent paragraph for a given paragraph.
 * Note: not tested!
 * Note: could be moved to helper/paragraph.js
 * 
 * @param {number} thisParaLineIndex - The paragraph index for which to find the parent.
 * @param {Array<TParagraph>} paragraphs - The array of all paragraphs.
 * @returns {TParagraph | null} - The parent paragraph or null if no parent is found.
 */
export function getParentPara(thisParaLineIndex: number, paragraphs: Array<TParagraph>): TParagraph | null {
  const thisPara = paragraphs[thisParaLineIndex]
  const paraIndentLevel = thisPara.indents

  // Iterate backwards from the current paragraph to find the parent
  for (let i = thisParaLineIndex - 1; i >= 0; i--) {
    const potentialParent = paragraphs[i]
    if (potentialParent.indents < paraIndentLevel) {
      return potentialParent // Found the parent
    }
  }
  return null // No parent found
}

/**
 * Get any indented text paragraphs underneath a given paragraph, excluding tasks
 * Doing this to pick up any text para types that may have been missed by the .children() method, which only gets task paras
 * @param {TParagraph} para - The parent paragraph
 * @param {Array<TParagraph>} paragraphs - Array of all paragraphs
 * @returns {Array<TParagraph>} - Array of indented paragraphs underneath the given paragraph
 */
export function getIndentedNonTaskLinesUnderPara(para: TParagraph, paragraphs: Array<TParagraph>): Array<TParagraph> {
  const indentedParas = []

  const thisIndentLevel = para.indents
  let lastLineUsed = para.lineIndex

  for (const p of paragraphs) {
    // only get indented lines that are not tasks
    if (p.lineIndex > para.lineIndex && p.indents > thisIndentLevel && lastLineUsed === p.lineIndex - 1) {
      if (TASK_TYPES.includes(p.type)) break // stop looking if we hit a task
      indentedParas.push(p)
      lastLineUsed = p.lineIndex
    }
  }

  return indentedParas
}

/**
 * Returns an array of all "open" paragraphs and their children without duplicates.
 * Children will adhere to the NotePlan API definition of children()
 * Only tasks can have children, but any paragraph indented underneath a task
 * can be a child of the task. This includes bullets, tasks, quotes, text.
 * Children are counted until a blank line, HR, title, or another item at the
 * same level as the parent task. So for items to be counted as children, they
 * need to be contiguous vertically.
 * @param {Array<TParagraph>} paragraphs - The initial array of paragraphs.
 * @return {Array<TParagraph>} - The new array containing all unique "open" paragraphs and their children in lineIndex order.
 */
export const getOpenTasksAndChildren = (paragraphs: Array<TParagraph>): Array<TParagraph> => [
  ...new Map(
    paragraphs
      .filter((p) => p.type === 'open') // Filter paragraphs with type "open"
      .flatMap((p) => [p, ...p.children()]) // Flatten the array of paragraphs and their children
      .map((p) => [p.lineIndex, p]), // Map each paragraph to a [lineIndex, paragraph] pair
  ).values(),
] // Extract the values (unique paragraphs) from the Map and spread into an array

/**
=======
>>>>>>> c0da4b83
 * Remove all due dates from a project note given by filename.
 * Called by togglePauseProject
 * @param {string} filename to work on
 */
export function removeAllDueDates(filename: string): boolean {
  try {
    logDebug('removeAllDueDates', `Starting for ${filename} ...`)
    const note = DataStore.projectNoteByFilename(filename)
    if (!note) {
      throw new Error(`Couldn't find note for ${filename}`)
    }
    const paras = note.paragraphs.filter((para) => isOpenAndScheduled(para))
    logDebug('removeAllDueDates', `- will remove scheduled dates from ${String(paras.length)} paras...`)
    // remove all >dates, of type "scheduled" or "open" and checklist equivalents
    paras.forEach((para) => {
      const thisLine = para.content
      para.content = replaceArrowDatesInString(thisLine, '')
      if (para.type === 'scheduled') para.type = 'open'
      if (para.type === 'checklistScheduled') para.type = 'checklist'
    })
    note.updateParagraphs(paras)
    logDebug('removeAllDueDates', `- this appears to have worked.`)
    return true
  } catch (error) {
    logError('removeAllDueDates', error.message)
    return false
  }
}<|MERGE_RESOLUTION|>--- conflicted
+++ resolved
@@ -1332,6 +1332,9 @@
         const isTruncated = content.endsWith('...')
         const truncatedContent = isTruncated ? content.slice(0, -3) : content // only slice if truncated
 
+        const isTruncated = content.endsWith('...')
+        const truncatedContent = isTruncated ? content.slice(0, -3) : content // only slice if truncated
+
         let c = 0
         for (const para of thisNote.paragraphs) {
           if (isTruncated ? para.content.startsWith(truncatedContent) : para.content === content) {
@@ -1377,11 +1380,7 @@
         const captureArr = para.content.match(RE_FIRST_SCHEDULED_DATE_CAPTURE) ?? []
         clo(captureArr)
         dateString = captureArr[1]
-<<<<<<< HEAD
-        // TEST: Cope with non-daily scheduled dates (e.g. 2024-W50)
-=======
         // Use this function to cope with non-daily scheduled dates (e.g. 2024-W50). If '>today' is passed, then fall back to today's date.
->>>>>>> c0da4b83
         dateString = getFirstDateInPeriod(dateString)
         logDebug('markComplete', `will use scheduled date '${dateString}' as completion date`)
       } else {
@@ -1695,7 +1694,6 @@
 }
 
 /**
-<<<<<<< HEAD
  * Remove any scheduled date (e.g. >YYYY-MM-DD or >YYYY-Www) from given line in note identified by filename.
  * Now also changes para type to 'open'/'checklist' if it wasn't already.
  * @author @jgclark
@@ -1813,7 +1811,6 @@
   }
   return parentsOnlyAtTop
 }
-
 /**
  * Get the direct children paragraphs of a given paragraph (ignore [great]grandchildren)
  * NOTE: the passed "paragraphs" array can be mutated if removeChildrenFromTopLevel is true
@@ -1847,29 +1844,6 @@
   clo(childParas, `getChildParas of para:"${para.content}", children.length=${allChildrenNoDupes.length}. reduced to:${childParas.length}`)
 
   return childParas
-}
-
-/**
- * Get the parent paragraph for a given paragraph.
- * Note: not tested!
- * Note: could be moved to helper/paragraph.js
- * 
- * @param {number} thisParaLineIndex - The paragraph index for which to find the parent.
- * @param {Array<TParagraph>} paragraphs - The array of all paragraphs.
- * @returns {TParagraph | null} - The parent paragraph or null if no parent is found.
- */
-export function getParentPara(thisParaLineIndex: number, paragraphs: Array<TParagraph>): TParagraph | null {
-  const thisPara = paragraphs[thisParaLineIndex]
-  const paraIndentLevel = thisPara.indents
-
-  // Iterate backwards from the current paragraph to find the parent
-  for (let i = thisParaLineIndex - 1; i >= 0; i--) {
-    const potentialParent = paragraphs[i]
-    if (potentialParent.indents < paraIndentLevel) {
-      return potentialParent // Found the parent
-    }
-  }
-  return null // No parent found
 }
 
 /**
@@ -1918,8 +1892,6 @@
 ] // Extract the values (unique paragraphs) from the Map and spread into an array
 
 /**
-=======
->>>>>>> c0da4b83
  * Remove all due dates from a project note given by filename.
  * Called by togglePauseProject
  * @param {string} filename to work on
