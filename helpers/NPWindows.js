--- conflicted
+++ resolved
@@ -4,11 +4,7 @@
 // See also HTMLView for specifics of working in HTML
 // ----------------------------------------------------------------------------
 
-<<<<<<< HEAD
-import { logDebug, logError, logInfo, logWarn } from '@helpers/dev'
-import { caseInsensitiveStartsWith } from '@helpers/search'
-=======
-import { clo, logDebug, logError, logInfo } from '@helpers/dev'
+import { clo, logDebug, logError, logInfo, logWarn } from '@helpers/dev'
 import { caseInsensitiveMatch, caseInsensitiveStartsWith } from '@helpers/search'
 
 /**
@@ -17,9 +13,8 @@
  * @returns {string}
  */
 export function rectToString(rect: Rect): string {
-  return `X${String(rect.x)},Y${String(rect.x)},w${String(rect.width)},h${String(rect.height)}`
-}
->>>>>>> a383081d
+  return `X${String(rect.x)},Y${String(rect.y)},w${String(rect.width)},h${String(rect.height)}`
+}
 
 /**
  * List all open windows to the plugin console log.
@@ -36,11 +31,8 @@
     }
     c = 0
     for (const win of NotePlan.htmlWindows) {
-<<<<<<< HEAD
-      outputLines.push(`- ${String(c)}: ${win.type}: customId:'${win.customId ?? ''}' title:'${win.title ?? 'n/a'}' filename:${win.filename ?? 'n/a'} ID:${win.id}`)
-=======
-      outputLines.push(`- ${String(c)}: ${win.type}: customId:'${win.customId ?? ''}' ID:${win.id} Rect:${rectToString(win.windowRect)}`)
->>>>>>> a383081d
+      /// TODO:
+      outputLines.push(`- ${String(c)}: ${win.type}: customId:'${win.customId ?? ''}' title:'${win.title ?? ''}' filename:${win.filename ?? ''} ID:${win.id} Rect:${rectToString(win.windowRect)}`)
       c++
     }
     outputLines.unshift(`${outputLines.length} Windows:`)
@@ -72,11 +64,7 @@
 }
 
 /**
-<<<<<<< HEAD
- * Is a given HTML window open? Tests by doing a case-insensitive-starts-with match using the supplied customId string.
-=======
  * Is a given HTML window open? Tests by doing a case-insensitive-starts-with-match or case-insensitive-match using the supplied customID string.
->>>>>>> a383081d
  * @author @jgclark
  * @param {string} customId to look for
  * @returns {boolean}
@@ -85,18 +73,12 @@
   if (NotePlan.environment.buildVersion >= 973) {
     const allHTMLWindows = NotePlan.htmlWindows
     for (const thisWin of allHTMLWindows) {
-<<<<<<< HEAD
-      if (caseInsensitiveStartsWith(customId, thisWin.customId)) {
+      if (caseInsensitiveMatch(customId, thisWin.customId) || caseInsensitiveStartsWith(customId, thisWin.customId)) {
         thisWin.customId = customId
-        logDebug('isHTMLWindowOpen', `Found window '${thisWin.customId}' matching requested customId '${customId}'`)
-=======
-      if (caseInsensitiveMatch(customID, thisWin.customId) || caseInsensitiveStartsWith(customID, thisWin.customId)) {
-        thisWin.customId = customID
-        // logDebug('isHTMLWindowOpen', `Found window '${thisWin.customId}' matching requested customID '${customID}'`)
->>>>>>> a383081d
+        // logDebug('isHTMLWindowOpen', `Found window '${thisWin.customId}' matching requested customId '${customId}'`)
         return true
       } else {
-        // logDebug('isHTMLWindowOpen', `Found window '${thisWin.customId}' *NOT* matching requested customID '${customID}'`)
+        // logDebug('isHTMLWindowOpen', `Found window '${thisWin.customId}' *NOT* matching requested customId '${customId}'`)
       }
     }
   } else {
@@ -172,28 +154,12 @@
 
 /**
  * If the customId matches an open HTML window, then simply focus it, and return true.
-<<<<<<< HEAD
- * FIXME(EduardMe): currently (b983) not working as expected, as HTML entities appear not to be deleted when they should be.
- * @param {string} customId
-=======
  * @param {string} customID
->>>>>>> a383081d
  * @returns {boolean} true if we have given focus to an existing window
  */
 export function focusHTMLWindowIfAvailable(customId: string): boolean {
   if (NotePlan.environment.buildVersion >= 973) {
     logInfo('focusHTMLWindowIfAvailable', `(Currently no check run as there's an API bug.)`)
-<<<<<<< HEAD
-    // const allHTMLWindows = NotePlan.htmlWindows
-    // for (const thisWindow of allHTMLWindows) {
-    //   if (thisWindow.customId === customId) {
-    //     thisWindow.focus()
-    //     logInfo('focusHTMLWindowIfAvailable', `Focused HTML window '${thisWindow.customId}'`)
-    //     return true
-    //   }
-    // }
-    // logInfo('focusHTMLWindowIfAvailable', `No HTML window with '${customId}' is open`)
-=======
     const allHTMLWindows = NotePlan.htmlWindows
     for (const thisWindow of allHTMLWindows) {
       if (thisWindow.customId === customId) {
@@ -203,14 +169,12 @@
       }
     }
     logInfo('focusHTMLWindowIfAvailable', `No HTML window with '${customId}' is open`)
->>>>>>> a383081d
   } else {
     logInfo('focusHTMLWindowIfAvailable', `(Cannot find window Ids as not running v3.8.1 or later)`)
   }
   return false
 }
 
-<<<<<<< HEAD
 export async function openNoteInNewWindowIfNeeded(filename: string): Promise<boolean> {
   const res = await Editor.openNoteByFilename(filename, true, 0, 0, false, true) // create new floating (and the note if needed)
   if (res) {
@@ -229,36 +193,61 @@
     logWarn('openWindowSet', `Failed to open split window '${filename}'`)
   }
   return !!res
-=======
+}
+
+export function getWindowFromId(windowId: string): TEditor | HTMLView | false {
+  // First loop over all Editor windows
+  const allEditorWindows = NotePlan.editors
+  for (const thisWindow of allEditorWindows) {
+    if (thisWindow.customId === windowId) {
+      return thisWindow
+    }
+  }
+  // And if not found so far, then all HTML windows
+  const allHTMLWindows = NotePlan.htmlWindows
+  for (const thisWindow of allHTMLWindows) {
+    if (thisWindow.customId === windowId) {
+      return thisWindow
+    }
+  }
+  logWarn('getWindowFromId', `Couldn't find window matching '${windowId}'`)
+  return false
+}
+
 /**
  * Save the Rect (x/y/w/h) of the given window, given by its ID, to the local device's NP preferences store.
- * @param {string} windowID
- */
-export function storeWindowRect(windowID: string): void {
-  if (NotePlan.environment.buildVersion < 1019) {
+ * @param {string} windowId
+ */
+export function storeWindowRect(windowId: string): void {
+  if (NotePlan.environment.buildVersion < 1020) {
     logDebug('storeWindowRect', `Cannot save window rect as not running v3.9.1 or later.`)
     return
   }
-  // TODO: ...
-  const windowRect: Rect = win.windowRect
-  const prefName = `HTMLWinRect_${windowID}`
-  DataStore.setPreference(prefName, windowRect)
-  logDebug('storeWindowRect', `Saved Rect to ${prefName}`)
+  // Find the window by its windowId
+  const thisWindow = getWindowFromId(windowId)
+  if (thisWindow) {
+    // Get its Rect
+    const windowRect: Rect = thisWindow.windowRect
+    const prefName = `HTMLWinRect_${windowId}`
+    DataStore.setPreference(prefName, windowRect)
+    logDebug('storeWindowRect', `Saved Rect ${rectToString(windowRect)} to ${prefName}`)
+  } else {
+    logWarn('storeWindowRect', `Couldn't save Rect for '${windowId}'`)
+  }
 }
 
 /**
  * Get the Rect (x/y/w/h) of the given window, given by its ID, from the local device's NP preferences store.
- * @param {string} windowID
+ * @param {string} windowId
  * @returns {Rect} the Rect (x/y/w/h)
  */
-export function getWindowRect(windowID: string): Rect | false {
-  if (NotePlan.environment.buildVersion < 1019) {
+export function getWindowRect(windowId: string): Rect | false {
+  if (NotePlan.environment.buildVersion < 1020) {
     logDebug('getWindowRect', `Cannot save window rect as not running v3.9.1 or later.`)
     return false
   }
-  const prefName = `HTMLWinRect_${windowID}`
+  const prefName = `HTMLWinRect_${windowId}`
   const windowRect: Rect = DataStore.preference(prefName)
-  clo(windowRect, `Retrieved Rect for ${prefName}`)
+  clo(windowRect, `Retrieved Rect ${rectToString(windowRect)} from ${prefName}`)
   return windowRect
->>>>>>> a383081d
 }