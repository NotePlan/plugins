--- conflicted
+++ resolved
@@ -68,7 +68,6 @@
  */
 export function isTitleWithEqualOrLowerHeadingLevel(item: TParagraph, prevLowestLevel: number): boolean {
   return item.type === 'title' && item.headingLevel <= prevLowestLevel
-<<<<<<< HEAD
 }
 
 /**
@@ -181,6 +180,4 @@
   })
 
   return resultingParas
-=======
->>>>>>> 16460d2f
 }