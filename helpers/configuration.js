--- conflicted
+++ resolved
@@ -154,14 +154,10 @@
 
   // if settings data was migrated (first time only)
   if (migrationResult !== 0 && !silentMode) {
-    const reviewMessage: string = canEditSettings ? `\n\nWould you like to review the plugin settings?` : ''
+    const reviewMessage: string = canEditSettings ? `\n\nWould you like to review the plugin settings now?` : ''
     const answer: mixed = await CommandBar.prompt(
       'Configuration Migration Complete',
-<<<<<<< HEAD
-      `Your personal settings for plugin: "${configSection}" have been migrated from the _configuration note to the new NotePlan Plugin Settings where there is now an OSX interface to edit them. ${reviewMessage}`,
-=======
-      `Your _configuration "${configSection}" has been migrated to NotePlan Plugin Settings.\n\nTo change your plugin settings in the future, please open the NotePlan preferences, navigate to "Plugins" and click on the settings icon on the right of the plugin. ${reviewMessage}`,
->>>>>>> cb3ef789
+      `Your personal settings for plugin: "${configSection}" have been migrated from the _configuration note to the new NotePlan Plugin Settings.\n\nTo change your plugin settings in the future, please open the NotePlan preferences, navigate to "Plugins" and click on the gear icon on the right of the plugin. ${reviewMessage}`,
       canEditSettings ? ['Yes', 'No'] : ['OK'],
     )
     if (canEditSettings && answer === 0) {
