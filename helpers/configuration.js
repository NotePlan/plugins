// @flow

/*----------------------------------------------------------------------------------------------------------------------------
 * Configuration Utilities
 * @author @codedungeon unless otherwise noted
 * Requires NotePlan 3.4 or greater (waiting for NotePlan.environment version method to perform proper validation)
 * Note: Everything is self contained in this method, no other dependencies beyond `json5` plugin
 * --------------------------------------------------------------------------------------------------------------------------*/

import json5 from 'json5'

// this is the only possible location for _configuration note
const STATIC_TEMPLATE_FOLDER = '📋 Templates'

/**
 * Returns ISO formatted date time
 * @author @codedungeon
 * @return {string} formatted date time
 */
const dt = (): string => {
  const d = new Date()

  const pad = (value: number): string => {
    return value < 10 ? '0' + value : value.toString()
  }

  return d.getFullYear() + '-' + pad(d.getMonth() + 1) + '-' + pad(d.getDate()) + ' ' + d.toLocaleTimeString()
}

/**
 * Log to console and np-out.log (with date time and category)
 * @author @codedungeon
 * @param {string} msg - log message
 * @return void
 */
const log = (msg: string = ''): void => {
  console.log(`${dt()} : configuration :: ${msg}`)
}

/**
 * Get NotePlan Configuration block for given section
 * @author @codedungeon
 * @param {string} section - NotePlan _configuration section
 * @return return this as structured data, in the format specified by the first line of the codeblock (should be `javascript`)
 */
export async function getConfiguration(configSection: string = ''): Promise<any> {
  const configFile = DataStore.projectNotes
    .filter((n) => n.filename?.startsWith(STATIC_TEMPLATE_FOLDER))
    .find((n) => !!n.title?.startsWith('_configuration'))

  const content: ?string = configFile?.content
  if (content == null) {
    log(`getConfiguration - Unable to find _configuration note`)
    return {}
  }

  const configData = content.split('\n```')[1]

  // $FlowIgnore
  const config = await parseConfiguration(configData)
  if (!config.hasOwnProperty(configSection)) {
    log(`getConfiguration - Unable to locate ${configSection} in _configuration`)
    return {}
  }
  return config[configSection]
}

/**
 * initialize Plugin Settings
 * @author @codedungeon
 * @param {any} pluginJsonData - plugin.json data for which plugin is being migrated
 * @return {any} settings data
 */
export async function initConfiguration(pluginJsonData: any): Promise<any> {
  const migrateData = {}
  if (typeof pluginJsonData !== 'object') {
    CommandBar.prompt('NotePlan Error', 'Invalid Plugin Settings')
    return migrateData
  }

  try {
    const pluginSettings = pluginJsonData.hasOwnProperty('plugin.settings') ? pluginJsonData['plugin.settings'] : []
    pluginSettings.forEach((setting) => {
      migrateData[setting.key] = setting.default
    })
  } catch (error) {
    CommandBar.prompt('NotePlan Error', `An error occurred ${error}`)
  }

  return migrateData
}

/**
 * migrate existing _configuration block to plugin/settings.json
 * @author @codedungeon
 * @param {string} configSection - template section name
 * @param {any} pluginJsonData - plugin.json data for which plugin is being migrated
 * @return {number} migration result (-1 migration section not found, 1 success, 0 no migration necessary)
 */
export async function migrateConfiguration(
  configSection: string,
  pluginJsonData: any,
  silentMode?: boolean = false,
): Promise<number> {
  // migrationResult
  // will be 1 if _configuration was migrated to plugin settings
  // will be 0 if no migration necessary
  // will be -1 if _configuration data not found
  let migrationResult = 0
  const canEditSettings: boolean = NotePlan.environment.platform === 'macOS'

  const pluginSettingsData = await DataStore.loadJSON(`../${pluginJsonData['plugin.id']}/settings.json`)
  if (!pluginSettingsData) {
    const migrateData = {}

    // load _configuration data for configSection if exists
    const configData = await getConfiguration(configSection)
    migrationResult = Object.keys(configData).length > 0 ? 1 : -1
    // load plugin settings object, if not exists settings object will be empty
    const pluginSettings = pluginJsonData.hasOwnProperty('plugin.settings') ? pluginJsonData['plugin.settings'] : []
    pluginSettings.forEach((setting) => {
      const key: any = setting?.key || null
<<<<<<< HEAD
      // migration data from _configuration || plugin.settings default value
      // migrateData[key] = key && configData?.[key] ? configData[key] : setting?.default || ''

      if(key && configData[key] !== 'undefined') {
        // Check if the variable is an array with anything but objects, then save it as comma separated string
        if(Array.isArray(configData[key]) && configData[key].length > 0 && ((typeof configData[key][0]) != 'object')) {
          migrateData[key] = configData[key].join(", ")
          console.log("converted " + configData[key] + " to '" + configData[key].join(", ") + "'")
        } else {
          migrateData[key] = configData[key]
          console.log("setting '" + key + "' to '" + configData[key] + "'")
        }
      } else {
        migrateData[key] = setting?.default || ''
        console.log("setting default for '" + key + "' to '" + (setting?.default || '') + "'")
=======
      if (key) {
        log(key)
        migrateData[key] = setting?.default || ''

        // migration data from _configuration if exists
        if (key && configData[key] !== 'undefined') {
          migrateData[key] = configData[key]
          // Check if the variable is an array with anything but objects, then save it as comma separated string
          if (Array.isArray(configData[key]) && configData[key].length > 0 && typeof configData[key][0] !== 'object') {
            migrateData[key] = configData[key].join(', ')
          }
        }
>>>>>>> 42c50302
      }
    })

    // initialize settings data
    migrateData.version = pluginJsonData['plugin.version']
    DataStore.settings = { ...migrateData }

    log(`==> ${pluginJsonData['plugin.id']} _configuration.${configSection} migration (migration complete)`)
  }

  // if settings data was migrated (first time only)
  if (migrationResult !== 0 && !silentMode) {
    const reviewMessage: string = canEditSettings ? `\n\nWould you like to review settings?` : ''
    const answer: mixed = await CommandBar.prompt(
      'Configuration Migration Complete',
      `Your _configuration "${configSection}" have been migrated to NotePlan Plugin Settings. ${reviewMessage}`,
      canEditSettings ? ['Yes', 'No'] : ['OK'],
    )
    if (canEditSettings && answer === 0) {
      await NotePlan.showConfigurationView()
    }
  }

  return migrationResult
}

/**
 * update setting data in the event plugin.settings object has been updated
 * @author @codedungeon
 * @param {any} pluginJsonData - plugin.json data for which plugin is being migrated
 * @return {number} update result (1 settings update, 0 no update necessary)
 */
export async function updateSettingData(pluginJsonData: any): Promise<number> {
  let updateResult = 0

  const newSettings = {}
  const currentSettingData = DataStore.settings

  const pluginSettings = pluginJsonData.hasOwnProperty('plugin.settings') ? pluginJsonData['plugin.settings'] : []
  pluginSettings.forEach((setting) => {
    const key: any = setting?.key || null
    if (key) {
      if (!currentSettingData.hasOwnProperty(key)) {
        newSettings[key] = setting?.default || ''
        updateResult = 1 // we have made at least one update, change result code accordingly
      } else {
        newSettings[key] = currentSettingData[key]
      }
    }
  })
  DataStore.settings = { ...newSettings }

  return updateResult
}

/**
 * parseConfiguration
 * @author @codedungeon, adapted from @nmn
 * @param {string} block - contents of first codeblock as string (excludes ``` delimiters)
 * @return {mixed} structured version of this data, in the format specified by the first line of the codeblock
 */
export async function parseConfiguration(block: string): Promise<?{ [string]: ?mixed }> {
  try {
    if (block == null) {
      await CommandBar.prompt('NotePlan Error', 'No configuration block found in configuration file.')
      return {}
    }

    let [format, ...contents] = block.split('\n')
    contents = contents.join('\n')
    format = format.trim()

    const value: any = json5.parse(contents)
    return value
  } catch (error) {
<<<<<<< HEAD
    await CommandBar.prompt('NotePlan Error', "Failed to parse your _configuration note, it seems to be malformed (e.g. a missing comma).\n\nPlease correct it, delete the plugin (click on the plugin name in the preferences to see the 'delete' button), and redownload it.\n\nError: " + error)
=======
    await CommandBar.prompt(
      'NotePlan Error',
      "Failed to parse your _configuration note, it seems to be malformed (e.g. a missing comma).\n\nPlease correct it, delete the plugin (click on the plugin name in the preferences to see the 'delete' button), and redownload it.\n\nError: " +
        error,
    )
>>>>>>> 42c50302
  }
}

/**
 * Convert semver string to number (used when plugin settings see np.Templating for an example)
 * @author @codedungeon
 * @param {string} semver - semver version
 * @return return long version number
 */
export function semverVersionToNumber(version: string): number {
  const parts = version.split('.')

  // $FlowIgnore
  parts.forEach((part: number) => {
    if (part >= 1024) {
      throw new Error(`Version string invalid, ${part} is too large`)
    }
  })

  let numericVersion = 0
  // Shift all parts either 0, 10 or 20 bits to the left.
  for (let i = 0; i < 3; i++) {
    numericVersion |= parseInt(parts[i]) << (i * 10)
  }
  return numericVersion
}<|MERGE_RESOLUTION|>--- conflicted
+++ resolved
@@ -120,23 +120,6 @@
     const pluginSettings = pluginJsonData.hasOwnProperty('plugin.settings') ? pluginJsonData['plugin.settings'] : []
     pluginSettings.forEach((setting) => {
       const key: any = setting?.key || null
-<<<<<<< HEAD
-      // migration data from _configuration || plugin.settings default value
-      // migrateData[key] = key && configData?.[key] ? configData[key] : setting?.default || ''
-
-      if(key && configData[key] !== 'undefined') {
-        // Check if the variable is an array with anything but objects, then save it as comma separated string
-        if(Array.isArray(configData[key]) && configData[key].length > 0 && ((typeof configData[key][0]) != 'object')) {
-          migrateData[key] = configData[key].join(", ")
-          console.log("converted " + configData[key] + " to '" + configData[key].join(", ") + "'")
-        } else {
-          migrateData[key] = configData[key]
-          console.log("setting '" + key + "' to '" + configData[key] + "'")
-        }
-      } else {
-        migrateData[key] = setting?.default || ''
-        console.log("setting default for '" + key + "' to '" + (setting?.default || '') + "'")
-=======
       if (key) {
         log(key)
         migrateData[key] = setting?.default || ''
@@ -149,7 +132,6 @@
             migrateData[key] = configData[key].join(', ')
           }
         }
->>>>>>> 42c50302
       }
     })
 
@@ -225,15 +207,11 @@
     const value: any = json5.parse(contents)
     return value
   } catch (error) {
-<<<<<<< HEAD
-    await CommandBar.prompt('NotePlan Error', "Failed to parse your _configuration note, it seems to be malformed (e.g. a missing comma).\n\nPlease correct it, delete the plugin (click on the plugin name in the preferences to see the 'delete' button), and redownload it.\n\nError: " + error)
-=======
     await CommandBar.prompt(
       'NotePlan Error',
       "Failed to parse your _configuration note, it seems to be malformed (e.g. a missing comma).\n\nPlease correct it, delete the plugin (click on the plugin name in the preferences to see the 'delete' button), and redownload it.\n\nError: " +
         error,
     )
->>>>>>> 42c50302
   }
 }
 
