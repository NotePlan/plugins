--- conflicted
+++ resolved
@@ -73,24 +73,15 @@
 export const RE_NP_HALFYEAR_SPEC = '\\d{4}\\H[1-2](?!\\d)' // find dates of form YYYYHn not followed by digit
 
 // Years
-<<<<<<< HEAD
-// export const RE_NP_YEAR_SPEC = '(?<!\\d)\\d{4}(?![\\d-])' // find years of form YYYY without leading or trailing digit or -
-export const RE_NP_YEAR_SPEC = '\\d{4}(?![\\d-])' // fails with negative start or negative lookbehinds
-export const RE_NP_YEAR_ALL = new RegExp(RE_NP_YEAR_SPEC, "g")
-=======
 export const RE_NP_YEAR_SPEC = '\\d{4}(?![\\d-])' // find years of form YYYY without leading or trailing - or digit [fails if I add negative start or negative lookbehinds]
 export const RE_BARE_YEAR_SPEC = '^\\d{4}$' // find years of form YYYY without anything leading or trailing
->>>>>>> 16460d2f
+export const RE_NP_YEAR_ALL = new RegExp(RE_NP_YEAR_SPEC, "g")
 export const YEAR_NOTE_LINK = `[\<\>]${RE_NP_YEAR_SPEC}`
 export const SCHEDULED_YEARLY_NOTE_LINK = `>${RE_NP_YEAR_SPEC}`
 export const RE_SCHEDULED_YEARLY_NOTE_LINK: RegExp = new RegExp(`>${RE_NP_YEAR_SPEC}`)
 export const RE_YEARLY_NOTE_FILENAME = `(^|\\/)${RE_NP_YEAR_SPEC}${RE_FILE_EXTENSIONS_GROUP}`
 
-<<<<<<< HEAD
-// Tests for all NP-supported interval types
-=======
-// Tests for all calendar period types
->>>>>>> 16460d2f
+// Tests for all NP-supported scheduled date types
 export const RE_ANY_DUE_DATE_TYPE: RegExp = new RegExp(`\\s+>(${RE_DATE}|${RE_NP_WEEK_SPEC}|${RE_NP_MONTH_SPEC}|${RE_NP_QUARTER_SPEC}|${RE_NP_YEAR_SPEC})`)
 export const RE_IS_SCHEDULED: RegExp = new RegExp(`>(${RE_DATE}|${RE_NP_WEEK_SPEC}|${RE_NP_MONTH_SPEC}|${RE_NP_QUARTER_SPEC}|${RE_NP_YEAR_SPEC}|today)`)
 export const RE_SCHEDULED_DATES_G: RegExp = new RegExp(`>(${RE_DATE}|${RE_NP_WEEK_SPEC}|${RE_NP_MONTH_SPEC}|${RE_NP_QUARTER_SPEC}|${RE_NP_YEAR_SPEC}|today)`, 'g')
@@ -1147,15 +1138,6 @@
     unit === 'd' || unit === 'b'
       ? MOMENT_FORMAT_NP_ISO // = YYYY-MM-DD not filename format
       : unit === 'w'
-<<<<<<< HEAD
-      ? MOMENT_FORMAT_NP_WEEK
-      : unit === 'm'
-      ? MOMENT_FORMAT_NP_MONTH
-      : unit === 'q'
-            ? MOMENT_FORMAT_NP_QUARTER
-      : unit === 'y'
-      ? MOMENT_FORMAT_NP_YEAR
-=======
         ? MOMENT_FORMAT_NP_WEEK
         : unit === 'm'
           ? MOMENT_FORMAT_NP_MONTH
@@ -1163,7 +1145,6 @@
             ? MOMENT_FORMAT_NP_QUARTER
             : unit === 'y'
               ? MOMENT_FORMAT_NP_YEAR
->>>>>>> 16460d2f
               : ''
   return momentDateFormat
 }
