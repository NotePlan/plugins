// @flow
//-------------------------------------------------------------------------------
// Date functions, that don't rely on NotePlan functions/types
// @jgclark except where shown

import strftime from 'strftime'
import moment from 'moment/min/moment-with-locales'
import { default as momentBusiness } from 'moment-business-days'
<<<<<<< HEAD
import { formatISO9075 } from 'date-fns'
import { logInfo, logDebug, logError, logWarn } from './dev'
=======
import { formatISO9075, eachWeekendOfInterval, format, add } from 'date-fns'
import { log, logDebug, logError, logWarn, clo } from './dev'
import { type Option } from '@helpers/userInput'
>>>>>>> 19755e2f

export const RE_DATE = '\\d{4}-[01]\\d-\\d{2}' // find ISO dates of form YYYY-MM-DD
export const RE_ISO_DATE = '\\d{4}-[01]\\d-[0123]\\d' // find ISO dates of form YYYY-MM-DD (stricter)
export const RE_SCHEDULED_ISO_DATE = '>\\d{4}-[01]\\d-[0123]\\d' // find scheduled dates of form >YYYY-MM-DD
export const RE_YYYYMMDD_DATE = '\\d{4}[01]\\d[0123]\\d' // find dates of form YYYYMMDD
export const RE_YYYY_Wnn_DATE = '\\d{4}\\-W[0-5]\\d' // find dates of form YYYY-Wnn
export const RE_DAILY_NOTE_FILENAME = '\\/?\\d{4}[0-1]\\d[0-3]\\d\\.'
export const RE_WEEKLY_NOTE_FILENAME = '\\/?\\d{4}-W[0-5]\\d\\.'
export const RE_TIME = '[0-2]\\d{1}:[0-5]\\d{1}\\s?(?:AM|PM|am|pm)?' // find '12:23' with optional '[ ][AM|PM|am|pm]'
export const RE_DATE_INTERVAL = `[+\\-]?\\d+[bdwmqy]`
export const RE_OFFSET_DATE = `{\\^?${RE_DATE_INTERVAL}}`
export const RE_OFFSET_DATE_CAPTURE = `{(\\^?${RE_DATE_INTERVAL})}`
export const RE_BARE_DATE = `[^\d(<\/-]${RE_DATE}` // an ISO date without a digit or ( or < or / or - before it
export const RE_BARE_DATE_CAPTURE = `[^\d(<\/-](${RE_DATE})` // capturing date in above

export const todaysDateISOString: string = new Date().toISOString().slice(0, 10)
export const nowLocaleDateTime: string = new Date().toLocaleString()
export const getFormattedTime = (format: string = '%Y-%m-%d %I:%M:%S %P'): string => strftime(format)

export function getTodaysDateHyphenated(): string {
  return hyphenatedDate(new Date())
}

export function getTodaysDateUnhyphenated(): string {
  return strftime(`%Y%m%d`)
}

//-------------------------------------------------------------------------------

// @nmn
export function getYearMonthDate(dateObj: Date): $ReadOnly<{
  year: number,
  month: number,
  date: number,
}> {
  const year = dateObj.getFullYear()
  const month = dateObj.getMonth() + 1
  const date = dateObj.getDate()
  return {
    year,
    month,
    date,
  }
}

export type HourMinObj = { h: number, m: number }

export function unhyphenateString(dateString: string): string {
  return dateString.replace(/-/g, '')
}

// NB: This does not work to get reliable date string from note.date for daily notes
// Instead use hyphenatedDateFromNote()
export function toISODateString(dateObj: Date): string {
<<<<<<< HEAD
  // logDebug('dateTime / toISODateString', `${dateObj.toISOString()} // ${toLocaleDateTimeString(dateObj)}`)
=======
  // logDebug('dateTime/toISODateString', `${dateObj.toISOString()} // ${toLocaleDateTimeString(dateObj)}`)
>>>>>>> 19755e2f
  return dateObj.toISOString().slice(0, 10)
}

// As ISODateString() doesn't work reliably across date boundaries except at GMT,
// this version creates YYYY-MM-DD format using the slight cheat of the sv-SE locale,
// which happens to be identical.
export function hyphenatedDate(date: Date): string {
  if (date != null) {
<<<<<<< HEAD
    // logDebug('dateTime / hyphenatedDate', `${toLocaleDateTimeString(date)} -> ${toLocaleDateString(date, 'sv-SE')}`)
=======
    // logDebug('dateTime/hyphenatedDate', `${toLocaleDateTimeString(date)} -> ${toLocaleDateString(date, 'sv-SE')}`)
>>>>>>> 19755e2f
    return toLocaleDateString(date, 'sv-SE')
  } else {
    return 'hyphenatedDate: error: not a valid JS Date'
  }
}

export function toISOShortDateTimeString(dateObj: Date): string {
  return dateObj !== undefined ? dateObj.toISOString().slice(0, 16) : 'undefined'
}

export function toLocaleDateTimeString(dateObj: Date, locale: string | Array<string> = [], options: Intl$DateTimeFormatOptions = {}): string {
  return dateObj.toLocaleString(locale, options)
}

export function toLocaleDateString(dateObj: Date, locale: string | Array<string> = [], options: Intl$DateTimeFormatOptions = {}): string {
  return dateObj.toLocaleDateString(locale, options)
}

export function toLocaleTime(dateObj: Date, locale: string | Array<string> = [], options: Intl$DateTimeFormatOptions = {}): string {
  return dateObj.toLocaleTimeString(locale, options)
}

export function printDateRange(dr: DateRange) {
  logInfo('dateTime / printDateRange', `<${toISOShortDateTimeString(dr.start)} - ${toISOShortDateTimeString(dr.end)}>`)
}

export function unhyphenatedDate(dateObj: Date): string {
  const { year, month, date } = getYearMonthDate(dateObj)
  return `${year}${month < 10 ? '0' : ''}${month}${date < 10 ? '0' : ''}${date}`
}

// @nmn
export function hyphenatedDateString(dateObj: Date): string {
  const { year, month, date } = getYearMonthDate(dateObj)
  return `${year}-${month < 10 ? '0' : ''}${month}-${date < 10 ? '0' : ''}${date}`
}

// @nmn
export function filenameDateString(dateObj: Date): string {
  const { year, month, date } = getYearMonthDate(dateObj)
  return `${year}${month < 10 ? '0' : ''}${month}${date < 10 ? '0' : ''}${date}`
}

/**
 * Return note of calendar date in a variety of styles
 * TODO: support Weekly notes, when Eduard does through links
 * @author @jgclark
 * @param {string} style to return
 * @param {Date} inputDate
 * @return {string}
 */
export function formatNoteDate(inputDate: Date, style: string): string {
  let output = ''
  switch (style) {
    case 'at': {
      output = `@${hyphenatedDateString(inputDate)}`
      break
    }
    case 'date': {
      // note this will vary depending on tester's locale
      output = `${toLocaleDateString(inputDate)}`
      break
    }
    case 'scheduled': {
      output = `>${hyphenatedDateString(inputDate)}`
      break
    }
    default: {
      // link or links
      output = `[[${hyphenatedDateString(inputDate)}]]`
      break
    }
  }
  return output
}

/**
 * Return the time as a string in the format "HH:MM"
 * @author @dwertheimer
 *
 * @param {Date} date object
 * @returns {string} - the time string in the format "HH:MM"
 */
export function getTimeStringFromDate(date: Date): string {
  // original version using an odd library:
  return formatISO9075(date).split(' ')[1].slice(0, -3)
  // TODO(@dwertheimer): please assess this newer version that just uses newer JS:
  // return date.toLocaleTimeString([], { hour: '2-digit', minute: '2-digit' })
}

/**
 * Return
 * @param {string} filename
 * @returns string YYYYMMDD date
 * @tests in jest file
 */
export function getDateStringFromCalendarFilename(filename: string): string {
  try {
    if (filename.match(RE_DAILY_NOTE_FILENAME)) {
      return filename.slice(0, 8)
    } else if (filename.match(RE_WEEKLY_NOTE_FILENAME)) {
      return weekStartDateStr(filename.slice(0, 8))
    } else {
      throw new Error(`Invalid calendar filename: ${filename}`)
    }
  } catch (err) {
    logError('dateTime / getDateStringFromCalendarFilename', err.message)
    return '(invalid date)' // for completeness
  }
}

/**
 * Change a YYYYMMDD date string to YYYY-MM-DD
 * @param {*} dateStr without hyphens
 * @returns {string} ISO hyphenated string
 */
export function getISODateStringFromYYYYMMDD(filename: string): string {
  if (filename.match(/^\d{8}/)) {
    return `${filename.slice(0, 4)}-${filename.slice(4, 6)}-${filename.slice(6, 8)}`
  } else {
    return '(invalid date)'
  }
}

// @nmn
export function removeDateTags(content: string): string {
  return content
    .replace(/<\d{4}-\d{2}-\d{2}/g, '')
    .replace(/>\d{4}-\d{2}-\d{2}/g, '')
    .trimEnd()
}

// @dwertheimer
export function removeDateTagsAndToday(tag: string): string {
  return removeDateTags(tag)
    .replace(/>today/, '')
    .replace(/\s{2,}/g, ' ')
    .trimEnd()
}

export const months = ['January', 'February', 'March', 'April', 'May', 'June', 'July', 'August', 'September', 'October', 'November', 'December']
export const monthsAbbrev = ['Jan', 'Feb', 'Mar', 'Apr', 'May', 'Jun', 'Jul', 'Aug', 'Sep', 'Oct', 'Nov', 'Dec']

export function monthNameAbbrev(m: number): string {
  return monthsAbbrev[m - 1]
}

/**
 * Return difference between start and end dates
 * @author @jgclark
 *
 * @param {Date} d1 - start Date
 * @param {Date} d2 - end Date
 * @return {number} - number of days between d1 and d2 (rounded to nearest integer)
 */
export function daysBetween(d1: Date, d2: Date): number {
  return Math.round((d2 - d1) / 1000 / 60 / 60 / 24) // i.e. milliseconds -> days
}

/**
 * Test if a date is within two start and end dates (inclusive)
 * @author @jgclark
 *
 * @param {string} testDate - date to look for (YYYYMMDD without hyphens)
 * @param {string} fromDate - start Date (YYYYMMDD without hyphens)
 * @param {string} endDate - end Date (YYYYMMDD without hyphens)
 * @return {boolean}
 */
export function withinDateRange(testDate: string, fromDate: string, toDate: string): boolean {
  return testDate >= fromDate && testDate <= toDate
}

/**
 * Return rough relative string version of difference between date and today.
 * Don't return all the detail, but just the most significant unit (year, month, week, day)
 * If date is in the past then adds 'ago'.
 * This is v2, now using moment library instead, but tweaking slightly to produce exactly the output as my v1 did.
 * @author @jgclark
 *
 * @param {number} diffIn - number of days difference (positive or negative)
 * @return {string} - relative date string (e.g. today, 3w ago, 2m, 4y ago.)
 */
export function relativeDateFromNumber(diffIn: number): string {
  let output = ''
  let diff = diffIn
  let isPast = false
<<<<<<< HEAD
  // logDebug('dateTime / relativeDateFromNumber', `original diff = ${diff}`)
=======
  // logDebug('dateTime/relativeDateFromNumber', `original diff = ${diff}`)
>>>>>>> 19755e2f
  if (diff < 0) {
    diff = Math.abs(diff)
    isPast = true
  }
  if (diff === 1) {
    output = `${diff}d` // day
  } else if (diff < 9) {
    output = `${diff}d` // days
  } else if (diff < 12) {
    output = `${Math.round(diff / 7.0)}w` // wk
  } else if (diff < 29) {
    output = `${Math.round(diff / 7.0)}w` // wks
  } else if (diff < 550) {
    output = `${Math.round(diff / 30.4)}m` // mon
  } else {
    output = `${Math.round(diff / 365.0)}y` // yrs
  }
  if (diff === 0) {
    output = `today`
  } else if (isPast) {
    output += ` ago`
  } else {
    output = `in ${output}`
  }
<<<<<<< HEAD
  // logDebug('dateTime / relativeDateFromNumber', `--> ${output}`)
=======
  // logDebug('dateTime/relativeDateFromNumber', `--> ${output}`)
>>>>>>> 19755e2f
  return output
}

/**
 * Turn a string that includes YYYY-MM-DD into a JS Date.
 * The first found date is used; if no dates found a warning is written to the log.
 * @author @jgclark
 *
 * @param {string} - string that contains a date e.g. @due(2021-03-04)
 * @return {?Date} - JS Date version, if valid date found
 * @test - available in jest file
 */
export function getDateObjFromDateString(mention: string): ?Date {
  const RE_DATE_CAPTURE = `(${RE_DATE})` // capture date of form YYYY-MM-DD

<<<<<<< HEAD
  // logDebug('dateTime / getDateObjFromDateString', `for ${mention}`)
=======
  // logDebug('dateTime/getDateObjFromDateString', `for ${mention}`)
>>>>>>> 19755e2f
  const res = mention.match(RE_DATE_CAPTURE) ?? []
  // Use first match, if found
  if (res[1]?.length > 0) {
    const date = new Date(
      Number(res[1].slice(0, 4)),
      Number(res[1].slice(5, 7)) - 1, // only seems to be needed for months?!
      Number(res[1].slice(8, 10)),
    )
<<<<<<< HEAD
    // logDebug('dateTime / getDateObjFromDateString', toISOShortDateTimeString(date))
=======
    // logDebug('dateTime/getDateObjFromDateString', toISOShortDateTimeString(date))
>>>>>>> 19755e2f
    return date
  } else {
    logWarn('dateTime / getDateObjFromDateString', `getDateFromString: no valid date found in '${mention}'`)
    return
  }
}

/**
 * Take in an "YYYY-MM-DD HH:MM time" string and return a Date object for that time
 * Note: there needs to be a space separating the date and time strings
 * Time string can include seconds, e.g. "2020-01-01 12:00:00"
 * Most of the code in this function is a workaround to make sure we get the right date for all OS versions
 * @author @dwertheimer
 *
 * @param {string} dateTimeString - in form "YYYY-MM-DD HH:MM"
 * @returns {Date} - the date object
 * @throws {Error} - if the dateTimeString is not in the correct format
 * @test - available in jest file
 */
export const getDateObjFromDateTimeString = (dateTimeString: string): Date => {
  // eslint-disable-next-line prefer-const -- using let so we can use destructuring
  let [dateString, timeString] = dateTimeString.split(' ')
  if (!timeString) {
    timeString = '00:00'
  }
  if (timeString.split(':').length === 2) timeString = `${timeString}:00`
  let timeParts = timeString.split(':')
  let dateParts = dateString.split('-')
  if (timeParts.length !== 3 || dateParts.length !== 3) {
    throw `dateTimeString "${dateTimeString}" is not in expected format`
  }
  timeParts = timeParts.map((t) => Number(t))
  dateParts = dateParts.map((d) => Number(d))
  dateParts[1] = dateParts[1] - 1 // Months is an index from 0-11
  const date = new Date(...dateParts, ...timeParts)
  if (date.toString() === 'Invalid Date') {
    throw `New Date("${dateTimeString}") returns an Invalid Date`
  }
  // Double-check for Catalina and previous JS versions dates (which do GMT conversion on the way in)
  if (!date.toTimeString().startsWith(timeString)) {
    throw `Date mismatch (Catalina date hell). Incoming time:${dateTimeString} !== generated:${date.toTimeString()}`
  }
  return date
}

/**
 * Turn a YYYYMMDD string into a JS Date. If no valid date found, then warning written to the log.
 * @param {string} - YYYYMMDD string
 * @return {?Date} - JS Date version
 */
export function getDateFromUnhyphenatedDateString(inputString: string): ?Date {
  const RE_DATE_CAPTURE = `(\\d{4}[01]\\d{1}\\d{2})` // capture date of form YYYYMMDD

<<<<<<< HEAD
  logDebug('dateTime / getDateFromUnhyphenatedDateString', inputString)
=======
  // logDebug('dateTime/getDateFromUnhyphenatedDateString', inputString)
>>>>>>> 19755e2f
  const res = inputString.match(RE_DATE_CAPTURE) ?? []
  // Use first match, if found
  if (res[1]?.length > 0) {
    const date = new Date(
      Number(res[1].slice(0, 4)),
      Number(res[1].slice(4, 6)) - 1, // only needed for months!
      Number(res[1].slice(6, 8)),
    )
<<<<<<< HEAD
    logDebug('dateTime / getDateFromUnhyphenatedDateString', toISOShortDateTimeString(date))
=======
    // logDebug('dateTime/getDateFromUnhyphenatedDateString', toISOShortDateTimeString(date))
>>>>>>> 19755e2f
    return date
  } else {
    logWarn('dateTime / getDateFromUnhyphenatedDateString', `  no valid date found in '${inputString}'`)
    return
  }
}

/**
 * Return rough relative string version of difference between date and today.
 * Don't return all the detail, but just the most significant unit (year, month, week, day)
 * If date is in the past then adds 'ago'.
 * TODO: Shift to moment library
 * @param {Date} date - calculate difference between this date and today
 * @return {string} - relative date string (e.g. today, 3w ago, 2m, 4y ago.)
 */
export function relativeDateFromDate(date: Date): string {
  // Wrapper to relativeDateFromNumber(), accepting JS date instead of number
  const diff = Calendar.unitsBetween(date, new Date(), 'day')
  return relativeDateFromNumber(diff)
}

/**
 * Get week number for supplied date.
 * Uses the ISO 8601 definition for week: 01 is the week with the first Thursday of the Gregorian
 * year (i.e. of January) in it.  The following definitions based on properties of this week
 * are mutually equivalent, since the ISO week starts with Monday:
 * - It is the first week with a majority (4 or more) of its days in January.
 * - Its first day is the Monday nearest to 1 January.
 * - It has 4 January in it
 * - It has the year's first working day in it, if Saturdays, Sundays and 1 January are not working days.
 * E.g. 2022-01-01 is in week 52 of 2021, not week 1 of 2022.
 * @author @jgclark
 *
 * @param {Date} inDate - the JS Date object of interest
 * @return {number} - the standardised week number
 * @test - available in jest file
 */
export function getWeek(inDate: Date): number {
  // New method using 'moment' library, with Monday first day of week
  const dateMoment = moment(inDate)
  return Number(dateMoment.format('W'))

  // Older method with help from https://stackoverflow.com/questions/6117814/get-week-of-year-in-javascript-like-in-php?noredirect=1&lq=1
  // and with Sunday first day of week
  // const date = inDate instanceof Date ? new Date(inDate.getFullYear(), inDate.getMonth(), inDate.getDate()) : new Date()

  // // ISO week date weeks start on Monday, so correct the day number
  // // const nDay = (date.getDay() + 6) % 7
  // // Get week date start on Sunday
  // const nDay = date.getDay()

  // // ISO 8601 states that week 1 is the week with the first Thursday of that year
  // // Set the target date to the Thursday in the target week
  // date.setDate(date.getDate() - nDay + 3)

  // // Store the millisecond value of the target date
  // const n1stThursday = date.valueOf()

  // // Set the target to the first Thursday of the year
  // // First, set the target to January 1st
  // date.setMonth(0, 1)

  // // Not a Thursday? Correct the date to the next Thursday
  // if (date.getDay() !== 4) {
  //   date.setMonth(0, 1 + ((4 - date.getDay() + 7) % 7))
  // }

  // // The week number is the number of weeks between the first Thursday of the year
  // // and the Thursday in the target week (604800000 = 7 * 24 * 3600 * 1000)
  // return 1 + Math.ceil((n1stThursday - date) / 604800000)
}

/**
 * Return start and end dates for a given week number.
 * Uses ISO 8601 definition of week.
 * V2 now uses Moment library
 * @author @jgclark
 *
 * @param {number} week - week number in year (1-53)
 * @param {number} year - year (4-digits)
 * @return {[Date, Date]}} - start and end dates (as JS Dates)
 * @test - defined in Jest, but won't work until Calendar.addUnitToDate can be stubbed out
 */
export function weekStartEnd(week: number, year: number): [Date, Date] {
  if (week > 53 || week < 1) {
    logWarn('helpers/weekStartEnd', `Invalid week number ${week} given, but will still calculate correctly, relative to year ${year}.`)
  }

  // the .milliseconds in the following shouldn't really be needed, but it seems to
  const startDate = moment().year(year).isoWeeks(week).startOf('isoWeek').milliseconds(0).toDate()
  // const endDate = start.add(6, 'days').hours(23).minutes(59).seconds(59).toDate()
  const endDate = moment().year(year).isoWeeks(week).endOf('isoWeek').milliseconds(0).toDate()
  return [startDate, endDate]
}

/**
 * Return start YYYYMMDD date for a given YYYY-Wnn week number.
 * @author @jgclark
 *
 * @param {string} startDate
 * @returns {string} YYYYMMDD
 * @tests in Jest file
 */
export function weekStartDateStr(inStr: string): string {
  try {
    if (inStr.match(RE_YYYY_Wnn_DATE)) {
      const parts = inStr.split('-W') // Split YYYY-Wnn string into parts
      const year = Number(parts[0])
      const week = Number(parts[1])
      const m = moment().year(year).isoWeeks(week).startOf('isoWeek')
      return m.format('YYYYMMDD')
    } else {
      throw new Error(`Invalid date ${inStr}`)
    }
  } catch (err) {
    logError('dateTime / weekStartDateStr', err.message)
    return '(error)'
  }
}

/**
 * From the current week number/year pair calculate a different week number/year pair by adding a given week range (which can be negative)
 * NOTE: we have to be careful about assumptions at end of year:
 *   for example 2022-01-01 is in week 52 of 2021.
 * A year goes into 53 weeks if 1 January is on a Thursday on a non-leap year,
 * or on a Wednesday or a Thursday on a leap year.
 * @author @jgclark
 *
 * @param {integer} endWeek
 * @param {integer} endYear
 * @param {integer} offset
 * @returns {{number, number}}
 * @test - available in jest file
 */
export function calcWeekOffset(startWeek: number, startYear: number, offset: number): { week: number, year: number } {
  let year: number = startYear
  let week: number = startWeek + offset
  // Add the offset, coping with offsets greater than 1 year
  while (week < 1) {
    week += 52
    year -= 1
  }
  while (week > 52) {
    week -= 52
    year += 1
  }
<<<<<<< HEAD
  logDebug('dateTime / calcWeekOffset', `${startYear}W${startWeek} - ${year}W${week}`)
=======
  // logDebug('dateTime/calcWeekOffset', `${startYear}W${startWeek} - ${year}W${week}`)
>>>>>>> 19755e2f
  return { week, year }
}

/**
 * Calculate an offset date, as ISO Strings.
 * v4 method, using 'moment' library to avoid using NP calls
 * @author @jgclark
 *
 * @param {string} baseDateISO is type ISO Date (i.e. YYYY-MM-DD) - NB: different from JavaScript's Date type
 * @param {interval} string of form +nn[bdwmq] or -nn[bdwmq], where 'b' is weekday (i.e. Monday - Friday in English)
 * @return {string} new date in ISO Date format
 * @test - available in jest file
 */
export function calcOffsetDateStr(baseDateISO: string, interval: string): string {
  try {
    if (!interval.match(RE_DATE_INTERVAL)) {
      logError('dateTime / cODS', `Invalid date interval '${interval}'`)
      return '(error)'
    }

    const baseDateMoment = moment(baseDateISO, 'YYYY-MM-DD')
    const unit = interval.charAt(interval.length - 1) // get last character
    const num = Number(interval.substr(0, interval.length - 1)) // return all but last character

    // short codes in moment library aren't quite the same as mine
    let unitForMoment = ''
    switch (unit) {
      case 'm':
        unitForMoment = 'M'
        break
      case 'q':
        unitForMoment = 'Q'
        break
      default:
        unitForMoment = unit
        break
    }
    // calc offset (Note: library functions cope with negative nums, so just always use 'add' function)
    const newDate = unit !== 'b' ? baseDateMoment.add(num, unitForMoment) : momentBusiness(baseDateMoment).businessAdd(num)
    const newDateISO = newDate.format('YYYY-MM-DD')
<<<<<<< HEAD
    logDebug('dateTime / cODS', `for '${baseDateISO}' interval ${num} / ${unitForMoment} -> '${newDateISO}'`)
=======
    // logDebug('dateTime/cODS', `for '${baseDateISO}' interval ${num} / ${unitForMoment} -> '${newDateISO}'`)
>>>>>>> 19755e2f
    return newDateISO
  } catch (e) {
    logError('dateTime / cODS', `${e.message} for '${baseDateISO}' interval '${interval}'`)
    return '(error)'
  }
}

/**
 * Does this line include a scheduled date in the future?
 * (Should work even with >date in brackets or with non-white-space before it.)
 * @author @jgclark
 *
 * @param {string} line to search in
 * @return {boolean}
 * @test - available in jest file
 */
export function includesScheduledFutureDate(line: string): boolean {
  const m = line.match(RE_SCHEDULED_ISO_DATE) ?? []
  return m.length > 0 && m[0] > todaysDateISOString
}

/**
 * Get the week number string for a given date string or Date object.
 * @param {string} date - date string in format YYYY-MM-DD OR a Date object
 * @param {number} offsetIncrement - number of days|weeks|month to add (or negative=subtract) to date (default: 0)
 * @param {string} offsetType - 'day'|'week'|'month'|'year' (default: 'week')
 * @returns {string} - week number string in format 'YYYYWww'
 * @author @dwertheimer
 * @test - available in jest file
 */
export function getISOWeekString(date: string | Date, offsetIncrement: number = 0, offsetType: string = 'week'): string {
  const theDate = typeof date === 'string' ? date : hyphenatedDate(date)
  const newMom = moment(theDate, 'YYYY-MM-DD').add(offsetIncrement, offsetType)
  return newMom.format('GGGG-[W]WW')
}

/**
 * Get the year and week number for a given date string or Date object
 * @param {string} date - date string in format YYYY-MM-DD OR a Date object
 * @param {number} offsetIncrement - number of days|weeks|month to add (or negative=subtract) to date (default: 0)
 * @param {string} offsetType - 'day'|'week'|'month'|'year' (default: 'week')
 * @returns { {year: number, week: number} } - year and week number
 * @author @dwertheimer
 * @test - available in jest file
 */
export function getISOWeekAndYear(date: string | Date, offsetIncrement: number = 0, offsetType: string = 'week'): { week: number, year: number } {
  const theDate = typeof date === 'string' ? date : hyphenatedDate(date)
  const newMom = moment(theDate, 'YYYY-MM-DD').add(offsetIncrement, offsetType)
  return { year: Number(newMom.format('GGGG')), week: Number(newMom.format('WW')) }
}

/**
 * Determine if a parseDateText return object is meant to be an all-day calendar item
 * For using with DataStore.parseDateText() results
 * Chrono returns 12:00 (midday) for any day you give it without a time, 
 * (e.g. "Jan 19" comes back with a date of Jan 19 at 12:00:00 GMT)
 * so we need to disambiguate noon-ish text which will look the same in 
 * parseDateText()'s return. For example:
 *   - on Friday 
 *   - on Friday at 12
 * (two very different things which will look the same in parseDateText's return)
 * Here will assume that this is an all-day thing
 * unless we have a noon or something like midday or "@ 12"
 * @example usage:
 * if (!isAllDay(range) && range.start === range.end) {
    // if it's not an all day event, and the start and end are the same, then it's probably "at 12" or something, so we add time to the end to make it an event
    range.end = addMinutes(range.start, config.eventLength || '30')
  } 
 * @param {DateRange} parseDateReturnObj - one DateRange object returned by parseDateText()
  @return {boolean} true if this is likely meant to be an all day event; false if it was probably an "at noon" event
 */
export const isReallyAllDay = (parseDateReturnObj: any): boolean => {
  return (
    parseDateReturnObj.start.getMinutes() === 0 &&
    parseDateReturnObj.start.getHours() === 12 &&
    parseDateReturnObj.end.getMinutes() === 0 &&
    parseDateReturnObj.end.getHours() === 12 &&
    !/noon|at 12|@12|@ 12|midday/.test(parseDateReturnObj.text)
  )
}

/**
 * Validate if a string can be used to pull up a calendar note (2020-01-01 or 2020-W01 and hopefully month, year in the future)
 * @param {string} text
 * @returns {boolean} whether it passes the @jgclark RegEx texts for date and week
 */
// export const isValidCalendarNoteTitle = (text: string): boolean => (new RegExp(`${RE_ISO_DATE}|${RE_WEEK_DATE}`).test(text))
export const isValidCalendarNoteTitle = (text: string): boolean => new RegExp('(([0-9]{4})-((0[1-9]|1[0-2])-(0[1-9]|1[0-9]|2[0-9]|3[0-1])|W0[1-9]|W[1-4]\\d|W5[0-3]))').test(text)

/**
 * Given a number of seconds, send back a human-readable version (e.g. 1 year 2 months 3 seconds)
 * @author @dwertheimer
 * @param {number} seconds
 * @returns {string} formatted string
 */
export function TimeFormatted(seconds: number): string {
  const y = Math.floor(seconds / 31536000)
  const mo = Math.floor((seconds % 31536000) / 2628000)
  const d = Math.floor(((seconds % 31536000) % 2628000) / 86400)
  const h = Math.floor((seconds % (3600 * 24)) / 3600)
  const m = Math.floor((seconds % 3600) / 60)
  const s = Math.floor(seconds % 60)

  const yDisplay = y > 0 ? y + (y === 1 ? ' year, ' : ' years, ') : ''
  const moDisplay = mo > 0 ? mo + (mo === 1 ? ' month, ' : ' months, ') : ''
  const dDisplay = d > 0 ? d + (d === 1 ? ' day, ' : ' days, ') : ''
  const hDisplay = h > 0 ? h + (h === 1 ? ' hour, ' : ' hours, ') : ''
  const mDisplay = m > 0 ? m + (m === 1 ? ' minute ' : ' minutes, ') : ''
  const sDisplay = s > 0 ? s + (s === 1 ? ' second' : ' seconds ') : ''
  return yDisplay + moDisplay + dDisplay + hDisplay + mDisplay + sDisplay
}

/**
 * Get upcoming date string options for use in chooseOption
 * uses date-fns:
 * - formats: https://date-fns.org/v2.29.2/docs/format
 * - add:https://date-fns.org/v2.29.2/docs/add
 * @author: @dwertheimer
 */
export function getDateOptions<T>(): $ReadOnlyArray<Option<T>> {
  // const result = formatISO(new Date(2019, 8, 18, 19, 0, 52), { representation: 'date' })
  // d: dateObj, l: label, f: format, v: value
  const now = new Date()
  const formats = {
    withDay: ' (EEE, yyyy-MM-dd)',
    noDay: ' yyyy-MM-dd',
    arrowDay: '>yyyy-MM-dd',
  }
  const weekends = eachWeekendOfInterval({ start: now, end: add(now, { months: 1 }) }).filter((d) => d > now)
  const inputs = [
    { l: `Today`, d: now, f: 'withDay' },
    { l: `Tomorrow`, d: add(now, { days: 1 }), f: 'withDay' },
    { l: `Next weekend`, d: weekends[0], f: 'withDay' },
    { l: `Following weekend`, d: weekends[1], f: 'withDay' },
    { l: `in 2 days`, d: add(now, { days: 2 }), f: 'withDay' },
    { l: `in 3 days`, d: add(now, { days: 3 }), f: 'withDay' },
    { l: `in 4 days`, d: add(now, { days: 4 }), f: 'withDay' },
    { l: `in 5 days`, d: add(now, { days: 5 }), f: 'withDay' },
    { l: `in 6 days`, d: add(now, { days: 6 }), f: 'withDay' },
    { l: `in 1 week`, d: add(now, { weeks: 1 }), f: 'withDay' },
    { l: `in 2 weeks`, d: add(now, { weeks: 2 }), f: 'withDay' },
    { l: `in 3 weeks`, d: add(now, { weeks: 3 }), f: 'withDay' },
    { l: `in 1 month`, d: add(now, { months: 1 }), f: 'withDay' },
    { l: `in 2 months`, d: add(now, { months: 2 }), f: 'withDay' },
    { l: `in 3 months`, d: add(now, { months: 3 }), f: 'withDay' },
    { l: `in 4 months`, d: add(now, { months: 4 }), f: 'withDay' },
    { l: `in 5 months`, d: add(now, { months: 5 }), f: 'withDay' },
    { l: `in 6 months`, d: add(now, { months: 6 }), f: 'withDay' },
    { l: `in 9 months`, d: add(now, { months: 9 }), f: 'withDay' },
    { l: `in 1 year`, d: add(now, { years: 1 }), f: 'withDay' },
  ]

  const options = inputs.map((i) => ({
    label: `${i['l']} ${format(i['d'], formats[i['f']])}`,
    // $FlowIgnore
    value: format(i['d'], formats['arrowDay']),
  }))
  // clo(options, `getDateOptions: options=`)
  return options
}<|MERGE_RESOLUTION|>--- conflicted
+++ resolved
@@ -6,14 +6,9 @@
 import strftime from 'strftime'
 import moment from 'moment/min/moment-with-locales'
 import { default as momentBusiness } from 'moment-business-days'
-<<<<<<< HEAD
-import { formatISO9075 } from 'date-fns'
-import { logInfo, logDebug, logError, logWarn } from './dev'
-=======
 import { formatISO9075, eachWeekendOfInterval, format, add } from 'date-fns'
 import { log, logDebug, logError, logWarn, clo } from './dev'
 import { type Option } from '@helpers/userInput'
->>>>>>> 19755e2f
 
 export const RE_DATE = '\\d{4}-[01]\\d-\\d{2}' // find ISO dates of form YYYY-MM-DD
 export const RE_ISO_DATE = '\\d{4}-[01]\\d-[0123]\\d' // find ISO dates of form YYYY-MM-DD (stricter)
@@ -68,11 +63,7 @@
 // NB: This does not work to get reliable date string from note.date for daily notes
 // Instead use hyphenatedDateFromNote()
 export function toISODateString(dateObj: Date): string {
-<<<<<<< HEAD
   // logDebug('dateTime / toISODateString', `${dateObj.toISOString()} // ${toLocaleDateTimeString(dateObj)}`)
-=======
-  // logDebug('dateTime/toISODateString', `${dateObj.toISOString()} // ${toLocaleDateTimeString(dateObj)}`)
->>>>>>> 19755e2f
   return dateObj.toISOString().slice(0, 10)
 }
 
@@ -81,11 +72,7 @@
 // which happens to be identical.
 export function hyphenatedDate(date: Date): string {
   if (date != null) {
-<<<<<<< HEAD
     // logDebug('dateTime / hyphenatedDate', `${toLocaleDateTimeString(date)} -> ${toLocaleDateString(date, 'sv-SE')}`)
-=======
-    // logDebug('dateTime/hyphenatedDate', `${toLocaleDateTimeString(date)} -> ${toLocaleDateString(date, 'sv-SE')}`)
->>>>>>> 19755e2f
     return toLocaleDateString(date, 'sv-SE')
   } else {
     return 'hyphenatedDate: error: not a valid JS Date'
@@ -272,11 +259,7 @@
   let output = ''
   let diff = diffIn
   let isPast = false
-<<<<<<< HEAD
   // logDebug('dateTime / relativeDateFromNumber', `original diff = ${diff}`)
-=======
-  // logDebug('dateTime/relativeDateFromNumber', `original diff = ${diff}`)
->>>>>>> 19755e2f
   if (diff < 0) {
     diff = Math.abs(diff)
     isPast = true
@@ -301,11 +284,7 @@
   } else {
     output = `in ${output}`
   }
-<<<<<<< HEAD
   // logDebug('dateTime / relativeDateFromNumber', `--> ${output}`)
-=======
-  // logDebug('dateTime/relativeDateFromNumber', `--> ${output}`)
->>>>>>> 19755e2f
   return output
 }
 
@@ -321,11 +300,7 @@
 export function getDateObjFromDateString(mention: string): ?Date {
   const RE_DATE_CAPTURE = `(${RE_DATE})` // capture date of form YYYY-MM-DD
 
-<<<<<<< HEAD
   // logDebug('dateTime / getDateObjFromDateString', `for ${mention}`)
-=======
-  // logDebug('dateTime/getDateObjFromDateString', `for ${mention}`)
->>>>>>> 19755e2f
   const res = mention.match(RE_DATE_CAPTURE) ?? []
   // Use first match, if found
   if (res[1]?.length > 0) {
@@ -334,11 +309,7 @@
       Number(res[1].slice(5, 7)) - 1, // only seems to be needed for months?!
       Number(res[1].slice(8, 10)),
     )
-<<<<<<< HEAD
     // logDebug('dateTime / getDateObjFromDateString', toISOShortDateTimeString(date))
-=======
-    // logDebug('dateTime/getDateObjFromDateString', toISOShortDateTimeString(date))
->>>>>>> 19755e2f
     return date
   } else {
     logWarn('dateTime / getDateObjFromDateString', `getDateFromString: no valid date found in '${mention}'`)
@@ -392,11 +363,7 @@
 export function getDateFromUnhyphenatedDateString(inputString: string): ?Date {
   const RE_DATE_CAPTURE = `(\\d{4}[01]\\d{1}\\d{2})` // capture date of form YYYYMMDD
 
-<<<<<<< HEAD
   logDebug('dateTime / getDateFromUnhyphenatedDateString', inputString)
-=======
-  // logDebug('dateTime/getDateFromUnhyphenatedDateString', inputString)
->>>>>>> 19755e2f
   const res = inputString.match(RE_DATE_CAPTURE) ?? []
   // Use first match, if found
   if (res[1]?.length > 0) {
@@ -405,11 +372,7 @@
       Number(res[1].slice(4, 6)) - 1, // only needed for months!
       Number(res[1].slice(6, 8)),
     )
-<<<<<<< HEAD
     logDebug('dateTime / getDateFromUnhyphenatedDateString', toISOShortDateTimeString(date))
-=======
-    // logDebug('dateTime/getDateFromUnhyphenatedDateString', toISOShortDateTimeString(date))
->>>>>>> 19755e2f
     return date
   } else {
     logWarn('dateTime / getDateFromUnhyphenatedDateString', `  no valid date found in '${inputString}'`)
@@ -556,11 +519,7 @@
     week -= 52
     year += 1
   }
-<<<<<<< HEAD
-  logDebug('dateTime / calcWeekOffset', `${startYear}W${startWeek} - ${year}W${week}`)
-=======
-  // logDebug('dateTime/calcWeekOffset', `${startYear}W${startWeek} - ${year}W${week}`)
->>>>>>> 19755e2f
+  // logDebug('dateTime / calcWeekOffset', `${startYear}W${startWeek} - ${year}W${week}`)
   return { week, year }
 }
 
@@ -601,11 +560,7 @@
     // calc offset (Note: library functions cope with negative nums, so just always use 'add' function)
     const newDate = unit !== 'b' ? baseDateMoment.add(num, unitForMoment) : momentBusiness(baseDateMoment).businessAdd(num)
     const newDateISO = newDate.format('YYYY-MM-DD')
-<<<<<<< HEAD
-    logDebug('dateTime / cODS', `for '${baseDateISO}' interval ${num} / ${unitForMoment} -> '${newDateISO}'`)
-=======
-    // logDebug('dateTime/cODS', `for '${baseDateISO}' interval ${num} / ${unitForMoment} -> '${newDateISO}'`)
->>>>>>> 19755e2f
+    // logDebug('dateTime / cODS', `for '${baseDateISO}' interval ${num} / ${unitForMoment} -> '${newDateISO}'`)
     return newDateISO
   } catch (e) {
     logError('dateTime / cODS', `${e.message} for '${baseDateISO}' interval '${interval}'`)
