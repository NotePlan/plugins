--- conflicted
+++ resolved
@@ -5,7 +5,9 @@
 // Last updated 2025-12-27 by @jgclark
 // ---------------------------------------------------------
 import showdown from 'showdown' // for Markdown -> HTML from https://github.com/showdownjs/showdown
-import { hasFrontMatter } from '@helpers/NPFrontMatter'
+import {
+  hasFrontMatter
+} from '@helpers/NPFrontMatter'
 import { getFolderFromFilename } from '@helpers/folders'
 import { clo, logDebug, logError, logInfo, logWarn, JSP, timer } from '@helpers/dev'
 import { getStoredWindowRect, getWindowFromId, getWindowFromCustomId, isHTMLWindowOpen, storeWindowRect } from '@helpers/NPWindows'
@@ -101,6 +103,7 @@
 `
 }
 
+
 /**
  * Convert a note's content to HTML and include any images as base64
  * @param {string} content
@@ -163,22 +166,22 @@
       tasklists: true,
       metadata: false, // otherwise metadata is swallowed
       requireSpaceBeforeHeadingText: true,
-      simpleLineBreaks: true, // Makes this GFM style. TODO: make an option?
+      simpleLineBreaks: true // Makes this GFM style. TODO: make an option?
     }
     const converter = new showdown.Converter(converterOptions)
     let body = converter.makeHtml(lines.join(`\n`))
     body = `<style>img { background: white; max-width: 100%; max-height: 100%; }</style>${body}` // fix for bug in showdown
-
+    
     const imgTagRegex = /<img src=\"(.*?)\"/g
     const matches = [...body.matchAll(imgTagRegex)]
     const noteDirPath = getFolderFromFilename(note.filename)
-
+    
     for (const match of matches) {
       const imagePath = match[1]
       try {
         // Handle both absolute and relative paths
         let fullPath = `../../../Notes/${noteDirPath}/${decodeURI(imagePath)}`
-        if (fullPath.endsWith('.drawing')) {
+        if(fullPath.endsWith('.drawing')) {
           fullPath = fullPath.replace('.drawing', '.png')
         }
         const data = await DataStore.loadData(fullPath, false)
@@ -236,11 +239,13 @@
       modifiedLines.push(line)
     }
     return modifiedLines.join('\n')
+
   } catch (error) {
     logError('getNoteContentAsHTML', error.message)
     return '<conversion error>'
   }
 }
+
 
 /**
  * This function creates the webkit console.log/error handler for HTML messages to get back to NP console.log
@@ -480,23 +485,7 @@
   try {
     const screenWidth = NotePlan.environment.screenWidth
     const screenHeight = NotePlan.environment.screenHeight
-    logDebug(
-      'HTMLView / showHTMLV2',
-      `starting with customId ${opts.customId ?? ''} and reuseUsersWindowRect ${String(opts.reuseUsersWindowRect) ?? '??'} for screen dimensions ${screenWidth}x${screenHeight}`,
-    )
-
-    // Add NP_THEME to preBodyScript if includeCSSAsJS is true (same logic as showHTMLWindow)
-    if (opts.includeCSSAsJS) {
-      const preBody: Array<Object> = opts.preBodyScript ? (Array.isArray(opts.preBodyScript) ? opts.preBodyScript : [opts.preBodyScript]) : []
-      const theme = getThemeJS(true, true)
-      if (theme.values) {
-        const themeName = theme.name ?? '<unknown>'
-        const themeJSONStr = JSON.stringify(theme.values, null, 4) ?? '<empty>'
-        preBody.push(`/* Basic Theme as JS for CSS-in-JS use in scripts \n  Created from theme: "${themeName}" */\n  const NP_THEME=${themeJSONStr}\n`)
-        logDebug('HTMLView / showHTMLV2', `Saving NP_THEME in JavaScript`)
-      }
-      opts.preBodyScript = preBody
-    }
+    logDebug('HTMLView / showHTMLV2', `starting with customId ${opts.customId ?? ''} and reuseUsersWindowRect ${String(opts.reuseUsersWindowRect) ?? '??'} for screen dimensions ${screenWidth}x${screenHeight}`)
 
     // Assemble the parts of the HTML into a single string
     const fullHTMLStr = assembleHTMLParts(body, opts.windowTitle ?? '', opts)
@@ -519,20 +508,12 @@
       // Make a normal non-modal window
       let winOptions: HtmlWindowOptions = {}
 
-      // Calculate width and height first (needed for centering calculation)
-      const width = opts.width ?? screenWidth - (opts.paddingWidth ?? 0) * 2
-      const height = opts.height ?? screenHeight - (opts.paddingHeight ?? 0) * 2
-
       // First set to the values set in the opts object, using x/y/w/h if available, or if not, then use paddingWidth/paddingHeight to fill the screen other than this padding.
-      // For centering: if x/y not provided, center the window on screen
-      // IMPORTANT: NotePlan's API uses bottom-left origin (y=0 is bottom of screen, window bottom at screen bottom)
-      // If opts.y is provided, it's already in bottom-left coordinates (from Forms plugin translation)
-      // If opts.y is not provided, we calculate center in bottom-left: (screenHeight - height) / 2
       winOptions = {
-        x: opts.x ?? (screenWidth - width) / 2,
-        y: opts.y ?? (screenHeight - height) / 2,
-        width: width,
-        height: height,
+        x: opts.x ?? (screenWidth - (screenWidth - (opts.paddingWidth ?? 0) * 2)) / 2,
+        y: opts.y ?? (screenHeight - (screenHeight - (opts.paddingHeight ?? 0) * 2)) / 2,
+        width: opts.width ?? (screenWidth - (opts.paddingWidth ?? 0) * 2),
+        height: opts.height ?? (screenHeight - (opts.paddingHeight ?? 0) * 2),
         shouldFocus: opts.shouldFocus,
         id: cId, // TODO: don't need both ... but trying to work out which is the current one for the API
         windowId: cId,
@@ -549,7 +530,7 @@
       }
       // Now override with saved x/y/w/h for this window if wanted, and if available
       if (opts.reuseUsersWindowRect && cId) {
-        logDebug('showHTMLV2', `- Trying to use user's saved Rect from pref for ${cId}`)
+        // logDebug('showHTMLV2', `- Trying to use user's saved Rect from pref for ${cId}`)
         const storedRect = getStoredWindowRect(cId)
         if (storedRect) {
           winOptions = {
@@ -561,33 +542,10 @@
             id: cId, // don't need both ... but trying to work out which is the current one for the API
             windowId: cId,
           }
-<<<<<<< HEAD
-          // logDebug('showHTMLV2', `- Read user's saved Rect from pref from ${cId}`)
-          // if (NotePlan.environment.platform !== 'macOS') {
-          // const extraInfo = "<p>OS:" + NotePlan.environment.platform +
-          //   " Type: " + (opts.makeModal ? 'Modal' : 'Floating') +
-          //   " W: " + opts.width +
-          //   " H: " + opts.height + "</p>\n" +
-          //   " StoredW: " + storedRect.width +
-          //   " StoredH: " + storedRect.height + "</p>\n"
-          // fullHTMLStr = fullHTMLStr.replace("<body>", `<body>\n${extraInfo}\n`)
-          // }
-        } else {
-          // if (NotePlan.environment.platform !== 'macOS') {
-          //   const extraInfo = "<p>OS:" + NotePlan.environment.platform +
-          //     " Type: " + (opts.makeModal ? 'Modal' : 'Floating') +
-          //     " W: " + opts.width +
-          //     " H: " + opts.height + "</p>\n"
-          //   fullHTMLStr = fullHTMLStr.replace("<body>", `<body>\n${extraInfo}\n`)
-          // }
-        }
-      }
-=======
           logDebug('showHTMLV2', `- Read user's saved Rect from pref from ${cId}`)
         }
       }
       clo(winOptions, 'showHTMLV2 using winOptions:')
->>>>>>> 5a8742ec
 
       // Test to see if requested window dimensions would exceed screen dimensions; if so reduce them accordingly
       logDebug('showHTMLV2', `- screen dimensions are ${String(screenWidth)} x ${String(screenHeight)} for device ${NotePlan.environment.machineName}`)
@@ -608,10 +566,6 @@
         winOptions.y = 0
       }
 
-<<<<<<< HEAD
-      clo(winOptions, 'showHTMLV2 calling HTMLView.showWindowWithOptions with options:')
-      const win: Window = await HTMLView.showWindowWithOptions(fullHTMLStr, opts.windowTitle, winOptions)
-=======
       let win: HTMLView|TEditor|false
       let success: boolean = false
       if (opts.showInMainWindow) {
@@ -637,7 +591,6 @@
           success = true
         }
       }
->>>>>>> 5a8742ec
 
       // If wanted, also write this HTML to a file so we can work on it offline.
       // Note: this is saved to the Plugins/Data/<Plugin> folder, not a user-accessible Note.
@@ -757,7 +710,12 @@
  * @return {any} - the result of the runJavaScript call (should be unimportant in this case -- undefined is ok)
  * @author @dwertheimer
  */
-export async function sendToHTMLWindow(windowId: string, actionType: string, data: any = {}, updateInfo: string = ''): Promise<any> {
+export async function sendToHTMLWindow(
+  windowId: string,
+  actionType: string,
+  data: any = {},
+  updateInfo: string = '',
+): Promise<any> {
   try {
     const windowExists = isHTMLWindowOpen(windowId)
     if (!windowExists) logWarn(`sendToHTMLWindow`, `Window ${windowId} does not exist; setting NPWindowID = undefined`)
@@ -767,7 +725,7 @@
       ...{
         lastUpdated: {
           msg: `${actionType}${updateInfo ? ` ${updateInfo}` : ''}`,
-          date: new Date().toLocaleString(),
+          date: new Date().toLocaleString()
         },
       },
       NPWindowID: windowExists ? windowId : undefined,
@@ -904,48 +862,6 @@
 }
 
 /**
- * Send a toast notification to the HTML window (displays a transient message in the top-right corner). Takes various parameters.
- * @param {string} windowId - the id of the window to send the message to (should be the same as the window's id attribute)
- * @param {string} message - the message to be displayed
- * @param {string} type - the type of the message: 'INFO', 'WARN', 'ERROR', 'SUCCESS', or 'REMOVE'
- * @param {number} timeout (optional) - the number of milliseconds to wait before the message disappears (default: 3000ms)
- */
-export async function sendToastMessage(windowId: string, message: string, type: string = 'INFO', timeout: number = 3000): Promise<any> {
-  logDebug(`sendToastMessage`, `message: ${message}, type: ${type}, timeout: ${timeout}`)
-  if (type === 'REMOVE') {
-    return await sendToHTMLWindow(windowId, 'REMOVE_TOAST', {}, '')
-  }
-
-  let colorClass = 'color-info'
-  let borderClass = 'border-info'
-  let icon = 'fa-regular fa-circle-info'
-  switch (type) {
-    case 'INFO':
-      colorClass = 'color-info'
-      borderClass = 'border-info'
-      icon = 'fa-regular fa-circle-info'
-      break
-    case 'WARN':
-      colorClass = 'color-warn'
-      borderClass = 'border-warn'
-      icon = 'fa-regular fa-triangle-exclamation'
-      break
-    case 'ERROR':
-      colorClass = 'color-error'
-      borderClass = 'border-error'
-      icon = 'fa-regular fa-circle-exclamation'
-      break
-    case 'SUCCESS':
-      colorClass = 'color-success'
-      borderClass = 'border-info'
-      icon = 'fa-regular fa-circle-check'
-      break
-  }
-  logDebug(`sendToastMessage`, `colorClass: ${colorClass}, borderClass: ${borderClass}, icon: ${icon}`)
-  return await sendToHTMLWindow(windowId, 'SHOW_TOAST', { type, msg: message, color: colorClass, border: borderClass, icon, timeout }, '')
-}
-
-/**
  * add basic ***bolditalic*** styling
  * add basic **bold** or __bold__ styling
  * add basic *italic* or _italic_ styling
@@ -1014,18 +930,18 @@
 // of the form `![📅](2023-01-13 18:00:::F9766457-9C4E-49C8-BC45-D8D821280889:::NA:::Contact X about Y:::#63DA38)`
 export function simplifyNPEventLinksForHTML(input: string): string {
   try {
-    let output = input
-    const captures = output.match(RE_EVENT_LINK)
-    if (captures) {
-      clo(captures, 'results from NP event link matches:')
-      // Matches come in threes (plus full match), so process four at a time
-      for (let c = 0; c < captures.length; c = c + 3) {
-        const eventLink = captures[c]
-        const eventTitle = captures[c + 1]
-        const eventColor = captures[c + 2]
-        output = output.replace(eventLink, `<i class="fa-light fa-calendar" style="color: ${eventColor}"></i> <span class="event-link">${eventTitle}</span>`)
-      }
-    }
+  let output = input
+  const captures = output.match(RE_EVENT_LINK)
+  if (captures) {
+    clo(captures, 'results from NP event link matches:')
+    // Matches come in threes (plus full match), so process four at a time
+    for (let c = 0; c < captures.length; c = c + 3) {
+      const eventLink = captures[c]
+      const eventTitle = captures[c + 1]
+      const eventColor = captures[c + 2]
+      output = output.replace(eventLink, `<i class="fa-light fa-calendar" style="color: ${eventColor}"></i> <span class="event-link">${eventTitle}</span>`)
+    }
+  }
     // logDebug('simplifyNPEventLinksForHTML', `{${input}} -> {${output}}`)
     return output
   } catch (error) {
@@ -1038,16 +954,16 @@
 // (This also helps remove false positives for ! priority indicator)
 export function simplifyInlineImagesForHTML(input: string): string {
   try {
-    let output = input
-    const captures = output.match(/!\[image\]\([^\)]+\)/g)
-    if (captures) {
-      // clo(captures, 'results from embedded image match:')
-      for (const capture of captures) {
-        // logDebug(`simplifyInlineImagesForHTML`, capture)
-        output = output.replace(capture, `<i class="fa-regular fa-image"></i> `)
-        // logDebug(`simplifyInlineImagesForHTML`, `-> ${output}`)
-      }
-    }
+  let output = input
+  const captures = output.match(/!\[image\]\([^\)]+\)/g)
+  if (captures) {
+    // clo(captures, 'results from embedded image match:')
+    for (const capture of captures) {
+      // logDebug(`simplifyInlineImagesForHTML`, capture)
+      output = output.replace(capture, `<i class="fa-regular fa-image"></i> `)
+      // logDebug(`simplifyInlineImagesForHTML`, `-> ${output}`)
+    }
+  }
     // logDebug('simplifyInlineImagesForHTML', `{${input}} -> {${output}}`)
     return output
   } catch (error) {
@@ -1076,14 +992,8 @@
       // logDebug('convertHashtagsToHTML', `results from hashtag matches: ${String(matches)}`)
       for (const match of matches) {
         // logDebug('convertHashtagsToHTML', `- match: ${String(match)}`)
-        if (
-          isTermInNotelinkOrURI(match, output) ||
-          isTermInMarkdownPath(match, output) ||
-          isTermInEventLinkHiddenPart(match, output) ||
-          isTermAColorStyleDefinition(match, output)
-        ) {
-          continue
-        }
+        if (isTermInNotelinkOrURI(match, output) || isTermInMarkdownPath(match, output) || isTermInEventLinkHiddenPart(match, output) || isTermAColorStyleDefinition(match, output)
+        ) { continue }
         output = output.replace(match, `<span class="hashtag">${match}</span>`)
       }
     }
@@ -1095,8 +1005,9 @@
   }
 }
 
+
 function isTermAColorStyleDefinition(term: string, input: string): boolean {
-  const RE_CSS_STYLE_DEFINITION = new RegExp(`style="color:\\s*${term}"`, 'i')
+  const RE_CSS_STYLE_DEFINITION = new RegExp(`style="color:\\s*${term}"`, "i")
   return RE_CSS_STYLE_DEFINITION.test(input)
 }
 
@@ -1113,7 +1024,7 @@
     // regex from @EduardMe's file
     // const RE_MENTION_G = new RegExp(/(\s|^|\"|\'|\(|\[|\{)(?!@[\d[:punct:]]+(\s|$))(@([^[:punct:]\s]|[\-_\/])+?\(.*?\)|@([^[:punct:]\s]|[\-_\/])+)/, 'g')
     // regex from @EduardMe's file, without [:punct:]
-    // const RE_MENTION_G = new RegExp(/(\s|^|\"|\'|\(|\[|\{)(?!@[\d\`\"]+(\s|$))(@([^\`\"\s]|[\-_\/])+?\(.*?\)|@([^\`\"\s]|[\-_\/])+)/, 'g')
+    // const RE_MENTION_G = new RegExp(/(\s|^|\"|\'|\(|\[|\{)(?!@[\d\`\"]+(\s|$))(@([^\`\"\s]|[\-_\/])+?\(.*?\)|@([^\`\"\s]|[\-_\/])+)/, 'g') 
     // now copes with Unicode characters, with help from https://stackoverflow.com/a/74926188/3238281
     const RE_MENTION_G = new RegExp(/\B@((?![\p{N}_]+(?:$|\s|\b))(?:[\p{L}\p{M}\p{N}_\/\-]{1,60})(\(.*?\))?)/, 'gu')
     const matches = input.match(RE_MENTION_G)
@@ -1121,9 +1032,7 @@
       // logDebug('convertMentionsToHTML', `results from mention matches: ${String(matches)}`)
       for (const match of matches) {
         // logDebug('convertMentionsToHTML', `- match: ${String(match)}`)
-        if (isTermInNotelinkOrURI(match, output) || isTermInMarkdownPath(match, output) || isTermInEventLinkHiddenPart(match, output)) {
-          continue
-        }
+        if (isTermInNotelinkOrURI(match, output) || isTermInMarkdownPath(match, output) || isTermInEventLinkHiddenPart(match, output)) { continue }
         output = output.replace(match, `<span class="attag">${match}</span>`)
       }
     }
