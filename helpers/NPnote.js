// @flow
//-------------------------------------------------------------------------------
// Note-level Functions that require NP API calls
//-------------------------------------------------------------------------------

// import moment from 'moment/min/moment-with-locales'
import moment from 'moment/min/moment-with-locales'
import { getBlockUnderHeading } from './NPParagraph'
import * as dt from '@helpers/dateTime'
import { clo, JSP, logDebug, logError, logInfo, logTimer, logWarn, timer } from '@helpers/dev'
import { getFolderDisplayName, getFolderFromFilename, getRegularNotesInFolder } from '@helpers/folders'
import { displayTitle, isValidUUID } from '@helpers/general'
import { calendarNotesSortedByChanged,noteType } from '@helpers/note'
import { displayTitleWithRelDate, getDateStrFromRelativeDateString, getRelativeDates } from '@helpers/NPdateTime'
import { endOfFrontmatterLineIndex, ensureFrontmatter, getFrontmatterAttributes } from '@helpers/NPFrontMatter'
import { findStartOfActivePartOfNote, findEndOfActivePartOfNote } from '@helpers/paragraph'
import { caseInsensitiveIncludes, caseInsensitiveSubstringMatch, getCorrectedHashtagsFromNote } from '@helpers/search'
import { parseTeamspaceFilename } from '@helpers/teamspace'
import { isOpen, isClosed, isDone, isScheduled } from '@helpers/utils'

//-------------------------------- Types --------------------------------------

type TFolderIcon = {
  firstLevelFolder: string,
  icon: string,
  color: string,
  alpha?: number,
  darkAlpha?: number,
}

//------------------------------ Constants ------------------------------------

// Define icons to use in decorated CommandBar options
const iconsToUseForSpecialFolders: Array<TFolderIcon> = [
  { firstLevelFolder: '<CALENDAR>', icon: 'calendar-star', color: 'grey-500', alpha: 0.4, darkAlpha: 0.4 },
  { firstLevelFolder: '@Archive', icon: 'box-archive', color: 'grey-500', alpha: 0.5, darkAlpha: 0.5 },
  { firstLevelFolder: '@Templates', icon: 'clipboard', color: 'grey-500', alpha: 0.5, darkAlpha: 0.5 },
  { firstLevelFolder: '@Trash', icon: 'trash-can', color: 'grey-500', alpha: 0.5, darkAlpha: 0.5 },
]

// For speed, pre-compute the relative dates
const relativeDates = getRelativeDates()

const pluginJson = 'NPnote.js'

//------------------------------ Functions ------------------------------------

/**
 * Choose a particular note from a list of notes shown to the user, with a number of display options.
 * The 'regularNotes' parameter allows both a subset of notes to be used, and to allow the generation of the list (which can take appreciable time) to happen at a less noticeable time.
 * Note: no try-catch, so that failure can stop processing.
 * Note: This used to live in helpers/userInput.js, but was moved here to avoid a circular dependency.
 * @author @jgclark, heavily extending earlier function by @dwertheimer
 * 
 * @param {string?} promptText - text to display in the CommandBar
 * @param {Array<TNote>?} regularNotes - a list of regular notes to choose from. If not provided, all regular notes will be used.
 * @param {boolean?} includeCalendarNotes - include calendar notes in the list
 * @param {boolean?} includeFutureCalendarNotes - include future calendar notes in the list
 * @param {boolean?} currentNoteFirst - add currently open note to the front of the list
 * @param {boolean?} allowNewRegularNoteCreation - add option for user to create new note to return instead of choosing existing note
 * @returns {?TNote} note
 */
export async function chooseNoteV2(
  promptText: string = 'Choose a note',
  regularNotes: $ReadOnlyArray<TNote> = DataStore.projectNotes,
  includeCalendarNotes?: boolean = true,
  includeFutureCalendarNotes?: boolean = false,
  currentNoteFirst?: boolean = false,
  allowNewRegularNoteCreation?: boolean = true,
): Promise<?TNote> {
  // $FlowIgnore[incompatible-type]
  let noteList: Array<TNote> = regularNotes
  if (includeCalendarNotes) {
    noteList = noteList.concat(calendarNotesSortedByChanged())
  }
  // $FlowIgnore[unsafe-arithmetic]
  const sortedNoteList = noteList.sort((first, second) => second.changedDate - first.changedDate) // most recent first

  // Form the options to give to the CommandBar
  // Note: We will set up the more advanced options for the `CommandBar.showOptions` call, but downgrade them if we're not running v3.18+ (b1413)
  /**
   * type TCommandBarOptionObject = {
   * text: string,
   * icon?: string,
   * shortDescription?: string,
   * color?: string,
   * shortcutColor?: string,
   * alpha?: number,
   * darkAlpha?: number,
   * }
   */

  // Start with titles of regular notes
  const opts: Array<TCommandBarOptionObject> = sortedNoteList.map((note) => {
    // Show titles with relative dates, but without path
    const possTeamspaceDetails = parseTeamspaceFilename(note.filename)
    // Work out which icon to use for this note
    if (possTeamspaceDetails.isTeamspace) {
      // Teamspace notes are currently (v3.18) only regular or calendar notes, not @Templates, @Archive or @Trash.
      return {
        text: displayTitleWithRelDate(note, true, false),
        icon: note.type === 'Calendar' ? 'calendar-star' : 'file-lines',
        color: 'green-600',
        shortDescription: getFolderDisplayName(getFolderFromFilename(note.filename) , false),
        alpha: 0.6,
        darkAlpha: 0.6,
      }
    } else {
      let folderFirstLevel = getFolderFromFilename(note.filename).split('/')[0]
      if (note.type === 'Calendar') {
        folderFirstLevel = '<CALENDAR>'
      }
      const folderIconDetails = iconsToUseForSpecialFolders.find((details) => details.firstLevelFolder === folderFirstLevel) ?? { icon: 'file-lines', color: 'gray-500' }
      return {
        text: displayTitleWithRelDate(note, true, false),
        icon: folderIconDetails.icon,
        color: folderIconDetails.color,
        shortDescription: note.type === 'Notes' ? getFolderDisplayName(getFolderFromFilename(note.filename) ?? '') : '',
        alpha: folderIconDetails.alpha ?? 0.7,
        darkAlpha: folderIconDetails.darkAlpha ?? 0.7,
      }
    }
  })

  // If wanted, add future calendar notes to the list, where not already present
  if (includeFutureCalendarNotes) {
    const weekAgoMom = moment().subtract(7, 'days')
    const weekAgoDate = weekAgoMom.toDate()
    for (const rd of relativeDates) {
      const matchingNote = sortedNoteList.find((note) => note.title === rd.dateStr)
      if (!matchingNote) {
        // Make a temporary partial note for this date
        // $FlowIgnore[prop-missing]
        const newNote: TNote = {
          title: rd.dateStr,
          type: 'Calendar',
          // TODO: get this applied to the earlier sort
          changedDate: weekAgoDate,
        }
        sortedNoteList.push(newNote)
        opts.push({
          text: `${rd.dateStr}\t(${rd.relName})`,
          icon: 'calendar-plus',
          color: 'orange-500',
          shortDescription: 'Add new',
          alpha: 0.5,
          darkAlpha: 0.5,
        })
      } else {
        // logDebug('chooseNoteV2', `Found existing note for ${rd.dateStr} so won't add-new-one for it`)
      }
    }
  }

  // Now set up other options for showOptions
  const { note } = Editor
  if (allowNewRegularNoteCreation) {
    opts.unshift({
      text: '[New note]',
      icon: 'plus',
      color: 'orange-500',
      shortDescription: 'Add new',
      shortcutColor: 'orange-500',
      alpha: 0.6,
      darkAlpha: 0.6,
    })
    // $FlowIgnore[incompatible-call] just to keep the indexes matching; won't be used
    // $FlowIgnore[prop-missing]
    sortedNoteList.unshift({ title: '[New note]', type: 'Notes' }) // just keep the indexes matching
  }
  if (currentNoteFirst && note) {
    sortedNoteList.unshift(note)
    opts.unshift({
      text: `[Current note: "${displayTitleWithRelDate(Editor)}"]`,
      icon: 'calendar-day',
      color: 'gray-500',
      shortDescription: '',
      alpha: 0.6,
      darkAlpha: 0.6,
    })
  }

  // Now show the options to the user
  let noteToReturn = null
  if (NotePlan.environment.buildVersion >= 1413) {
    // logDebug('chooseNoteV2', `Using 3.18.0's advanced options for CommandBar.showOptions call`)
    // use the more advanced options to the `CommandBar.showOptions` call
    const { index } = await CommandBar.showOptions(opts, promptText)
    noteToReturn = opts[index].text.includes('[New note]') ? await getOrMakeCalendarNote(sortedNoteList[index].title ?? '') : sortedNoteList[index]
  } else {
    // use the basic options for the `CommandBar.showOptions` call. Get this by producing a simple array from the main options array.
    // logDebug('chooseNoteV2', `Using pre-3.18.0's basic options for CommandBar.showOptions call`)
    const simpleOpts = opts.map((opt) => opt.text)
    const { index } = await CommandBar.showOptions(simpleOpts, promptText)
    noteToReturn = simpleOpts[index].includes('[New note]') ? await getOrMakeCalendarNote(sortedNoteList[index].title ?? '') : sortedNoteList[index]
  }
  return noteToReturn
}

//-------------------------------------------------------------------------------

/**
 * Print summary of note details to log.
 * @author @eduardmet
 * @param {?TNote} noteIn
 * @param {boolean?} alsoShowParagraphs? (default: false)
 */
// eslint-disable-next-line require-await
export async function printNote(noteIn: ?TNote, alsoShowParagraphs: boolean = false): Promise<void> {
  try {
    const note = noteIn == null ? Editor : noteIn
    if (!note) {
      logWarn('note/printNote()', `No valid note found. Stopping.`)
      return
    }

    console.log(`# ${note.type} Note: '${displayTitle(note)}'${noteIn == null ? ' from Editor' : ''}:`)
    // If it's a Teamspace note, show some details
    if (note.isTeamspaceNote) {
      // $FlowIgnore[incompatible-type]
      console.log(`- 🧑‍🤝‍🧑 teamspace: ${note.teamspaceTitle} (id ${note.teamspaceID})\n- filename ${note.filename}`)
    } else {
      console.log(`- Private note\n- filename ${note.filename}`)
    }

    if (note.type === 'Notes') {
      const startOfActive = findStartOfActivePartOfNote(note)
      const endOfActive = findEndOfActivePartOfNote(note)
      console.log(
<<<<<<< HEAD
        `- created: ${String(note.createdDate) ?? ''}\n- changed: ${String(note.changedDate) ?? ''}\n- paragraphs: ${note.paragraphs.length} (endOfActive: ${String(
          endOfActive,
        )})\n- hashtags: ${note.hashtags?.join(', ') ?? ''}\n- mentions: ${note.mentions?.join(', ') ?? ''}`,
=======
        `- created: ${String(note.createdDate) ?? ''}\n- changed: ${String(note.changedDate) ?? ''
        }\n- paragraphs: ${note.paragraphs.length} (Active part: ${String(startOfActive)}-${String(endOfActive)})\n- hashtags: ${note.hashtags?.join(', ') ?? ''}\n- mentions: ${note.mentions?.join(', ') ?? ''
        }`,
>>>>>>> 331c0888
      )
    } else {
      // Calendar note
      console.log(dt.getDateStringFromCalendarFilename(note.filename))
      console.log(
        `- created: ${String(note.createdDate) ?? ''}\n- changed: ${String(note.changedDate) ?? ''}\n- paragraphs: ${note.paragraphs.length}\n- hashtags: ${
          note.hashtags?.join(', ') ?? ''
        }\n- mentions: ${note.mentions?.join(', ') ?? ''}`,
      )
    }
    // Get frontmatter details
    const FMAttribs = getFrontmatterAttributes(note)
    console.log(`- has ${Object.keys(FMAttribs).length} frontmatter keys: ${Object.keys(FMAttribs).join('\n    ')}`)

    if (note.paragraphs.length > 0) {
      const open = note.paragraphs.filter((p) => isOpen(p)).length
      const done = note.paragraphs.filter((p) => isDone(p)).length
      const closed = note.paragraphs.filter((p) => isClosed(p)).length
      const scheduled = note.paragraphs.filter((p) => isScheduled(p)).length
      console.log(`- open: ${String(open)}\n- done: ${String(done)}\n- closed: ${String(closed)}\n- scheduled: ${String(scheduled)}`)
      if (alsoShowParagraphs) {
        console.log(`Paragraphs`)
        note.paragraphs.map((p) => {
          const referencedParas = DataStore.referencedBlocks(p)
          console.log(`  ${p.lineIndex}: ${p.type} ${p.rawContent}${ (referencedParas.length >= 1) ? ` 🆔 has ${referencedParas.length} sync copies` : ''}`)
        })
      }
    }

    // Now show .backlinks
    if (note.backlinks?.length > 0) {
      console.log(`Backlinks`)
      console.log(`- ${String(note.backlinks.length)} backlinked notes`)
      // $FlowIgnore[prop-missing]
      const flatBacklinkParas = getFlatListOfBacklinks(note) ?? [] // Note: this requires DataStore
      console.log(`- ${String(flatBacklinkParas.length)} backlink paras:`)
      for (let i = 0; i < flatBacklinkParas.length; i++) {
        const p = flatBacklinkParas[i]
        console.log(`  - ${p.note?.filename ?? '?'}:${p.lineIndex} [${p.type}, ${p.indents}]: ${p.content}`)
      }
    }

    if (note.isTeamspaceNote) {
      try {
        // without catch, so just continue
        const p0 = note.paragraphs[0]
        console.log(`\nExtra Teamspace tests using p[0] {${p0.content}}:`)
        console.log(`- p0.note.type: ${String(p0.note?.type)}`)
        console.log(`- p0.note.isTeamspaceNote: ${String(p0.note?.isTeamspaceNote)}`)
        console.log(`- p0.note.teamspaceTitle: ${String(p0.note?.teamspaceTitle)}`)
        console.log(`- p0.note.teamspaceID: ${String(p0.note?.teamspaceID)}`)
        console.log(`- p0.note.filename: ${String(p0.note?.filename)}`)
        console.log(`- p0.note.resolvedFilename: ${String(p0.note?.resolvedFilename)}`)
      } catch (e) {
        logError('note/printNote', `Teamspace Error: ${e.message}`)
      }
    }
  } catch (e) {
    logError('note/printNote', `Error printing note: ${e.message}`)
  }
}

/**
 * Get the teamspace details from a note.
 * Note: requires NotePlan v3.17 or later.
 * @author @jgclark
 * @param {TNote} note
 * @returns {TTeamspace | null} teamspace details, or null if not a teamspace note or if NotePlan build version is too old
 */
export function getTeamspaceDetailsFromNote(note: TNote): TTeamspace | null {
  try {
    if (
      (NotePlan.environment.buildVersion < 1366 && NotePlan.environment.platform === 'macOS') ||
      (NotePlan.environment.buildVersion < 1295 && NotePlan.environment.platform !== 'macOS')
    ) {
      return null
    }
    if (note.isTeamspaceNote) {
      const teamspaceId = note.filename.split('/')[1]
      const resolvedFilename = note.resolvedFilename
      const teamspaceTitle = resolvedFilename.split('/')[0]
      if (!teamspaceId || !teamspaceId.length || !isValidUUID(teamspaceId)) {
        throw new Error(`Note ${note.filename} is a teamspace note but cannot get valid ID for it`)
      }
      if (!teamspaceTitle || !teamspaceTitle.length) {
        throw new Error(`Note ${note.filename} is a teamspace note but cannot get title for it`)
      }
      // logDebug('NPnote/getTeamspaceIDFromNote', `Note ${note.filename} is a teamspace note with ID ${teamspaceId}`)
      return { id: teamspaceId, title: teamspaceTitle }
    }
    logWarn('NPnote/getTeamspaceIDFromNote', `Note ${note.filename} is not a teamspace note`)
    return null
  } catch (err) {
    logError('NPnote/getTeamspaceIDFromNote', `${err.name}: ${err.message}`)
    return null
  }
}

/**
 * Get a note from its full filename, coping with Teamspace notes.
 * @author @jgclark for 3.17 for Teamspace notes
 * @param {string} filename
 * @returns {TNote?} note if found, or null
 */
export function getNoteFromFilename(filenameIn: string): TNote | null {
  try {
    let foundNote: TNote | null = null
    // eslint-disable-next-line no-unused-vars
    const { filename, filepath, isTeamspace, teamspaceID } = parseTeamspaceFilename(filenameIn)
    // logDebug('NPnote/getNoteFromFilename', `- filenameIn: ${filenameIn} / filename: ${filename} / isTeamspace: ${String(isTeamspace)} /  teamspaceID: ${String(teamspaceID)}`)
    if (isTeamspace) {
      if (!teamspaceID) {
        throw new Error(`Note ${filenameIn} is a teamspace note but cannot get valid ID for it.`)
      }
      // FIXME(Eduard): projectNoteByFilename() is not working for teamspace notes
      // So we have to do it this way ...
<<<<<<< HEAD
      foundNote = DataStore.noteByFilename(filenameIn, 'Notes', teamspaceID) ?? DataStore.noteByFilename(filenameIn, 'Calendar', teamspaceID) ?? null
      logInfo('NPnote/getNoteFromFilename', `Found teamspace note '${displayTitle(foundNote)}' from ${filenameIn}`)
=======
      foundNote = DataStore.noteByFilename(filenameIn, 'Notes', teamspaceID)
        ?? DataStore.noteByFilename(filenameIn, 'Calendar', teamspaceID)
        ?? null
      logDebug('NPnote/getNoteFromFilename', `Found teamspace note '${displayTitle(foundNote)}' from ${filenameIn}`)
>>>>>>> 331c0888
    } else {
      // Check for private notes
      foundNote = DataStore.projectNoteByFilename(filenameIn) ?? null
      if (!foundNote) {
        // Check for calendar notes
        const isPossibleCalendarFilename = dt.isValidCalendarNoteFilename(filenameIn)
        if (isPossibleCalendarFilename) {
          const dateString = dt.getDateStringFromCalendarFilename(filenameIn)
          foundNote = DataStore.calendarNoteByDateString(dateString) ?? null
        }
      }
      if (foundNote) {
        // logDebug('NPnote/getNoteFromFilename', `Found note '${displayTitle(foundNote)}' from ${filenameIn}`)
      } else {
        logInfo('NPnote/getNoteFromFilename', `No note found for ${filenameIn}`)
      }
    }
    return foundNote
  } catch (err) {
    logError('NPnote/getNoteFromFilename', `${err.name}: ${err.message}`)
    return null
  }
}

/**
 * Get a note from (in order):
 * - its title (for a project note)
 * - its relative date description ('today', 'yesterday', 'tomorrow', 'this week', 'last week', 'next week')
 * - an ISO date (i.e. YYYY-MM-DD)
 * - for date intervals '{[+-]N[dwmqy]}' calculate the date string relative to today
 * - for calendar notes, from it's NP date string (e.g. YYYYMMDD, YYYY-Wnn etc.)
 * @param {string} noteIdentifier: project note title, or date interval (e.g.'-1d'), or NotePlan's (internal) calendar date string
 * @returns {TNote?} note if found, or null
 */
export function getNoteFromIdentifier(noteIdentifierIn: string): TNote | null {
  try {
    let thisFilename = ''
    // TODO: Ideally move this to a function, for i18n. Moment library doesn't quite cover all of this. Could Chrono library help?
    const noteIdentifier =
      noteIdentifierIn === 'today'
        ? '{0d}'
        : noteIdentifierIn === 'yesterday'
        ? '{-1d}'
        : noteIdentifierIn === 'tomorrow'
        ? '{+1d}'
        : noteIdentifierIn === 'this week'
        ? '{0w}'
        : noteIdentifierIn === 'last week'
        ? '{-1w}'
        : noteIdentifierIn === 'next week'
        ? '{+1w}'
        : noteIdentifierIn
    const possibleProjectNotes = DataStore.projectNoteByTitle(noteIdentifier) ?? []
    if (possibleProjectNotes.length > 0) {
      thisFilename = possibleProjectNotes[0].filename
      logDebug('NPnote/getNoteFromIdentifier', `-> found project note with filename '${thisFilename}'`)
      return possibleProjectNotes[0]
    }
    // Not a project note, so look at calendar notes
    let possDateString = noteIdentifier
    if (new RegExp(dt.RE_OFFSET_DATE).test(possDateString)) {
      // this is a date interval, so -> date string relative to today
      // $FlowIgnore[incompatible-use]
      const thisOffset = possDateString.match(new RegExp(dt.RE_OFFSET_DATE_CAPTURE))[1]
      possDateString = dt.calcOffsetDateStrUsingCalendarType(thisOffset)
      logDebug('NPnote/getNoteFromIdentifier', `found offset date ${thisOffset} -> '${possDateString}'`)
    }
    // If its YYYY-MM-DD then have to turn it into YYYYMMDD
    if (new RegExp(dt.RE_ISO_DATE).test(possDateString)) {
      possDateString = dt.convertISODateFilenameToNPDayFilename(possDateString)
    }
    // If this matches a calendar note by filename (YYYYMMDD or YYYY-Wnn etc.)
    if (dt.isValidCalendarNoteFilenameWithoutExtension(possDateString)) {
      const thisNote = DataStore.calendarNoteByDateString(possDateString)
      if (thisNote) {
        thisFilename = thisNote.filename
        logDebug('NPnote/getNoteFromIdentifier', `-> found calendar note with filename '${thisFilename}' from ${possDateString}`)
        return thisNote
      } else {
        logError('NPnote/getNoteFromIdentifier', `${possDateString} doesn't seem to have a calendar note?`)
      }
    } else {
      logError('NPnote/getNoteFromIdentifier', `${possDateString} is not a valid date string`)
    }
    logError('NPnote/getNoteFromIdentifier', `-> no note found for '${noteIdentifierIn}'`)
    return null
  } catch (err) {
    logError(pluginJson, err.message)
    return null
  }
}

/**
 * Get a note's filename from (in order):
 * - its title (for a project note)
 * - an ISO date (i.e. YYYY-MM-DD)
 * - for date intervals '[+-]N[dwmqy]' calculate the date string relative to today
 * - for calendar notes, from it's NP date string (e.g. YYYYMMDD, YYYY-Wnn etc.)
 * @param {string} inputStr: project note title, or date interval (e.g.'-1d'), or NotePlan's (internal) calendar date string
 * @returns {string} filename of note if found, or null
 */
export function getNoteFilenameFromTitle(inputStr: string): string | null {
  let thisFilename = ''
  const possibleProjectNotes = DataStore.projectNoteByTitle(inputStr) ?? []
  if (possibleProjectNotes.length > 0) {
    thisFilename = possibleProjectNotes[0].filename
    logDebug('NPnote/getNoteFilenameFromTitle', `-> found project note '${thisFilename}'`)
    return thisFilename
  }
  // Not a project note, so look at calendar notes
  let possDateString = inputStr
  if (new RegExp(dt.RE_OFFSET_DATE).test(possDateString)) {
    // this is a date interval, so -> date string relative to today
    // $FlowIgnore[incompatible-use]
    const thisOffset = possDateString.match(new RegExp(dt.RE_OFFSET_DATE_CAPTURE))[1]
    possDateString = dt.calcOffsetDateStrUsingCalendarType(thisOffset)
    logDebug('NPnote/getNoteFilenameFromTitle', `found offset date ${thisOffset} -> '${possDateString}'`)
  }
  // If its YYYY-MM-DD then have to turn it into YYYYMMDD
  if (new RegExp(dt.RE_ISO_DATE).test(possDateString)) {
    possDateString = dt.convertISODateFilenameToNPDayFilename(possDateString)
  }
  // If this matches a calendar note by filename (YYYYMMDD or YYYY-Wnn etc.)
  if (dt.isValidCalendarNoteFilenameWithoutExtension(possDateString)) {
    const thisNote = DataStore.calendarNoteByDateString(possDateString)
    if (thisNote) {
      thisFilename = thisNote.filename
      logDebug('NPnote/getNoteFilenameFromTitle', `-> found calendar note '${thisFilename}' from ${possDateString}`)
      return thisFilename
    } else {
      logError('NPnote/getNoteFilenameFromTitle', `${possDateString} doesn't seem to have a calendar note?`)
    }
  } else {
    logError('NPnote/getNoteFilenameFromTitle', `${possDateString} is not a valid date string`)
  }
  logError('NPnote/getNoteFilenameFromTitle', `-> no note found for '${inputStr}'`)
  return null
}

/**
 * Convert the note to use frontmatter syntax.
 * If optional default text is given, this is added to the frontmatter.
 * @author @jgclark
 * @param {TNote} note to convert
 * @param {string?} defaultFMText to add to frontmatter if supplied
 * @returns {boolean} success?
 */
export function convertNoteToFrontmatter(note: TNote, defaultFMText: string = ''): void {
  try {
    if (!note) {
      throw new Error('NPnote/convertNoteToFrontmatter: No valid note supplied.')
    }

    const result = ensureFrontmatter(note)
    if (result) {
      logDebug('NPnote/convertNoteToFrontmatter', `ensureFrontmatter() worked for note ${note.filename}`)

      if (defaultFMText !== '') {
        const endOfFMLineIndex: number | false = endOfFrontmatterLineIndex(note) // closing separator line
        if (endOfFMLineIndex !== false) {
          note.insertParagraph(defaultFMText, endOfFMLineIndex, 'text') // inserts before closing separator line
        } else {
          logWarn('NPnote/convertNoteToFrontmatter', `endOfFrontmatterLineIndex() failed for note ${note.filename}`)
        }
      }
    } else {
      logWarn('NPnote/convertNoteToFrontmatter', `ensureFrontmatter() failed for note ${note.filename}`)
    }
  } catch (error) {
    logError(pluginJson, `convertNoteToFrontmatter: ${error.message}`)
  }
}

/**
 * Select the first non-title line in Editor
 * NotePlan will always show you the ## before a title if your cursor is on a title line, but
 * this is ugly. And so in this function we find and select the first non-title line
 * @author @dwertheimer
 * @returns
 */
export function selectFirstNonTitleLineInEditor(): void {
  if (Editor && Editor.content) {
    for (let i = findStartOfActivePartOfNote(Editor); i < Editor.paragraphs.length; i++) {
      const line = Editor.paragraphs[i]
      if (line.type !== 'title' && line?.contentRange && line.contentRange.start >= 0) {
        Editor.select(line.contentRange.start, 0)
        return
      }
    }
  }
}

/**
 * Find paragraphs in note which are open and (maybe) tagged for today (either >today or hyphenated date)
 * If includeAllTodos is true, then all open todos are returned except for ones scheduled for a different day
 * @author @dwertheimer
 * @param {TNote} note
 * @param {boolean} includeAllTodos - whether to include all open todos, or just those tagged for today
 * @returns {Array<TParagraph>} of paragraphs which are open or open+tagged for today
 */
export function findOpenTodosInNote(note: TNote, includeAllTodos: boolean = false): Array<TParagraph> {
  const hyphDate = dt.todaysDateISOString
  // const toDate = getDateObjFromDateTimeString(hyphDate)
  const isTodayItem = (text: string) => [`>${hyphDate}`, '>today'].filter((a) => text.indexOf(a) > -1).length > 0
  // const todos:Array<TParagraph>  = []
  if (note.paragraphs) {
    return note.paragraphs.filter((p) => isOpen(p) && (isTodayItem(p.content) || (includeAllTodos && !dt.isScheduled(p.content))))
  }
  logDebug(`findOpenTodosInNote could not find note.paragraphs. returning empty array`)
  return []
}

/**
 * note.backlinks is an array of Paragraphs, but its subItems can be nested. The nesting can be multiple levels deep.
 * This function returns an array of TParagraphs, one for each backlink, undoing the nesting.
 * FIXME: or TEST: is this working for teamspace notes? Initial testing on 20.8.25 by @jgclark implies not.
 */
// $FlowFixMe[incompatible-return]
export function getFlatListOfBacklinks(note: TNote): Array<TParagraph> {
  try {
    const startTime = new Date() // only for timing inside this loop
    const noteBacklinks = note.backlinks
    clo(noteBacklinks, `getFlatListOfBacklinks: noteBacklinks`)
    if (noteBacklinks.length === 0) {
      return []
    }
    logDebug('NPnote/getFlatListOfBacklinks', `Starting for ${String(noteBacklinks.length)} backlinks in ${String(note.filename)} ...`)
    const flatBacklinkParas: Array<TParagraph> = []
<<<<<<< HEAD
    for (const noteBacklink of noteBacklinks) {
      logDebug(`getFlatListOfBacklinks: backlink for:${noteBacklink.content}`)
      // v1: which has the issue of getting all paras, which has gone very slow.
      // Get the note that this backlink points to
      // const thisBacklinkNote = DataStore.noteByFilename(noteBacklink.filename, noteBacklink.noteType)
      // clo(noteBacklink.subItems, `noteBackLink in ${thisBacklinkNote?.filename ?? '(error)'}`)
      // const thisBacklinkNoteParas = thisBacklinkNote?.paragraphs
      // if (!thisBacklinkNoteParas) {
      //   logError('NPnote/getFlatListOfBacklinks', `Error getting paragraphs for ${noteBacklink.filename}`)
      // }
      // let thisNoteItems: Array<TBacklinkFields> = []
      // // thisNoteLineIndexes.push(noteBacklink.lineIndex) // noteBacklink.lineIndex

      // if (noteBacklink.subItems && noteBacklink.subItems.length > 0) {
      //   logDebug('NPnote/getFlatListOfBacklinks', `- has ${noteBacklink.subItems.length} top-levelsubItems`)
      //   thisNoteItems = flattenSubItems(noteBacklink.subItems)
      // }
      // logDebug('NPnote/getFlatListOfBacklinks', `  => ${thisNoteItems.length} items`)

      // // Now find paragraphs from those lineIndexes
      // for (const item of thisNoteItems) {
      //   logDebug('NPnote/getFlatListOfBacklinks', `+ ${item.lineIndex}`)
      //   // $FlowIgnore[incompatible-use]
      //   flatBacklinkParas.push(thisBacklinkNoteParas[item.lineIndex])
      // }
      // logTimer('NPnote/getFlatListOfBacklinks', startTime, `- after processing backlinks for ${thisBacklinkNote?.filename ?? '(error)'} with ${String(thisBacklinkNoteParas?.length)} paras, now have ${String(flatBacklinkParas.length)} flat backlinks`, 100)
=======
>>>>>>> 331c0888

    // Iterate over all backlinks, recursing where necessary to visit all subItems, returning a flat list of lineIndex
    for (const noteBacklink of noteBacklinks) {
      // v2: which just works on data returned within subItems (which are actual para refs it turns out)
      for (const subItem of noteBacklink.subItems) {
<<<<<<< HEAD
        subItem.type === 'open' && logDebug(`\tgetFlatListOfBacklinks open subItem: "${subItem.content}"`)
=======
        // Note: the following log only returns empty object strings
        // logDebug('NPnote/getFlatListOfBacklinks', `- subItem: ${JSON.stringify(subItem, null, 2)}`)
>>>>>>> 331c0888
        if (subItem.type !== 'title') {
          flatBacklinkParas.push(subItem)
        }
      }
      // logTimer('NPnote/getFlatListOfBacklinks', startTime, `- after processing backlinks for ${thisBacklinkNote?.filename ?? '(error)'} now has ${String(flatBacklinkParas.length)} flat backlinks`, 100)
    }
    logDebug(`NPnote/getFlatListOfBacklinks: ${String(noteBacklinks.length)} backlinked notes yielded ${String(flatBacklinkParas.length)} flatListOfBacklinks ${timer(startTime)}`)
    return flatBacklinkParas
  } catch (err) {
    logError('NPnote/getFlatListOfBacklinks', JSP(err))
  }
}

/**
 * Get the paragraphs in 'note' which are scheduled for date of the 'calendar' note.
 * TEST: Is this working for Teamspace notes? Initial testing on 20.8.25 by @jgclark implies not.
 * @author @dwertheimer extended by @jgclark
 * @param {CoreNoteFields} calendar note to look for links to (the note or Editor)
 * @param {CoreNoteFields} includeHeadings? (default to true for backwards compatibility)
 * @returns {Array<TParagraph>} - paragraphs which reference today in some way
 */
export function getReferencedParagraphs(calNote: Note, includeHeadings: boolean = true): Array<TParagraph> {
  try {
    const thisDateStr = calNote.title || '' // will be  2022-10-10 or 2022-10 or 2022-Q3 etc depending on the note type
<<<<<<< HEAD
    logDebug(`getReferencedParagraphs: starting for ${displayTitle(calNote)} ${includeHeadings ? 'with' : 'without'} headings for date:${thisDateStr}`)
    const wantedParas = []
=======
    const wantedParas: Array<TParagraph> = []
>>>>>>> 331c0888

    // Use .backlinks, which is described as "Get all backlinks pointing to the current note as Paragraph objects. In this array, the toplevel items are all notes linking to the current note and the 'subItems' attributes (of the paragraph objects) contain the paragraphs with a link to the current note. The headings of the linked paragraphs are also listed here, although they don't have to contain a link."
    // Note: @jgclark reckons that the subItem.headingLevel data returned by this might be wrong.
    const backlinkParas: Array<TParagraph> = getFlatListOfBacklinks(calNote) // an array of notes which link to this note
    logDebug(`getReferencedParagraphs`, `found ${String(backlinkParas.length)} backlinked paras for ${displayTitle(calNote)} including headings:${String(includeHeadings)}`)

    backlinkParas.forEach((para) => {
      // If we want to filter out the headings, then check the subItem content actually includes the date of the note of interest.
      if (!para) {
        logWarn('getReferencedParagraphs', `  - referenced para is null. Found in one of ${backlinkParas.length} backlink paras for note '${displayTitle(calNote)}' at ${calNote.filename}.`)
      } 
      if (includeHeadings) {
        logDebug(`getReferencedParagraphs`, `- adding  "${para.content}" as we want headings`)
        wantedParas.push(para)
      } else if (para.content.includes(`>${thisDateStr}`) || para.content.includes(`>today`)) {
<<<<<<< HEAD
        logDebug(`getReferencedParagraphs`, `- adding "${para.content}" as it includes >${thisDateStr} or >today`)
        wantedParas.push(para)
      } else {
        logDebug(`getReferencedParagraphs`, `- skipping "${para.content}" as it doesn't include >${thisDateStr}`)
=======
        logDebug(`getReferencedParagraphs`, `- adding "${para.content}" as it includes >${thisDateStr} or >today from ${para.note?.filename ?? '<no note>'}`)
        if (!para.note) {
          logWarn(`getReferencedParagraphs`, `  - this backlink para.note is null. Para:\n${JSON.stringify(para, null, 2)}`)
        }
        wantedParas.push(para)
      } else {
      // logDebug(`getReferencedParagraphs`, `- skipping "${para.content}" as it doesn't include >${thisDateStr}`)
>>>>>>> 331c0888
      }
    })

    // logDebug(`getReferencedParagraphs`, `"${calNote.title || ''}" has ${wantedParas.length} wantedParas`)
    return wantedParas
  } catch (err) {
    logError('NPnote/getReferencedParagraphs', JSP(err))
    return []
  }
}

/**
 * Get linked items from the references section (.backlinks)
 * @param { note | null} pNote
 * @returns {Array<TParagraph>} - paragraphs which reference today in some way
 * Backlinks format: {"type":"note","content":"_Testing scheduled sweeping","rawContent":"_Testing scheduled sweeping","prefix":"","lineIndex":0,"heading":"","headingLevel":0,"isRecurring":0,"indents":0,"filename":"zDELETEME/Test scheduled.md","noteType":"Notes","linkedNoteTitles":[],"subItems":[{},{},{},{}]}
 * backlinks[0].subItems[0] =JSLog: {"type":"open","content":"scheduled for 10/4 using app >today","rawContent":"* scheduled for 10/4 using app
 * ","prefix":"* ","contentRange":{},"lineIndex":2,"date":"2021-11-07T07:00:00.000Z","heading":"_Testing scheduled sweeping","headingRange":{},"headingLevel":1,"isRecurring":0,"indents":0,"filename":"zDELETEME/Test scheduled.md","noteType":"Notes","linkedNoteTitles":[],"subItems":[]}
 */
export function getTodaysReferences(pNote: TNote | null = null): $ReadOnlyArray<TParagraph> {
  // logDebug(pluginJson, `getTodaysReferences starting`)
  const note = pNote || Editor.note
  if (note == null) {
    logDebug(pluginJson, `timeblocking could not open Note`)
    return []
  }
  return getReferencedParagraphs(note)
}

export type OpenNoteOptions = Partial<{
  newWindow?: boolean,
  splitView?: boolean,
  highlightStart?: number,
  highlightEnd?: number,
  createIfNeeded?: boolean,
  content?: string,
}>

/**
 * Convenience Method for Editor.openNoteByFilename, include only the options you care about (requires NP v3.7.2+)
 * Tries to work around NP bug where opening a note that doesn't exist doesn't work
 * If you send the options.content field to force content setting,   it should have a value or undefined (not null)
 * @param {string} filename - Filename of the note file (can be without extension), but has to include the relative folder such as `folder/filename.txt`
 * @param {OpenNoteOptions} options - options for opening the note (all optional -- see fields in type)
 * @returns {Promise<TNote|void>} - the note that was opened
 * @author @dwertheimer
 */
export async function openNoteByFilename(filename: string, options: OpenNoteOptions = {}): Promise<TNote | void> {
  const isCalendarNote = dt.isValidCalendarNoteFilename(filename)
  let note = await Editor.openNoteByFilename(
    filename,
    options.newWindow || false,
    options.highlightStart || 0,
    options.highlightEnd || 0,
    options.splitView || false,
    options.createIfNeeded || false,
    options.content || undefined /* important for this to be undefined or NP creates a note with "null" */,
  )
  if (!note) {
    logDebug(pluginJson, `openNoteByFilename could not open note with filename: "${filename}" (probably didn't exist)`)
    // note may not exist yet, so try to create it (if it's a calendar note)
    const dataStoreNote = isCalendarNote ? await DataStore.noteByFilename(filename, 'Calendar') : null
    if (dataStoreNote) {
      dataStoreNote.content = ''
      // $FlowIgnore[incompatible-call]
      note = await Editor.openNoteByFilename(
        filename,
        options.newWindow || false,
        options.highlightStart || 0,
        options.highlightEnd || 0,
        options.splitView || false,
        options.createIfNeeded || false,
        options.content || undefined,
      )
    }
  }
  if (!note) {
    logError(
      pluginJson,
      `openNoteByFilename could not open ${isCalendarNote ? 'Calendar ' : 'Project'} note with filename: "${filename}" ${
        isCalendarNote ? '' : '. You may need to set "createIfNeeded" to true for this to work'
      }`,
    )
  }
  return note
}

/**
 * Highlight/scroll to a paragraph (a single line) in the editor matching a string (in the Editor, open document)
 * Most likely used to scroll a page to a specific heading (though it can be used for any single line/paragraph)
 * Note: the line will be selected, so a user keystroke following hightlight would delete the block
 * IF you want to just scroll to the content but not leave it selected, use the function scrollToParagraphWithContent()
 * @param {string} content - the content of the paragraph to highlight
 * @returns {boolean} - true if the paragraph was found and highlighted, false if not
 */
export function highlightParagraphWithContent(content: string): boolean {
  const para = Editor.paragraphs.find((p) => p.content === content)
  if (para) {
    Editor.highlight(para)
    return true
  }
  logError(`highlightParagraphWithContent could not find paragraph with content: "${content}" in the Editor`)
  return false
}

/**
 * Scroll to and Highlight an entire block under a heading matching a string (in the Editor, open document)
 * Note: the block will be the cursor selection, so a user keystroke following hightlight would delete the block
 * IF you want to just scroll to the content but not leave it selected, use the function scrollToParagraphWithContent()
 * @param {string} content - the content of the paragraph to highlight
 * @returns {boolean} - true if the paragraph was found and highlighted, false if not
 */
export function highlightBlockWithHeading(content: string): boolean {
  const blockParas = getBlockUnderHeading(Editor, content, true)
  if (blockParas && blockParas.length > 0) {
    // $FlowFixMe[incompatible-call] but still TODO(@dwertheimer): why is 'Range' undefined?
    const contentRange = Range.create(blockParas[0].contentRange?.start, blockParas[blockParas.length - 1].contentRange?.end)
    Editor.highlightByRange(contentRange) // highlight the entire block
    return true
  }
  logError(`highlightBlockWithHeading could not find paragraph with content: "${content}" in the Editor`)
  return false
}

/**
 * Scroll to a paragraph (a single line) in the editor matching a string (in the Editor, open document)
 * Most likely used to scroll a page to a specific heading (though it can be used for any single line/paragraph)
 * Note: the line will be selected, so a user keystroke following hightlight would delete the block
 * IF you want to just scroll to the content but not leave it selected, use the function
 * @param {string} content - the content of the paragraph to highlight
 * @returns {boolean} - true if the paragraph was found and highlighted, false if not
 */
export function scrollToParagraphWithContent(content: string): boolean {
  const para = Editor.paragraphs.find((p) => p.content === content)
  if (para && para.contentRange?.end) {
    Editor.highlightByIndex(para.contentRange.end, 0)
    return true
  }
  logError(`scrollToParagraphWithContent could not find paragraph with content: "${content}" in the Editor`)
  return false
}

/**
 * Return list of all notes of type ['Notes'] or ['Calendar'] or both (default).
 * Note: .slice() is used to avoid mutating the original arrays. This doesn't appear to affect performance, so I'm leaving them in.
 * @author @jgclark
 * @param {Array<string>} noteTypesToInclude
 * @returns {Array<TNote>}
 */
export function getAllNotesOfType(noteTypesToInclude: Array<string> = ['Calendar', 'Notes']): Array<TNote> {
  try {
    if (noteTypesToInclude.length === 0) {
      throw new Error(`No note types given. Returning empty array.`)
    }
    let allNotesToCheck: Array<TNote> = []
    if (noteTypesToInclude === ['Calendar', 'Notes'] || noteTypesToInclude === ['Notes', 'Calendar']) {
      allNotesToCheck = DataStore.calendarNotes.slice().concat(DataStore.projectNotes)
    } else if (noteTypesToInclude.includes('Calendar')) {
      allNotesToCheck = DataStore.calendarNotes.slice()
    } else if (noteTypesToInclude.includes('Notes')) {
      allNotesToCheck = DataStore.projectNotes.slice()
    }
    return allNotesToCheck
  } catch (err) {
    logError('getAllNotesOfType', `${err.name}: ${err.message}`)
    return [] // for completeness
  }
}

/**
 * Return list of all notes changed in the last 'numDays'.
 * Set 'noteTypesToInclude' to just ['Notes'] or ['Calendar'] to include just those note types.
 * Note: if numDays === 0 then it will only return notes changed in the current day, not the last 24 hours.
 * @author @jgclark
 * @param {number} numDays
 * @param {Array<string>} noteTypesToInclude
 * @returns {Array<TNote>}
 */
export function getNotesChangedInInterval(numDays: number, noteTypesToInclude: Array<string> = ['Calendar', 'Notes']): Array<TNote> {
  try {
    const startTime = new Date()
    // Note: This operations takes >700ms for JGC
    // I have asked @EM to make suggestions for optimising this.
    const allNotesToCheck: Array<TNote> = getAllNotesOfType(noteTypesToInclude)
    logTimer('getNotesChangedInInterval', startTime, `to get list of ${allNotesToCheck.length} notes to check`)

    let matchingNotes: Array<TNote> = []
    const todayStart = new moment().startOf('day') // use moment instead of `new Date` to ensure we get a date in the local timezone
    const momentToStartLooking = todayStart.subtract(numDays, 'days')
    const jsdateToStartLooking = momentToStartLooking.toDate()

    matchingNotes = allNotesToCheck.filter((f) => f.changedDate >= jsdateToStartLooking)
    // Note: This operations takes 3ms for JGC
    logTimer(
      'getNotesChangedInInterval',
      startTime,
      `from ${allNotesToCheck.length} notes of type ${String(noteTypesToInclude)} found ${matchingNotes.length} changed after ${String(momentToStartLooking)}:`,
    )
    return matchingNotes
  } catch (err) {
    logError(pluginJson, `${err.name}: ${err.message}`)
    return [] // for completeness
  }
}

/**
 * Return array of notes changed in the last 'numDays' from provided array of 'notesToCheck'
 * @author @jgclark
 * @param {Array<TNote>} notesToCheck
 * @param {number} numDays
 * @returns {Array<TNote>}
 */
export function getNotesChangedInIntervalFromList(notesToCheck: $ReadOnlyArray<TNote>, numDays: number): Array<TNote> {
  try {
    const todayStart = new moment().startOf('day') // use moment instead of `new Date` to ensure we get a date in the local timezone
    const momentToStartLooking = todayStart.subtract(numDays, 'days')
    const jsdateToStartLooking = momentToStartLooking.toDate()

    const matchingNotes: Array<TNote> = notesToCheck.filter((f) => f.changedDate >= jsdateToStartLooking)
    // logDebug('getNotesChangedInInterval', `from ${notesToCheck.length} notes found ${matchingNotes.length} changed after ${String(momentToStartLooking)}`)
    return matchingNotes
  } catch (err) {
    logError(pluginJson, `${err.name}: ${err.message}`)
    return [] // for completeness
  }
}

/**
 * Get a note's display title (optionally enclosed as a [[...]] notelink) from its filename.
 * Handles both Notes and Calendar, matching the latter by regex matches. (Not foolproof though.)
 * @author @jgclark
 * @param {string} filename
 * @param {boolean} makeLink? - whether to return a link to the note (default false)
 * @returns {string} title of note
 */
export function getNoteTitleFromFilename(filename: string, makeLink?: boolean = false): string {
  const thisNoteType: NoteType = noteType(filename)
  const note = DataStore.noteByFilename(filename, thisNoteType)
  if (note) {
    return makeLink ? `[[${displayTitle(note) ?? ''}]]` : displayTitle(note)
  } else {
    logError('note/getNoteTitleFromFilename', `Couldn't get valid title for note filename '${filename}'`)
    return '(error)'
  }
}

/**
 * Return list of regular (and optionally calendar) notes with a given #hashtag or @mention (singular), with further optional parameters about which (sub)folders to look in, and a term to defeat on etc.
 * Note: since Feb 2025 @jgclark has developed a newer, faster, mechanism for this: the tagMentionCache. But leaving this here for now.
 * @author @jgclark
 * @param {string} item - tag/mention name to look for
 * @param {boolean} caseInsensitiveMatch? - whether to ignore case when matching
 * @param {boolean} alsoSearchCalendarNotes? - whether to search calendar notes
 * @param {boolean} excludeSpecialFolders? - whether to ignore regular notes in special folders, i.e. those starting with '@', including @Templates, @Archive and @Trash (optional, defaults to true)
 * @param {Array<string>} itemsToExclude - optional list of tags/mentions that if found in the note, excludes the note
 * @param {Array<string>?} wantedParaTypes - optional list of paragraph types to include (default is all)
 * @param {string?} folder - optional folder to limit to
 * @param {boolean?} includeSubfolders? - if folder given, whether to look in subfolders of this folder or not (optional, defaults to true)
 * @return {Array<TNote>}
 */
export function findNotesMatchingHashtagOrMention(
  item: string,
  caseInsensitiveMatch: boolean,
  alsoSearchCalendarNotes: boolean,
  excludeSpecialFolders: boolean,
  itemsToExclude: Array<string> = [],
  wantedParaTypes: Array<string> = [],
  folder: ?string,
  includeSubfolders?: boolean = true,
): Array<TNote> {
  try {
    // Check for special conditions first
    if (item === '') {
      throw new Error(`No hashtag given. Stopping`)
    }
    const isHashtag = item.startsWith('#')
    let notesToSearch = excludeSpecialFolders ? DataStore.projectNotes.filter((n) => !n.filename.startsWith('@')) : DataStore.projectNotes

    if (alsoSearchCalendarNotes) {
      notesToSearch = notesToSearch.concat(DataStore.calendarNotes)
    }
    logDebug(
      'NPnote/findNotesMatchingHashtagOrMention',
      `starting with ${notesToSearch.length} notes (${notesToSearch ? 'from the notesToSearchIn param' : 'from DataStore.projectNotes'} ${
        alsoSearchCalendarNotes ? '+ calendar notes)' : ')'
      }. Search is case ${caseInsensitiveMatch ? 'INsensitive' : 'sensitive'} for '${item}'`,
    )

    // const startTime = new Date()
    let notesInFolder: Array<TNote>
    // If folder given (not empty) then filter using it
    if (folder && folder !== '') {
      if (includeSubfolders) {
        // use startsWith as filter to include subfolders
        notesInFolder = notesToSearch.slice().filter((n) => n.filename.startsWith(`${folder}/`))
      } else {
        // use match as filter to exclude subfolders
        notesInFolder = notesToSearch.slice().filter((n) => getFolderFromFilename(n.filename) === folder)
      }
    } else {
      // no folder specified, so grab all notes from DataStore
      // $FlowIgnore[incompatible-type]
      notesInFolder = notesToSearch
    }
    logDebug(
      `NPnote/findNotesMatchingHashtagOrMention`,
      `item:${item} folder:${String(folder ?? '<all>')} includeSubfolders:${String(includeSubfolders)} ItemsToExclude:${String(itemsToExclude)} for ${String(
        notesInFolder.length,
      )} notes`,
    )

    // Filter by tag and/or mentions
    // Note: now using the cut-down list of hashtags as the API returns partial duplicates
    let notesWithItem: Array<TNote>
    if (caseInsensitiveMatch) {
      notesWithItem = notesInFolder.filter((n) => {
        const correctedHashtags = getCorrectedHashtagsFromNote(n)
        return isHashtag
          ? caseInsensitiveIncludes(item, correctedHashtags)
          : // $FlowIgnore[incompatible-call] only about $ReadOnlyArray
            caseInsensitiveIncludes(item, n.mentions)
      })
    } else {
      notesWithItem = notesInFolder.filter((n) => {
        const correctedHashtags = getCorrectedHashtagsFromNote(n)
        return isHashtag ? correctedHashtags.includes(item) : n.mentions.includes(item)
      })
    }
    if (notesWithItem.length === 0) {
      logDebug('NPnote/findNotesMatchingHashtagOrMention', `-> no notes matching '${item}'`)
      return []
    }
    logDebug('NPnote/findNotesMatchingHashtagOrMention', `In folder '${folder ?? '<all>'}' found ${notesWithItem.length} notes matching '${item}'`)
    logDebug('NPnote/findNotesMatchingHashtagOrMention', `= ${String(notesWithItem.map((n) => n.title))}`)

    // Restrict to certain para types, if wanted
    if (wantedParaTypes.length > 0) {
      notesWithItem = notesWithItem.filter((n) => filterTagsOrMentionsInNoteByWantedParaTypes(n, [item], wantedParaTypes).length > 0)
      logDebug(
        'NPnote/findNotesMatchingHashtagOrMention',
        `After filtering to only include notes with wanted para types [${String(wantedParaTypes)}] -> ${String(notesWithItem.length)} notes`,
      )
      logDebug('NPnote/findNotesMatchingHashtagOrMention', `= ${String(notesWithItem.map((n) => n.title))}`)
    }

    // If we have 'itemsToExclude' then further filter out notes with these items
    if (itemsToExclude.length > 0) {
      const doesNotMatchItemsToExclude = (e: string) => !itemsToExclude.includes(e)
      const notesWithItemWithoutExclusion = notesWithItem.filter((n) => n.hashtags.some(doesNotMatchItemsToExclude))
      const removedItems = notesWithItem.length - notesWithItemWithoutExclusion.length
      if (removedItems > 0) {
        logDebug('NPnote/findNotesMatchingHashtagOrMention', `- but removed ${removedItems} excluded notes:`)
        logDebug('NPnote/findNotesMatchingHashtagOrMention', `= ${String(notesWithItem.filter((n) => n.hashtags.includes(itemsToExclude)).map((m) => m.title))}`)
      }
      return notesWithItemWithoutExclusion
    } else {
      return notesWithItem
    }
  } catch (err) {
    logError('NPnote/findNotesMatchingHashtagOrMention', err.message)
    return []
  }
}

/**
 * Filters tags or mentions ('items') seen in 'note' to wantedParagraphTypes
 * @param {TNote} note
 * @param {Array<string>} items - The list of tags or mentions to filter
 * @param {Array<string>} wantedParaTypes - The paragraph types to allow
 * @returns {Array<string>} Filtered tagsOrMentions that match the criteria
 */
function filterTagsOrMentionsInNoteByWantedParaTypes(note: TNote, tagsOrMentions: Array<string>, wantedParaTypes: Array<string>): Array<string> {
  try {
    // Filter items based on paragraph types and note tags
    const filteredItems = tagsOrMentions.filter((item) => {
      const paragraphsWithItem = note.paragraphs.filter((p) => caseInsensitiveSubstringMatch(item, p.content))
      // logDebug('NPnote/filterTagsOMINBWPT', `Found ${paragraphsWithItem.length} paragraphs with item ${item} in ${note.filename}:`)
      const hasValidParagraphType = paragraphsWithItem.some((p) => wantedParaTypes.includes(p.type))

      return hasValidParagraphType
    })

    // logDebug('NPnote/filterTagsOMINBWPT', `Found ${filteredItems.length} of ${tagsOrMentions.length} wanted tags/mentions in ${note.filename}: [${String(filteredItems)}]`)

    return filteredItems
  } catch (error) {
    logError('NPnote/filterTagsOMINBWPT', `Error filtering items in note ${note.filename}: ${error.message}`)
    return []
  }
}

/**
 * From a given array of notes, return the subset with a given #hashtag or @mention (singular), with further optional parameters about which (sub)folders to look in, and a term to defeat on etc.
 * @author @jgclark
 * @param {string} item - tag/mention name to look for
 * @param {Array<TNote>} notesToSearchIn - array of notes to search in
 * @param {boolean} caseInsensitiveMatch? - whether to ignore case when matching
 * @param {boolean} alsoSearchCalendarNotes?
 * @param {string?} folder - optional folder to limit to
 * @param {boolean?} includeSubfolders? - if folder given, whether to look in subfolders of this folder or not (optional, defaults to false)
 * @param {Array<string>?} itemsToExclude - optional list of tags/mentions that if found in the note, excludes the note
 * @return {Array<TNote>}
 */
export function findNotesMatchingHashtagOrMentionFromList(
  item: string,
  notesToSearchIn: Array<TNote>,
  caseInsensitiveMatch: boolean,
  alsoSearchCalendarNotes: boolean,
  folder: ?string,
  includeSubfolders: boolean = false,
  itemsToExclude: Array<string> = [],
): Array<TNote> {
  try {
    // Check for special conditions first
    if (item === '') {
      logError('NPnote/findNotesMatchingHashtagOrMentionFromList', `No tag/mention given. Stopping`)
      return [] // for completeness
    }
    const isHashtag = item.startsWith('#')
    let notesToSearch = notesToSearchIn
    if (alsoSearchCalendarNotes) {
      notesToSearch = notesToSearch.concat(DataStore.calendarNotes)
    }
    // logDebug('NPnote/findNotesMatchingHashtagOrMentionFromList', `starting with ${notesToSearch.length} notes (${notesToSearchIn ? 'from the notesToSearchIn param' : 'from DataStore.projectNotes'} ${alsoSearchCalendarNotes ? '+ calendar notes)' : ')'}`)

    // const startTime = new Date()
    let projectNotesInFolder: Array<TNote>
    // If folder given (not empty) then filter using it
    if (folder && folder !== '') {
      if (includeSubfolders) {
        // use startsWith as filter to include subfolders
        projectNotesInFolder = notesToSearch.slice().filter((n) => n.filename.startsWith(`${folder}/`))
      } else {
        // use match as filter to exclude subfolders
        projectNotesInFolder = notesToSearch.slice().filter((n) => getFolderFromFilename(n.filename) === folder)
      }
    } else {
      // no folder specified, so grab all notes from DataStore
      projectNotesInFolder = notesToSearch.slice()
    }
    // logDebug(
    //   `NPnote/findNotesMatchingHashtagOrMentionFromList`,
    //   `item:${item} folder:${String(folder)} includeSubfolders:${String(includeSubfolders)} itemsToExclude:${String(itemsToExclude)} for ${String(
    //     projectNotesInFolder.length,
    //   )} notes`,
    // )

    // Filter by tag (and now mentions as well, if requested)
    // Note: now using the cut-down list of hashtags as the API returns partial duplicates
    let projectNotesWithItem: Array<TNote>
    if (caseInsensitiveMatch) {
      projectNotesWithItem = projectNotesInFolder.filter((n) => {
        const correctedHashtags = getCorrectedHashtagsFromNote(n)
        // if (correctedHashtags.length > 0) logDebug('NPnote/findNotesMatchingHashtagOrMentionFromList', `- ${n.filename}: has hashtags [${String(correctedHashtags)}]`)
        return isHashtag
          ? caseInsensitiveIncludes(item, correctedHashtags)
          : // $FlowIgnore[incompatible-call] only about $ReadOnlyArray
            caseInsensitiveIncludes(item, n.mentions)
      })
    } else {
      projectNotesWithItem = projectNotesInFolder.filter((n) => {
        const correctedHashtags = getCorrectedHashtagsFromNote(n)
        // if (correctedHashtags.length > 0) logDebug('NPnote/findNotesMatchingHashtagOrMentionFromList', `- ${n.filename}: has hashtags [${String(correctedHashtags)}]`)
        return isHashtag
          ? caseInsensitiveIncludes(item, correctedHashtags)
          : // $FlowIgnore[incompatible-call] only about $ReadOnlyArray
            caseInsensitiveIncludes(item, n.mentions)
      })
    }
    if (projectNotesWithItem.length > 0) {
      logDebug('NPnote/findNotesMatchingHashtagOrMentionFromList', `In folder '${folder ?? '<all>'}' found ${projectNotesWithItem.length} notes matching '${item}'`)
    }

    // If we care about the excluded tag, then further filter out notes where it is found
    if (itemsToExclude.length > 0) {
      const doesNotMatchItemsToExclude = (e: string) => !itemsToExclude.includes(e)
      const projectNotesWithItemWithoutExclusion = projectNotesWithItem.filter((n) => n.hashtags.some(doesNotMatchItemsToExclude))
      const removedItems = projectNotesWithItem.length - projectNotesWithItemWithoutExclusion.length
      if (removedItems > 0) {
        // logDebug('NPnote/findNotesMatchingHashtagOrMentionFromList', `- but removed ${removedItems} excluded notes:`)
        // logDebug('NPnote/findNotesMatchingHashtagOrMentionFromList', `= ${String(projectNotesWithItem.filter((n) => n.hashtags.includes(tagToExclude)).map((m) => m.title))}`)
      }
      return projectNotesWithItemWithoutExclusion
    } else {
      return projectNotesWithItem
    }
  } catch (err) {
    logError('NPnote/findNotesMatchingHashtagOrMentionFromList', err.message)
    return []
  }
}

/**
 * Get list of headings from a note, optionally including markdown markers.
 * Note: If the first 'title' line matches the note title, then skip it (as it's the title itself).
 * Note: There is no right-trimming of the heading text, as this can cause problems with NP API calls which don't do trimming when you expect they would.
 * @author @dwertheimer (adapted from @jgclark)
 *
 * @param {TNote} note - note to get headings from
 * @param {boolean} includeMarkdown - whether to include markdown markers in the headings
 * @param {boolean} optionAddATopAndtBottom - whether to add 'top of note' and 'bottom of note' options. Default: true.
 * @param {boolean} optionCreateNewHeading - whether to offer to create a new heading at top or bottom of note. Default: false.
 * @param {boolean} includeArchive - whether to include headings in the Archive section of the note (i.e. after 'Done'). Default: false.
 * @return {Array<string>}
 */
export function getHeadingsFromNote(
  note: TNote,
  includeMarkdown: boolean = false,
  optionAddATopAndtBottom: boolean = true,
  optionCreateNewHeading: boolean = false,
  includeArchive: boolean = false,
): Array<string> {
  let headingStrings = []
  const spacer = '#'
  let headingParas: Array<TParagraph> = []
  const indexEndOfActive = findEndOfActivePartOfNote(note)
  if (includeArchive) {
    headingParas = note.paragraphs.filter((p) => p.type === 'title' && p.lineIndex < indexEndOfActive)
  } else {
    headingParas = note.paragraphs.filter((p) => p.type === 'title')
  }

  // If this is the title line, skip it
  if (headingParas.length > 0) {
    if (headingParas[0].content === note.title) {
      headingParas = headingParas.slice(1)
    }
  }
  if (headingParas.length > 0) {
    headingStrings = headingParas.map((p) => {
      let prefix = ''
      for (let i = 0; i < p.headingLevel; i++) {
        prefix += spacer
      }
      return `${prefix} ${p.content.trimLeft()}`
    })
  }
  if (optionCreateNewHeading) {
    if (note.type === 'Calendar') {
      headingStrings.unshift('➕#️⃣ (first insert new heading at the start of the note)')
    } else {
      headingStrings.unshift(`➕#️⃣ (first insert new heading under the title)`)
    }
    headingStrings.push(`➕#️⃣ (first insert new heading at the end of the note)`)
  }
  if (optionAddATopAndtBottom) {
    headingStrings.unshift('⏫ (top of note)')
    headingStrings.push('⏬ (bottom of note)')
  }
  if (headingStrings.length === 0) {
    return ['']
  }
  if (!includeMarkdown) {
    headingStrings = headingStrings.map((h) => h.replace(/^#{1,5}\s*/, '')) // remove any markdown heading markers
  }
  return headingStrings
}

/**
 * Return a standardised safe filepath for a regular note, to match its title.
 * Note: it's not explicity stated (I think), but filenames shouldn't start with a '/' character.
 * Substitutes '\/:*?@$"<>|' characters in filename with '_' to avoid problems in Apple or NTFS filesystems.
 * Additionally, filenames cannot end with a period (.) or a space, although these characters can be used within the filename itself.
 * @author @Leo, improved by @jgclark
 * @param {TNote} note
 * @returns {string} filepath
 */
export function getFSSafeFilenameFromNoteTitle(note: TNote): string {
  const { defaultFileExtension } = DataStore

  // If this is a Calendar note, then give a warning, but return the filename as is.
  if (note.type === 'Calendar') {
    logWarn('getFSSafeFilenameFromNoteTitle', `Shouldn't be called on Calendar notes. Returning ${note.filename} filename as is.`)
    return note.filename
  }

  // Get the folder name from the filename.
  // Note: if in root folder, then justFolderName will be '/'
  const justFolderName = getFolderFromFilename(note.filename)

  // Get new title for note, though with any '/:@$' replaced with '_'
  if (!note.title) {
    logWarn('getFSSafeFilenameFromNoteTitle', `No title found in note ${note.filename}. Returning empty string.`)
    return ''
  }
  let filesystemSafeTitle = note.title
    .trim()
    .replaceAll('\\', '_')
    .replaceAll('/', '_')
    .replaceAll('@', '_')
    .replaceAll('$', '_')
    .replaceAll(':', '_')
    .replaceAll('*', '_')
    .replaceAll('?', '_')
    .replaceAll('"', '_')
    .replaceAll('<', '_')
    .replaceAll('>', '_')
    .replaceAll('|', '_')
  // Replace multiple underscores with a single underscore
  filesystemSafeTitle = filesystemSafeTitle.replace(/_+/g, '_')
  if (filesystemSafeTitle !== '') {
    const newName = justFolderName !== '/' ? `${justFolderName}/${filesystemSafeTitle}.${defaultFileExtension}` : `${filesystemSafeTitle}.${defaultFileExtension}`
    return newName
  } else {
    logWarn('NPnote.js', `getFSSafeFilenameFromNoteTitle(): No title found in note ${note.filename}. Returning empty string.`)
    return ''
  }
}

/**
 * Returns TNote from DataStore matching 'noteTitleArg' (if given) to titles, or else ask User to select from all note titles.
 * Now first matches against special 'relative date' (e.g. 'last month', 'next week', defined above) as well as YYYY-MM-DD (etc.) calendar dates.
 * If a desired Calendar note doesn't already exist this now attempts to create it first.
 * Note: Send param 'notesIn' if the generation of that list can be more efficiently done before now. Otherwise it will generated a sorted list of all notes.
 * Note: There's deliberately no try/catch so that failure can stop processing.
 * See https://discord.com/channels/763107030223290449/1243973539296579686
 * TODO(Later): Hopefully @EM will allow future calendar notes to be created, and then some of this handling won't be needed.
 * @param {string} purpose to show to user in dialog title 'Select note for new X'
 * @param {string?} noteTitleArg to match against note titles. If not given, will ask user to select from all note titles (excluding the Trash).
 * @param {Array<TNote>?} notesIn
 * @returns {TNote} note
 */
export async function getNoteFromParamOrUser(
  purpose: string,
  noteTitleArg: string = '',
  notesIn?: Array<TNote>,
): Promise<TNote | null> {
  // Note: deliberately no try/catch so that failure can stop processing
  const startTime = new Date()
  let note: TNote | null
  let noteTitleArgIsCalendarNote: boolean = false
  logDebug('getNoteFromParamOrUser', `starting with purpose '${purpose}' / noteTitleArg '${noteTitleArg}' / with ${notesIn?.length ?? 0} notesIn`)

  // First try getting note from arg
  if (noteTitleArg != null && noteTitleArg !== '') {
    // Is this a note title from arg?
    // First check if its a special 'relative date', e.g. 'next month'
    const possDateStr = getDateStrFromRelativeDateString(noteTitleArg)
    if (possDateStr) {
      noteTitleArgIsCalendarNote = true
      note = getOrMakeCalendarNote(possDateStr)
      if (note) {
        logDebug('getNoteFromParamOrUser', `Found match with relative date '${noteTitleArg}' = filename ${note?.filename ?? '(error)'}`)
        return note
      }
    }

    // Now check to see if the noteTitleArg is of the *form* of a Calendar note string
    if (dt.isValidCalendarNoteTitleStr(noteTitleArg)) {
      noteTitleArgIsCalendarNote = true
      logDebug('getNoteFromParamOrUser', `- Note is of the form of a Calendar note string. Will attempt to create it.`)

      // Test to see if we can get this calendar note
      // $FlowIgnore[incompatible-type] straight away test for null return
      note = getOrMakeCalendarNote(noteTitleArg)
      if (note) {
        logDebug('getNoteFromParamOrUser', `- Found Calendar note '${displayTitle(note)}'`)
        return note
      } else {
        logWarn('getNoteFromParamOrUser', `Couldn't find or make Calendar note with title '${noteTitleArg}'. Will suggest a work around to user.`)
        throw new Error(
          `I can't find Calendar note '${noteTitleArg}', and unfortunately I have tried and failed to create it for you.\nPlease create it by navigating to it, and adding any content, and then re-run this command.`,
        )
      }
    }

    // Now try to find wanted regular note, either from the last param or from DataStore (except from @Trash)
    logDebug('getNoteFromParamOrUser', `- Now will look for '${noteTitleArg}' in regular notes ...`)
    const notesToCheck = getNotesToCheck(notesIn)
    const matchingNotes = notesToCheck.filter((n) => n.title?.toLowerCase() === noteTitleArg.toLowerCase())
    if (matchingNotes.length > 0) {
      logDebug('getNoteFromParamOrUser', `Found ${matchingNotes.length} matching note(s) with title '${noteTitleArg}'. Will use first match.`)
      note = matchingNotes[0]
    } else {
      logDebug('getNoteFromParamOrUser', `Found no matching notes with title '${noteTitleArg}'.`)
    }
  } else {
    // We need to ask user to select from all notes
    // Preferably we'll use the last parameter, but if not calculate the list of notes to check
    // const notesToCheck = getNotesToCheck(notesIn)
    const result = await chooseNoteV2(`Select note for new ${purpose}`, notesIn, true, true, false, false)
    if (typeof result !== 'boolean') {
      note = result
      logDebug('getNoteFromParamOrUser', `- found note '${displayTitle(note)}'`)
    }
  }
  // Double-check we have a valid note
  if (!note) {
    // logError('getNoteFromParamOrUser', `Couldn't get note for a reason I can't understand.`)
    throw new Error("getNoteFromParamOrUser(): Couldn't get note for a reason I can't understand.")
  }

  logTimer('getNoteFromParamOrUser', startTime, `-> note '${displayTitle(note)}'`)
  return note
}

/**
 * Get the list of regular notes, either from the param or from DataStore (except from @Trash).
 * @param {Array<TNote>?} notesIn
 * @returns {Array<TNote>}
 */
function getNotesToCheck(notesIn?: Array<TNote>): Array<TNote> {
  if (notesIn) {
    return notesIn
  }
  return DataStore.projectNotes.filter((n) => !n.filename.startsWith('@Trash'))
}

/**
 * Get or create the relevant regular note in the given folder (not calendar notes)
 * Note: titles with # characters are stripped out first, as they are stripped out by NP when reporting a note.title
 * If it makes a new note, it will add the title first.
 * TODO: is this teamspace-aware?
 * @author @jgclark
 *
 * @param {string} noteTitle - title of note to look for
 * @param {string} noteFolder - folder to look in (must be full path or "/")
 * @param {boolean?} partialTitleToMatch - optional partial note title to use with a starts-with not exact match
 * @returns {Promise<TNote>} - note object
 */
export async function getOrMakeRegularNoteInFolder(noteTitle: string, noteFolder: string, partialTitleToMatch: string = ''): Promise<?TNote> {
  logDebug('note / getOrMakeRegularNoteInFolder', `starting with noteTitle '${noteTitle}' / folder '${noteFolder}' / partialTitleToMatch ${partialTitleToMatch}`)
  let existingNotes: $ReadOnlyArray<TNote> = []

  // If we want to do a partial match, see if matching note(s) have already been created (ignoring @Archive and @Trash)
  if (partialTitleToMatch) {
    const partialTestString = partialTitleToMatch.split('#').join('')
    const allNotesInFolder = getRegularNotesInFolder(noteFolder)
    existingNotes = allNotesInFolder.filter((f) => f.title?.startsWith(partialTestString))
    logDebug('note / getOrMakeRegularNoteInFolder', `- found ${existingNotes.length} existing partial '${partialTestString}' note matches`)
  } else {
    // Otherwise do an exact match on noteTitle
    const potentialNotes = DataStore.projectNoteByTitle(noteTitle, true, false) ?? []
    // now filter out wrong folders
    existingNotes = potentialNotes && noteFolder !== '/' ? potentialNotes.filter((n) => n.filename.startsWith(noteFolder)) : potentialNotes
    logDebug('note / getOrMakeRegularNoteInFolder', `- found ${existingNotes.length} existing '${noteTitle}' note(s)`)
  }

  if (existingNotes.length > 0) {
    logDebug('note / getOrMakeRegularNoteInFolder', `- first matching note filename = '${existingNotes[0].filename}'`)
    return existingNotes[0] // return the only or first match (if more than one)
  } else {
    logDebug('note / getOrMakeRegularNoteInFolder', `- found no existing notes, so will try to make one`)
    // no existing note, so need to make a new one
    const noteFilename = await DataStore.newNote(noteTitle, noteFolder)
    // NB: filename here = folder + filename
    if (noteFilename != null && noteFilename !== '') {
      logDebug('note / getOrMakeRegularNoteInFolder', `- newNote filename: ${String(noteFilename)}`)
      const note = await DataStore.projectNoteByFilename(noteFilename)
      if (note != null) {
        return note
      } else {
        logError('note / getOrMakeRegularNoteInFolder', `can't read new ${noteTitle} note`)
        return
      }
    } else {
      logError('note / getOrMakeRegularNoteInFolder', `empty filename of new ${noteTitle} note`)
      return
    }
  }
}

/**
 * Get or create the relevant calendar note, using any date string format (e.g. '20250726', '2025-07-26', or '2025-W30') or relative date string (e.g. 'next week').
 * TODO: make teamspace-aware
 * @author @jgclark
 *
 * @param {string} dateStrIn
 * @returns {TNote} - note object
 */
export function getOrMakeCalendarNote(dateStrIn: string): ?TNote {
  try {
    logDebug('NPnote/getOrMakeCalendarNote', `starting with dateStrIn '${dateStrIn}'`)
    let dateStrToUse = dateStrIn

    // Convert from relative date string if needed
    const possDateStr = getDateStrFromRelativeDateString(dateStrToUse)
    if (possDateStr !== '') {
      dateStrToUse = possDateStr
      logDebug('getNoteFromParamOrUser', `Found match with relative date '${dateStrIn}' =>  ${possDateStr}`)
    }

    // Convert from ISO to calendar filename format if needed
    if (dt.isDailyDateStr(dateStrToUse)) {
      dateStrToUse = dt.convertISOToYYYYMMDD(dateStrToUse)
    }

    if (!dt.isValidCalendarNoteFilenameWithoutExtension(dateStrToUse)) {
      throw new Error(`Invalid calendar date string: ${dateStrToUse}`)
    }

    const calendarNote: ?TNote = DataStore.calendarNoteByDateString(dateStrToUse)
    if (!calendarNote) {
      throw new Error(`Cannot find or make calendar note for ${dateStrIn}, for reasons I don't understand.`)
    }

    // If the note has no content -- which it will if the note hasn't been created before now -- set it to empty string
    if (!calendarNote?.content) {
      logWarn('NPnote/getOrMakeCalendarNote', `Calendar note ${dateStrToUse} has no defined content. Will set it to empty string.`)
      calendarNote.content = ''
    }
    return calendarNote
  } catch (err) {
    logError('NPnote/getOrMakeCalendarNote', `${err.name}: ${err.message}`)
    return null
  }
}

/**
 * Get the noteType of a note from its filename
 * Probably FIXME: need to update to support Teamspace notes
 * @author @jgclark
 * @param {string} filename of either Calendar or Notes type
 * @returns {NoteType} Calendar | Notes
 */
export function getNoteTypeByFilename(filename: string): ?NoteType {
  // logDebug('note/getNoteTypeByFilename', `Started for '${filename}'`)
  const newNote = DataStore.noteByFilename(filename, 'Notes') ?? DataStore.noteByFilename(filename, 'Calendar')
  if (newNote != null) {
    // logDebug('note/getNoteTypeByFilename', `-> note '${displayTitle(newNote)}`)
    return newNote.type
  } else {
    logWarn('note/getNoteTypeByFilename', `-> couldn't find a note in either Notes or Calendar`)
    return null
  }
}

/**
 * Archive a note using its current folder, replicating the folder structure if needed.
 * If 'archiveRootFolder' is supplied, archive under that folder, otherwise default to the built-in @Archive folder.
 * @author @jgclark
 * 
 * @param {TNote} noteIn
 * @param {string?} archiveRootFolder optional; if not given, then use the built-in @Archive folder
 * @returns {string | void} newFilename, if success
 */
export function archiveNoteUsingFolder(note: TNote, archiveRootFolder?: string): string | void {
  try {
    if (!note) {
      throw new Error('No note passed, so stopping.')
    }
    if (note.type === 'Calendar') {
      // Can't archive a Calendar note
      logWarn(pluginJson, 'archiveNoteUsingFolder(): Cannot archive a Calendar note, so stopping.')
      return
    }
    logDebug('archiveNoteUsingFolder', `Will archive Note '${displayTitle(note)} created at ${String(note.createdDate)}`)

    // Get note's current folder
    const currentFilename = note.filename
    const currentFolder = getFolderFromFilename(currentFilename)
    logDebug('archiveNoteUsingFolder', `- currentFolder: ${currentFolder}`)

    // Work out requested archived filename
    const archiveFolderToMoveTo = archiveRootFolder ? `${archiveRootFolder}/${currentFolder}` : `@Archive/${currentFolder}`
    logDebug('archiveNoteUsingFolder', `- archiveFolderToMoveTo: ${archiveFolderToMoveTo}`)

    // Check if this folder structure is already set up under @Archive

    // Move note to this new location.
    // (Handily, NP does the work of creating any necessary missing folders. No need to use DataStore.moveFolder here.)
    // Good news: creation date now doesn't change here
    const newFilename = DataStore.moveNote(currentFilename, archiveFolderToMoveTo)
    if (newFilename) {
      logDebug('archiveNoteUsingFolder', `- Note -> ${newFilename}`)
      return newFilename
    } else {
      throw new Error(`archiveNoteUsingFolder(): Failed when moving '${displayTitle(note)}' to folder ${archiveFolderToMoveTo}`)
    }
  }
  catch (error) {
    logError(pluginJson, error.message)
    return
  }
}<|MERGE_RESOLUTION|>--- conflicted
+++ resolved
@@ -10,7 +10,7 @@
 import { clo, JSP, logDebug, logError, logInfo, logTimer, logWarn, timer } from '@helpers/dev'
 import { getFolderDisplayName, getFolderFromFilename, getRegularNotesInFolder } from '@helpers/folders'
 import { displayTitle, isValidUUID } from '@helpers/general'
-import { calendarNotesSortedByChanged,noteType } from '@helpers/note'
+import { calendarNotesSortedByChanged, noteType } from '@helpers/note'
 import { displayTitleWithRelDate, getDateStrFromRelativeDateString, getRelativeDates } from '@helpers/NPdateTime'
 import { endOfFrontmatterLineIndex, ensureFrontmatter, getFrontmatterAttributes } from '@helpers/NPFrontMatter'
 import { findStartOfActivePartOfNote, findEndOfActivePartOfNote } from '@helpers/paragraph'
@@ -51,7 +51,7 @@
  * Note: no try-catch, so that failure can stop processing.
  * Note: This used to live in helpers/userInput.js, but was moved here to avoid a circular dependency.
  * @author @jgclark, heavily extending earlier function by @dwertheimer
- * 
+ *
  * @param {string?} promptText - text to display in the CommandBar
  * @param {Array<TNote>?} regularNotes - a list of regular notes to choose from. If not provided, all regular notes will be used.
  * @param {boolean?} includeCalendarNotes - include calendar notes in the list
@@ -101,7 +101,7 @@
         text: displayTitleWithRelDate(note, true, false),
         icon: note.type === 'Calendar' ? 'calendar-star' : 'file-lines',
         color: 'green-600',
-        shortDescription: getFolderDisplayName(getFolderFromFilename(note.filename) , false),
+        shortDescription: getFolderDisplayName(getFolderFromFilename(note.filename), false),
         alpha: 0.6,
         darkAlpha: 0.6,
       }
@@ -227,15 +227,12 @@
       const startOfActive = findStartOfActivePartOfNote(note)
       const endOfActive = findEndOfActivePartOfNote(note)
       console.log(
-<<<<<<< HEAD
         `- created: ${String(note.createdDate) ?? ''}\n- changed: ${String(note.changedDate) ?? ''}\n- paragraphs: ${note.paragraphs.length} (endOfActive: ${String(
           endOfActive,
         )})\n- hashtags: ${note.hashtags?.join(', ') ?? ''}\n- mentions: ${note.mentions?.join(', ') ?? ''}`,
-=======
-        `- created: ${String(note.createdDate) ?? ''}\n- changed: ${String(note.changedDate) ?? ''
-        }\n- paragraphs: ${note.paragraphs.length} (Active part: ${String(startOfActive)}-${String(endOfActive)})\n- hashtags: ${note.hashtags?.join(', ') ?? ''}\n- mentions: ${note.mentions?.join(', ') ?? ''
-        }`,
->>>>>>> 331c0888
+        `- created: ${String(note.createdDate) ?? ''}\n- changed: ${String(note.changedDate) ?? ''}\n- paragraphs: ${note.paragraphs.length} (Active part: ${String(
+          startOfActive,
+        )}-${String(endOfActive)})\n- hashtags: ${note.hashtags?.join(', ') ?? ''}\n- mentions: ${note.mentions?.join(', ') ?? ''}`,
       )
     } else {
       // Calendar note
@@ -260,7 +257,7 @@
         console.log(`Paragraphs`)
         note.paragraphs.map((p) => {
           const referencedParas = DataStore.referencedBlocks(p)
-          console.log(`  ${p.lineIndex}: ${p.type} ${p.rawContent}${ (referencedParas.length >= 1) ? ` 🆔 has ${referencedParas.length} sync copies` : ''}`)
+          console.log(`  ${p.lineIndex}: ${p.type} ${p.rawContent}${referencedParas.length >= 1 ? ` 🆔 has ${referencedParas.length} sync copies` : ''}`)
         })
       }
     }
@@ -352,15 +349,10 @@
       }
       // FIXME(Eduard): projectNoteByFilename() is not working for teamspace notes
       // So we have to do it this way ...
-<<<<<<< HEAD
       foundNote = DataStore.noteByFilename(filenameIn, 'Notes', teamspaceID) ?? DataStore.noteByFilename(filenameIn, 'Calendar', teamspaceID) ?? null
       logInfo('NPnote/getNoteFromFilename', `Found teamspace note '${displayTitle(foundNote)}' from ${filenameIn}`)
-=======
-      foundNote = DataStore.noteByFilename(filenameIn, 'Notes', teamspaceID)
-        ?? DataStore.noteByFilename(filenameIn, 'Calendar', teamspaceID)
-        ?? null
+      foundNote = DataStore.noteByFilename(filenameIn, 'Notes', teamspaceID) ?? DataStore.noteByFilename(filenameIn, 'Calendar', teamspaceID) ?? null
       logDebug('NPnote/getNoteFromFilename', `Found teamspace note '${displayTitle(foundNote)}' from ${filenameIn}`)
->>>>>>> 331c0888
     } else {
       // Check for private notes
       foundNote = DataStore.projectNoteByFilename(filenameIn) ?? null
@@ -581,7 +573,6 @@
 // $FlowFixMe[incompatible-return]
 export function getFlatListOfBacklinks(note: TNote): Array<TParagraph> {
   try {
-    const startTime = new Date() // only for timing inside this loop
     const noteBacklinks = note.backlinks
     clo(noteBacklinks, `getFlatListOfBacklinks: noteBacklinks`)
     if (noteBacklinks.length === 0) {
@@ -589,46 +580,13 @@
     }
     logDebug('NPnote/getFlatListOfBacklinks', `Starting for ${String(noteBacklinks.length)} backlinks in ${String(note.filename)} ...`)
     const flatBacklinkParas: Array<TParagraph> = []
-<<<<<<< HEAD
-    for (const noteBacklink of noteBacklinks) {
-      logDebug(`getFlatListOfBacklinks: backlink for:${noteBacklink.content}`)
-      // v1: which has the issue of getting all paras, which has gone very slow.
-      // Get the note that this backlink points to
-      // const thisBacklinkNote = DataStore.noteByFilename(noteBacklink.filename, noteBacklink.noteType)
-      // clo(noteBacklink.subItems, `noteBackLink in ${thisBacklinkNote?.filename ?? '(error)'}`)
-      // const thisBacklinkNoteParas = thisBacklinkNote?.paragraphs
-      // if (!thisBacklinkNoteParas) {
-      //   logError('NPnote/getFlatListOfBacklinks', `Error getting paragraphs for ${noteBacklink.filename}`)
-      // }
-      // let thisNoteItems: Array<TBacklinkFields> = []
-      // // thisNoteLineIndexes.push(noteBacklink.lineIndex) // noteBacklink.lineIndex
-
-      // if (noteBacklink.subItems && noteBacklink.subItems.length > 0) {
-      //   logDebug('NPnote/getFlatListOfBacklinks', `- has ${noteBacklink.subItems.length} top-levelsubItems`)
-      //   thisNoteItems = flattenSubItems(noteBacklink.subItems)
-      // }
-      // logDebug('NPnote/getFlatListOfBacklinks', `  => ${thisNoteItems.length} items`)
-
-      // // Now find paragraphs from those lineIndexes
-      // for (const item of thisNoteItems) {
-      //   logDebug('NPnote/getFlatListOfBacklinks', `+ ${item.lineIndex}`)
-      //   // $FlowIgnore[incompatible-use]
-      //   flatBacklinkParas.push(thisBacklinkNoteParas[item.lineIndex])
-      // }
-      // logTimer('NPnote/getFlatListOfBacklinks', startTime, `- after processing backlinks for ${thisBacklinkNote?.filename ?? '(error)'} with ${String(thisBacklinkNoteParas?.length)} paras, now have ${String(flatBacklinkParas.length)} flat backlinks`, 100)
-=======
->>>>>>> 331c0888
 
     // Iterate over all backlinks, recursing where necessary to visit all subItems, returning a flat list of lineIndex
     for (const noteBacklink of noteBacklinks) {
       // v2: which just works on data returned within subItems (which are actual para refs it turns out)
       for (const subItem of noteBacklink.subItems) {
-<<<<<<< HEAD
-        subItem.type === 'open' && logDebug(`\tgetFlatListOfBacklinks open subItem: "${subItem.content}"`)
-=======
         // Note: the following log only returns empty object strings
         // logDebug('NPnote/getFlatListOfBacklinks', `- subItem: ${JSON.stringify(subItem, null, 2)}`)
->>>>>>> 331c0888
         if (subItem.type !== 'title') {
           flatBacklinkParas.push(subItem)
         }
@@ -653,12 +611,7 @@
 export function getReferencedParagraphs(calNote: Note, includeHeadings: boolean = true): Array<TParagraph> {
   try {
     const thisDateStr = calNote.title || '' // will be  2022-10-10 or 2022-10 or 2022-Q3 etc depending on the note type
-<<<<<<< HEAD
-    logDebug(`getReferencedParagraphs: starting for ${displayTitle(calNote)} ${includeHeadings ? 'with' : 'without'} headings for date:${thisDateStr}`)
-    const wantedParas = []
-=======
     const wantedParas: Array<TParagraph> = []
->>>>>>> 331c0888
 
     // Use .backlinks, which is described as "Get all backlinks pointing to the current note as Paragraph objects. In this array, the toplevel items are all notes linking to the current note and the 'subItems' attributes (of the paragraph objects) contain the paragraphs with a link to the current note. The headings of the linked paragraphs are also listed here, although they don't have to contain a link."
     // Note: @jgclark reckons that the subItem.headingLevel data returned by this might be wrong.
@@ -668,26 +621,22 @@
     backlinkParas.forEach((para) => {
       // If we want to filter out the headings, then check the subItem content actually includes the date of the note of interest.
       if (!para) {
-        logWarn('getReferencedParagraphs', `  - referenced para is null. Found in one of ${backlinkParas.length} backlink paras for note '${displayTitle(calNote)}' at ${calNote.filename}.`)
-      } 
+        logWarn(
+          'getReferencedParagraphs',
+          `  - referenced para is null. Found in one of ${backlinkParas.length} backlink paras for note '${displayTitle(calNote)}' at ${calNote.filename}.`,
+        )
+      }
       if (includeHeadings) {
         logDebug(`getReferencedParagraphs`, `- adding  "${para.content}" as we want headings`)
         wantedParas.push(para)
       } else if (para.content.includes(`>${thisDateStr}`) || para.content.includes(`>today`)) {
-<<<<<<< HEAD
-        logDebug(`getReferencedParagraphs`, `- adding "${para.content}" as it includes >${thisDateStr} or >today`)
-        wantedParas.push(para)
-      } else {
-        logDebug(`getReferencedParagraphs`, `- skipping "${para.content}" as it doesn't include >${thisDateStr}`)
-=======
         logDebug(`getReferencedParagraphs`, `- adding "${para.content}" as it includes >${thisDateStr} or >today from ${para.note?.filename ?? '<no note>'}`)
         if (!para.note) {
           logWarn(`getReferencedParagraphs`, `  - this backlink para.note is null. Para:\n${JSON.stringify(para, null, 2)}`)
         }
         wantedParas.push(para)
       } else {
-      // logDebug(`getReferencedParagraphs`, `- skipping "${para.content}" as it doesn't include >${thisDateStr}`)
->>>>>>> 331c0888
+        // logDebug(`getReferencedParagraphs`, `- skipping "${para.content}" as it doesn't include >${thisDateStr}`)
       }
     })
 
@@ -1310,11 +1259,7 @@
  * @param {Array<TNote>?} notesIn
  * @returns {TNote} note
  */
-export async function getNoteFromParamOrUser(
-  purpose: string,
-  noteTitleArg: string = '',
-  notesIn?: Array<TNote>,
-): Promise<TNote | null> {
+export async function getNoteFromParamOrUser(purpose: string, noteTitleArg: string = '', notesIn?: Array<TNote>): Promise<TNote | null> {
   // Note: deliberately no try/catch so that failure can stop processing
   const startTime = new Date()
   let note: TNote | null
@@ -1519,7 +1464,7 @@
  * Archive a note using its current folder, replicating the folder structure if needed.
  * If 'archiveRootFolder' is supplied, archive under that folder, otherwise default to the built-in @Archive folder.
  * @author @jgclark
- * 
+ *
  * @param {TNote} noteIn
  * @param {string?} archiveRootFolder optional; if not given, then use the built-in @Archive folder
  * @returns {string | void} newFilename, if success
@@ -1557,8 +1502,7 @@
     } else {
       throw new Error(`archiveNoteUsingFolder(): Failed when moving '${displayTitle(note)}' to folder ${archiveFolderToMoveTo}`)
     }
-  }
-  catch (error) {
+  } catch (error) {
     logError(pluginJson, error.message)
     return
   }
