--- conflicted
+++ resolved
@@ -10,7 +10,7 @@
 import { clo, JSP, logDebug, logError, logInfo, logTimer, logWarn, timer } from '@helpers/dev'
 import { getFolderDisplayName, getFolderFromFilename, getRegularNotesInFolder } from '@helpers/folders'
 import { displayTitle, isValidUUID } from '@helpers/general'
-import { calendarNotesSortedByChanged, noteType } from '@helpers/note'
+import { calendarNotesSortedByChanged,noteType } from '@helpers/note'
 import { displayTitleWithRelDate, getDateStrFromRelativeDateString, getRelativeDates } from '@helpers/NPdateTime'
 import { endOfFrontmatterLineIndex, ensureFrontmatter, getFrontmatterAttributes } from '@helpers/NPFrontMatter'
 import { findStartOfActivePartOfNote, findEndOfActivePartOfNote } from '@helpers/paragraph'
@@ -51,7 +51,7 @@
  * Note: no try-catch, so that failure can stop processing.
  * Note: This used to live in helpers/userInput.js, but was moved here to avoid a circular dependency.
  * @author @jgclark, heavily extending earlier function by @dwertheimer
- *
+ * 
  * @param {string?} promptText - text to display in the CommandBar
  * @param {Array<TNote>?} regularNotes - a list of regular notes to choose from. If not provided, all regular notes will be used.
  * @param {boolean?} includeCalendarNotes - include calendar notes in the list
@@ -101,7 +101,7 @@
         text: displayTitleWithRelDate(note, true, false),
         icon: note.type === 'Calendar' ? 'calendar-star' : 'file-lines',
         color: 'green-600',
-        shortDescription: getFolderDisplayName(getFolderFromFilename(note.filename), false),
+        shortDescription: getFolderDisplayName(getFolderFromFilename(note.filename) , false),
         alpha: 0.6,
         darkAlpha: 0.6,
       }
@@ -208,7 +208,7 @@
 // eslint-disable-next-line require-await
 export async function printNote(noteIn: ?TNote, alsoShowParagraphs: boolean = false): Promise<void> {
   try {
-    const note = noteIn == null ? Editor : noteIn
+    const note = (noteIn == null) ? Editor : noteIn
     if (!note) {
       logWarn('note/printNote()', `No valid note found. Stopping.`)
       return
@@ -227,20 +227,16 @@
       const startOfActive = findStartOfActivePartOfNote(note)
       const endOfActive = findEndOfActivePartOfNote(note)
       console.log(
-        `- created: ${String(note.createdDate) ?? ''}\n- changed: ${String(note.changedDate) ?? ''}\n- paragraphs: ${note.paragraphs.length} (endOfActive: ${String(
-          endOfActive,
-        )})\n- hashtags: ${note.hashtags?.join(', ') ?? ''}\n- mentions: ${note.mentions?.join(', ') ?? ''}`,
-        `- created: ${String(note.createdDate) ?? ''}\n- changed: ${String(note.changedDate) ?? ''}\n- paragraphs: ${note.paragraphs.length} (Active part: ${String(
-          startOfActive,
-        )}-${String(endOfActive)})\n- hashtags: ${note.hashtags?.join(', ') ?? ''}\n- mentions: ${note.mentions?.join(', ') ?? ''}`,
+        `- created: ${String(note.createdDate) ?? ''}\n- changed: ${String(note.changedDate) ?? ''
+        }\n- paragraphs: ${note.paragraphs.length} (Active part: ${String(startOfActive)}-${String(endOfActive)})\n- hashtags: ${note.hashtags?.join(', ') ?? ''}\n- mentions: ${note.mentions?.join(', ') ?? ''
+        }`,
       )
     } else {
       // Calendar note
       console.log(dt.getDateStringFromCalendarFilename(note.filename))
       console.log(
-        `- created: ${String(note.createdDate) ?? ''}\n- changed: ${String(note.changedDate) ?? ''}\n- paragraphs: ${note.paragraphs.length}\n- hashtags: ${
-          note.hashtags?.join(', ') ?? ''
-        }\n- mentions: ${note.mentions?.join(', ') ?? ''}`,
+        `- created: ${String(note.createdDate) ?? ''}\n- changed: ${String(note.changedDate) ?? ''}\n- paragraphs: ${note.paragraphs.length
+        }\n- hashtags: ${note.hashtags?.join(', ') ?? ''}\n- mentions: ${note.mentions?.join(', ') ?? ''}`,
       )
     }
     // Get frontmatter details
@@ -257,7 +253,7 @@
         console.log(`Paragraphs`)
         note.paragraphs.map((p) => {
           const referencedParas = DataStore.referencedBlocks(p)
-          console.log(`  ${p.lineIndex}: ${p.type} ${p.rawContent}${referencedParas.length >= 1 ? ` 🆔 has ${referencedParas.length} sync copies` : ''}`)
+          console.log(`  ${p.lineIndex}: ${p.type} ${p.rawContent}${ (referencedParas.length >= 1) ? ` 🆔 has ${referencedParas.length} sync copies` : ''}`)
         })
       }
     }
@@ -276,8 +272,7 @@
     }
 
     if (note.isTeamspaceNote) {
-      try {
-        // without catch, so just continue
+      try { // without catch, so just continue
         const p0 = note.paragraphs[0]
         console.log(`\nExtra Teamspace tests using p[0] {${p0.content}}:`)
         console.log(`- p0.note.type: ${String(p0.note?.type)}`)
@@ -304,10 +299,7 @@
  */
 export function getTeamspaceDetailsFromNote(note: TNote): TTeamspace | null {
   try {
-    if (
-      (NotePlan.environment.buildVersion < 1366 && NotePlan.environment.platform === 'macOS') ||
-      (NotePlan.environment.buildVersion < 1295 && NotePlan.environment.platform !== 'macOS')
-    ) {
+    if ((NotePlan.environment.buildVersion < 1366 && NotePlan.environment.platform === 'macOS') || (NotePlan.environment.buildVersion < 1295 && NotePlan.environment.platform !== 'macOS')) {
       return null
     }
     if (note.isTeamspaceNote) {
@@ -349,9 +341,9 @@
       }
       // FIXME(Eduard): projectNoteByFilename() is not working for teamspace notes
       // So we have to do it this way ...
-      foundNote = DataStore.noteByFilename(filenameIn, 'Notes', teamspaceID) ?? DataStore.noteByFilename(filenameIn, 'Calendar', teamspaceID) ?? null
-      logInfo('NPnote/getNoteFromFilename', `Found teamspace note '${displayTitle(foundNote)}' from ${filenameIn}`)
-      foundNote = DataStore.noteByFilename(filenameIn, 'Notes', teamspaceID) ?? DataStore.noteByFilename(filenameIn, 'Calendar', teamspaceID) ?? null
+      foundNote = DataStore.noteByFilename(filenameIn, 'Notes', teamspaceID)
+        ?? DataStore.noteByFilename(filenameIn, 'Calendar', teamspaceID)
+        ?? null
       logDebug('NPnote/getNoteFromFilename', `Found teamspace note '${displayTitle(foundNote)}' from ${filenameIn}`)
     } else {
       // Check for private notes
@@ -574,7 +566,6 @@
 export function getFlatListOfBacklinks(note: TNote): Array<TParagraph> {
   try {
     const noteBacklinks = note.backlinks
-    clo(noteBacklinks, `getFlatListOfBacklinks: noteBacklinks`)
     if (noteBacklinks.length === 0) {
       return []
     }
@@ -593,7 +584,7 @@
       }
       // logTimer('NPnote/getFlatListOfBacklinks', startTime, `- after processing backlinks for ${thisBacklinkNote?.filename ?? '(error)'} now has ${String(flatBacklinkParas.length)} flat backlinks`, 100)
     }
-    logDebug(`NPnote/getFlatListOfBacklinks: ${String(noteBacklinks.length)} backlinked notes yielded ${String(flatBacklinkParas.length)} flatListOfBacklinks ${timer(startTime)}`)
+    // logTimer('NPnote/getFlatListOfBacklinks', startTime, `=> ${String(noteBacklinks.length)} in flatListOfBacklinks`)
     return flatBacklinkParas
   } catch (err) {
     logError('NPnote/getFlatListOfBacklinks', JSP(err))
@@ -616,19 +607,15 @@
     // Use .backlinks, which is described as "Get all backlinks pointing to the current note as Paragraph objects. In this array, the toplevel items are all notes linking to the current note and the 'subItems' attributes (of the paragraph objects) contain the paragraphs with a link to the current note. The headings of the linked paragraphs are also listed here, although they don't have to contain a link."
     // Note: @jgclark reckons that the subItem.headingLevel data returned by this might be wrong.
     const backlinkParas: Array<TParagraph> = getFlatListOfBacklinks(calNote) // an array of notes which link to this note
-    logDebug(`getReferencedParagraphs`, `found ${String(backlinkParas.length)} backlinked paras for ${displayTitle(calNote)} including headings:${String(includeHeadings)}`)
+    // logDebug(`getReferencedParagraphs`, `found ${String(backlinkParas.length)} backlinked paras for ${displayTitle(calNote)}:`)
 
     backlinkParas.forEach((para) => {
       // If we want to filter out the headings, then check the subItem content actually includes the date of the note of interest.
       if (!para) {
-        logWarn(
-          'getReferencedParagraphs',
-          `  - referenced para is null. Found in one of ${backlinkParas.length} backlink paras for note '${displayTitle(calNote)}' at ${calNote.filename}.`,
-        )
-      }
+        logWarn('getReferencedParagraphs', `  - referenced para is null. Found in one of ${backlinkParas.length} backlink paras for note '${displayTitle(calNote)}' at ${calNote.filename}.`)
+      } 
       if (includeHeadings) {
-        logDebug(`getReferencedParagraphs`, `- adding  "${para.content}" as we want headings`)
-        wantedParas.push(para)
+        // logDebug(`getReferencedParagraphs`, `- adding  "${para.content}" as we want headings`)
       } else if (para.content.includes(`>${thisDateStr}`) || para.content.includes(`>today`)) {
         logDebug(`getReferencedParagraphs`, `- adding "${para.content}" as it includes >${thisDateStr} or >today from ${para.note?.filename ?? '<no note>'}`)
         if (!para.note) {
@@ -636,7 +623,7 @@
         }
         wantedParas.push(para)
       } else {
-        // logDebug(`getReferencedParagraphs`, `- skipping "${para.content}" as it doesn't include >${thisDateStr}`)
+      // logDebug(`getReferencedParagraphs`, `- skipping "${para.content}" as it doesn't include >${thisDateStr}`)
       }
     })
 
@@ -791,15 +778,6 @@
     if (noteTypesToInclude.length === 0) {
       throw new Error(`No note types given. Returning empty array.`)
     }
-<<<<<<< HEAD
-    let allNotesToCheck: Array<TNote> = []
-    if (noteTypesToInclude === ['Calendar', 'Notes'] || noteTypesToInclude === ['Notes', 'Calendar']) {
-      allNotesToCheck = DataStore.calendarNotes.slice().concat(DataStore.projectNotes)
-    } else if (noteTypesToInclude.includes('Calendar')) {
-      allNotesToCheck = DataStore.calendarNotes.slice()
-    } else if (noteTypesToInclude.includes('Notes')) {
-      allNotesToCheck = DataStore.projectNotes.slice()
-=======
     let notesToReturn: Array<TNote> = []
     if (noteTypesToInclude.includes('Calendar') && noteTypesToInclude.includes('Notes')) {
       notesToReturn = DataStore.calendarNotes.slice().concat(DataStore.projectNotes.slice())
@@ -809,7 +787,6 @@
     }
     else if (noteTypesToInclude.includes('Notes')) {
       notesToReturn = DataStore.projectNotes.slice()
->>>>>>> 0c9672ac
     }
     return notesToReturn
   } catch (err) {
@@ -841,14 +818,7 @@
     const jsdateToStartLooking = momentToStartLooking.toDate()
 
     matchingNotes = allNotesToCheck.filter((f) => f.changedDate >= jsdateToStartLooking)
-<<<<<<< HEAD
-    // Note: This operations takes 3ms for JGC
-    logTimer(
-      'getNotesChangedInInterval',
-      startTime,
-=======
     logTimer('getNotesChangedInInterval', startTime,
->>>>>>> 0c9672ac
       `from ${allNotesToCheck.length} notes of type ${String(noteTypesToInclude)} found ${matchingNotes.length} changed after ${String(momentToStartLooking)}:`,
     )
     return matchingNotes
@@ -978,7 +948,9 @@
     } else {
       notesWithItem = notesInFolder.filter((n) => {
         const correctedHashtags = getCorrectedHashtagsFromNote(n)
-        return isHashtag ? correctedHashtags.includes(item) : n.mentions.includes(item)
+        return isHashtag
+          ? correctedHashtags.includes(item)
+          : n.mentions.includes(item)
       })
     }
     if (notesWithItem.length === 0) {
@@ -991,10 +963,7 @@
     // Restrict to certain para types, if wanted
     if (wantedParaTypes.length > 0) {
       notesWithItem = notesWithItem.filter((n) => filterTagsOrMentionsInNoteByWantedParaTypes(n, [item], wantedParaTypes).length > 0)
-      logDebug(
-        'NPnote/findNotesMatchingHashtagOrMention',
-        `After filtering to only include notes with wanted para types [${String(wantedParaTypes)}] -> ${String(notesWithItem.length)} notes`,
-      )
+      logDebug('NPnote/findNotesMatchingHashtagOrMention', `After filtering to only include notes with wanted para types [${String(wantedParaTypes)}] -> ${String(notesWithItem.length)} notes`)
       logDebug('NPnote/findNotesMatchingHashtagOrMention', `= ${String(notesWithItem.map((n) => n.title))}`)
     }
 
@@ -1024,13 +993,17 @@
  * @param {Array<string>} wantedParaTypes - The paragraph types to allow
  * @returns {Array<string>} Filtered tagsOrMentions that match the criteria
  */
-function filterTagsOrMentionsInNoteByWantedParaTypes(note: TNote, tagsOrMentions: Array<string>, wantedParaTypes: Array<string>): Array<string> {
+function filterTagsOrMentionsInNoteByWantedParaTypes(
+  note: TNote,
+  tagsOrMentions: Array<string>,
+  wantedParaTypes: Array<string>,
+): Array<string> {
   try {
     // Filter items based on paragraph types and note tags
-    const filteredItems = tagsOrMentions.filter((item) => {
-      const paragraphsWithItem = note.paragraphs.filter((p) => caseInsensitiveSubstringMatch(item, p.content))
+    const filteredItems = tagsOrMentions.filter(item => {
+      const paragraphsWithItem = note.paragraphs.filter(p => caseInsensitiveSubstringMatch(item, p.content))
       // logDebug('NPnote/filterTagsOMINBWPT', `Found ${paragraphsWithItem.length} paragraphs with item ${item} in ${note.filename}:`)
-      const hasValidParagraphType = paragraphsWithItem.some((p) => wantedParaTypes.includes(p.type))
+      const hasValidParagraphType = paragraphsWithItem.some(p => wantedParaTypes.includes(p.type))
 
       return hasValidParagraphType
     })
@@ -1254,7 +1227,9 @@
   // Replace multiple underscores with a single underscore
   filesystemSafeTitle = filesystemSafeTitle.replace(/_+/g, '_')
   if (filesystemSafeTitle !== '') {
-    const newName = justFolderName !== '/' ? `${justFolderName}/${filesystemSafeTitle}.${defaultFileExtension}` : `${filesystemSafeTitle}.${defaultFileExtension}`
+    const newName = justFolderName !== '/'
+      ? `${justFolderName}/${filesystemSafeTitle}.${defaultFileExtension}`
+      : `${filesystemSafeTitle}.${defaultFileExtension}`
     return newName
   } else {
     logWarn('NPnote.js', `getFSSafeFilenameFromNoteTitle(): No title found in note ${note.filename}. Returning empty string.`)
@@ -1275,7 +1250,11 @@
  * @param {Array<TNote>?} notesIn
  * @returns {TNote} note
  */
-export async function getNoteFromParamOrUser(purpose: string, noteTitleArg: string = '', notesIn?: Array<TNote>): Promise<TNote | null> {
+export async function getNoteFromParamOrUser(
+  purpose: string,
+  noteTitleArg: string = '',
+  notesIn?: Array<TNote>,
+): Promise<TNote | null> {
   // Note: deliberately no try/catch so that failure can stop processing
   const startTime = new Date()
   let note: TNote | null
@@ -1480,7 +1459,7 @@
  * Archive a note using its current folder, replicating the folder structure if needed.
  * If 'archiveRootFolder' is supplied, archive under that folder, otherwise default to the built-in @Archive folder.
  * @author @jgclark
- *
+ * 
  * @param {TNote} noteIn
  * @param {string?} archiveRootFolder optional; if not given, then use the built-in @Archive folder
  * @returns {string | void} newFilename, if success
@@ -1518,7 +1497,8 @@
     } else {
       throw new Error(`archiveNoteUsingFolder(): Failed when moving '${displayTitle(note)}' to folder ${archiveFolderToMoveTo}`)
     }
-  } catch (error) {
+  }
+  catch (error) {
     logError(pluginJson, error.message)
     return
   }
