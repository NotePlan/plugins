--- conflicted
+++ resolved
@@ -855,11 +855,6 @@
 export function updateFrontMatterVars(note: TEditor | TNote, newAttributes: { [string]: string }, deleteMissingAttributes: boolean = false): boolean {
   try {
     clo(newAttributes, `updateFrontMatterVars: newAttributes = ${JSON.stringify(newAttributes)}`)
-<<<<<<< HEAD
-    const isEditor = _note.note ? true : false
-    const note = isEditor ? _note.note : _note
-=======
->>>>>>> ae5581e9
     // Ensure the note has front matter
     if (!ensureFrontmatter(note)) {
       logError(pluginJson, `updateFrontMatterVars: Failed to ensure front matter for note "${note.filename || ''}".`)
