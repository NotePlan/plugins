--- conflicted
+++ resolved
@@ -89,14 +89,6 @@
  */
 export function noteHasFrontMatter(note: CoreNoteFields): boolean {
   try {
-<<<<<<< HEAD
-    logDebug('noteHasFrontMatter', `has ${String(note.paragraphs?.length)} lines`)
-    if (note.paragraphs.length > 0) logDebug('noteHasFrontMatter', `- para 0 = ${note.paragraphs?.[0].type} "${note.paragraphs?.[0].content}"`)
-    if (!note || !note.paragraphs || note.paragraphs?.length < 2) return false
-    return note && hasFrontMatter(note.content || '') && (note.paragraphs[0].type === 'separator' || note.paragraphs[0].content === '---')
-  } catch (err) {
-    logError('noteHasFrontMatter', err)
-=======
     // logDebug('NPFrontMatter/noteHasFrontMatter', `Checking note "${note.title || note.filename}" for frontmatter`)
     if (!note) {
       logError('NPFrontMatter/noteHasFrontMatter()', `note is null or undefined`)
@@ -124,7 +116,6 @@
   } catch (err) {
     logError('NPFrontMatter/noteHasFrontMatter()', JSP(err))
     return false
->>>>>>> 16460d2f
   }
 }
 
