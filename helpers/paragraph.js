--- conflicted
+++ resolved
@@ -30,13 +30,7 @@
     // First need to escape any special characters in the search term
     const escapedSearchTerm = searchTerm.replace(/[.*+?^${}()|[\]\\]/g, '\\$&')
     const re = new RegExp(`${escapedSearchTerm}`, 'i') // = case insensitive match
-<<<<<<< HEAD
-    logDebug('caseInsensitiveSubstringMatch', `re: ${re} / textToSearch: ${textToSearch} / ${String(re.test(textToSearch))}`)
-    const re = new RegExp(`${escapedSearchTerm}`, 'i') // = case insensitive match
-    logDebug('caseInsensitiveSubstringMatch', `re: ${String(re)} / textToSearch: ${textToSearch} / ${String(re.test(textToSearch))}`)
-=======
     logDebug('caseInsensitiveSubstringMatch', `re: ${re.toString()} / textToSearch: ${textToSearch} / ${String(re.test(textToSearch))}`)
->>>>>>> 91eb5121
     return re.test(textToSearch)
   } catch (error) {
     logError('paragraph/caseInsensitiveSubstringMatch', `Error matching '${searchTerm}' to '${textToSearch}': ${error.message}`)
@@ -521,8 +515,7 @@
     let paras = note.paragraphs
     // First check there's actually anything at all! If note, add a first empty paragraph
     if (paras.length === 0) {
-      // $FlowFixMe[prop-missing]
-      logInfo(`paragraph/findStartOfActivePartOfNote`, `Note${note.note ? ' (Editor)' : ''} was empty; adding a blank line to make writing to the note work`)
+      logInfo(`paragraph/findStartOfActivePartOfNote`, `Note was empty; adding a blank line to make writing to the note work`)
       note.appendParagraph('', 'empty')
       return 0
     }
