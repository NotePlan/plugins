// @flow
//-----------------------------------------------------------------------------
// Paragraph and block-level helpers functions
//-----------------------------------------------------------------------------

import { getDateStringFromCalendarFilename } from './dateTime'
import { clo, logDebug, logError, logInfo, logWarn } from './dev'
import { getElementsFromTask } from './sorting'
import { endOfFrontmatterLineIndex } from '@helpers/NPFrontMatter'
import { RE_DONE_MENTION, RE_EVENT_LINK, RE_MARKDOWN_LINK_PATH_CAPTURE, RE_MARKDOWN_LINK_PATH_CAPTURE_G, RE_NOTELINK_G, RE_SIMPLE_URI_MATCH, RE_SIMPLE_URI_MATCH_G } from '@helpers/regex'
import { getLineMainContentPos } from '@helpers/search'
import { stripLinksFromString } from '@helpers/stringTransforms'

//-----------------------------------------------------------------------------

/**
 * Perform substring match, ignoring case
 * Note: COPY TO AVOID CIRCULAR DEPENDENCY from search.js
 */
function caseInsensitiveSubstringMatch(searchTerm: string, textToSearch: string): boolean {
  try {
    // First need to escape any special characters in the search term
    const escapedSearchTerm = searchTerm.replace(/[.*+?^${}()|[\]\\]/g, '\\$&')
<<<<<<< HEAD
    const re = new RegExp(`${escapedSearchTerm}`, 'i') // = case insensitive match
    logDebug('caseInsensitiveSubstringMatch', `re: ${re} / textToSearch: ${textToSearch} / ${String(re.test(textToSearch))}`)
=======
    const re = new RegExp(`${escapedSearchTerm}`, "i") // = case insensitive match
    logDebug('caseInsensitiveSubstringMatch', `re: ${String(re)} / textToSearch: ${textToSearch} / ${String(re.test(textToSearch))}`)
>>>>>>> fd36be91
    return re.test(textToSearch)
  } catch (error) {
    logError('paragraph/caseInsensitiveSubstringMatch', `Error matching '${searchTerm}' to '${textToSearch}': ${error.message}`)
    return false
  }
}

/**
 * Return a version of 'input' that removes the path of any markdown links, and any URLs, and the contents of any note links.
 * Also trims off whitespace from the result.
 * @author @jgclark
 *
 * @param {string} input
 * @returns {string}
 */
export function stripAllURIsAndNoteLinks(input: string): string {
  let output = input
  output = output.replace(RE_SIMPLE_URI_MATCH_G, '')
  output = output.replace(RE_NOTELINK_G, '')
  // Remove the path of any markdown links
  const matches = Array.from(output.matchAll(RE_MARKDOWN_LINK_PATH_CAPTURE_G))
  // logDebug('stripAllURIsAndNoteLinks', `matches: ${String(matches)}`)
  if (matches) {
    for (const match of matches) {
      // replace the whole markdown link match with just the title
      output = output.replace(match[0], match[1])
    }
  }
  output = output.trim()
  return output
}

/**
 * Remove (first) @done(YYYY-MM-DD HH:MM[AM|PM]) mention from a string
 * @author @jgclark
 * 
 * @tests available in jest file
 * @param {string} input
 * @returns {string}
 */
export function stripDoneDateTimeMentions(input: string): string {
  logDebug('stripDoneMentions', `input: ${input} / ${String(RE_DONE_MENTION)}`)
  return input.replace(RE_DONE_MENTION, '')
}

/**
 * Check to see if search term is present within a string potentially containing aURL or file path, using case insensitive searching.
 * Now updated to _not match_ if the search term is present in the rest of the line.
 * @author @jgclark
 *
 * @tests available in jest file
 * @param {string} term - term to check
 * @param {string} string - string to check in
 * @return {boolean} true if found
 */
export function isTermInURL(term: string, searchString: string): boolean {
  // create version of searchString that doesn't include the URL and test that first
  const searchStringWithoutURL = stripLinksFromString(searchString)
  const success = caseInsensitiveSubstringMatch(term, searchStringWithoutURL) ? false : RE_SIMPLE_URI_MATCH.test(searchString)

  // logDebug('isTermInURL', `looking for ${term} in ${searchString} ${String(caseInsensitiveSubstringMatch(term, searchStringWithoutURL))} / ${searchStringWithoutURL} ${String(RE_SIMPLE_URI_MATCH.test(searchStringWithoutURL))} -> ${String(success)}`)
  return success
}

/**
 * Is 'term' (typically a #tag) found in a string potentially containing a URL [[...]] or a URL in a string which may contain 0 or more notelinks and URLs?
 *
 * @tests available in jest file
 * @param {string} term - term to check for
 * @param {string} input - string to search in
 * @returns {boolean} true if found
 */
export function isTermInNotelinkOrURI(term: string, input: string): boolean {
  try {
    if (term === '') {
      logWarn(`isTermInNotelinkOrURI`, `empty search term`)
      return false
    }
    if (input === '') {
      logWarn(`isTermInNotelinkOrURI`, `empty input string to search`)
      return false
    }
    // Where is the term in the input?
    const index = input.indexOf(term)
    if (index < 0) {
      // logDebug(`isTermInNotelinkOrURI`, `term ${term} not found in '${input}'`)
      return false
    }
    // Find any [[...]] ranges
    const matches = input.matchAll(RE_NOTELINK_G)
    if (matches) {
      for (const match of matches) {
        const rangeStart = match.index
        const rangeEnd = match.index + match[0].length
        // logDebug(`isTermInNotelinkOrURI`, `[[...]] range: ${String(rangeStart)}-${String(rangeEnd)}`)
        if (index >= rangeStart && index <= rangeEnd) {
          return true
        }
      }
    }
    // Check for URL ranges. Following isn't perfect, but close enough for URLs on their own or in a [markdown](link).
    return isTermInURL(term, input)
  } catch (error) {
    logError(`isTermInNotelinkOrURI`, error.message)
    return false
  }
}

/**
 * Is 'term' (typically a #tag) found in hidden parts of an NP Event Link `![📅](...)`?  I.e. Returns true only if it matches within UUID or Color-code part.
 *
 * @tests available in jest file
 * @param {string} term - term to check for
 * @param {string} input - string to search in
 * @returns {boolean} true if found
 */
export function isTermInEventLinkHiddenPart(term: string, input: string): boolean {
  try {
    if (term === '') {
      logWarn(`isTermInEventLinkHiddenPart`, `empty search term`)
      return false
    }
    if (input === '') {
      logWarn(`isTermInEventLinkHiddenPart`, `empty input string to search`)
      return false
    }
    // Where is the term in the input?
    const index = input.indexOf(term)
    if (index < 0) {
      // logDebug(`isTermInEventLinkHiddenPart`, `term ${term} not found in '${input}'`)
      return false
    }
    // Find the (first) event link
    const matches = input.match(RE_EVENT_LINK)
    // logDebug(`isTermInEventLinkHiddenPart`, `matches: ${String(matches)}`)
    if (matches) {
      const eventUUID = matches[0].split(':::')[1]
      const eventColorCode = matches[2]
      logDebug(`isTermInEventLinkHiddenPart`, `Match in {${matches[0]}} / eventUUID: ${eventUUID} eventColorCode: ${eventColorCode} index: ${index}`)
      if (eventUUID.includes(term) || eventColorCode.includes(term)) {
        return true
      }
    }
    return false
  } catch (error) {
    logError(`isTermInEventLinkHiddenPart`, error.message)
    return false
  }
}

/**
 * Check to see if search term is present in 'path' part of a string potentially containing a markdown link [...](path), using case insensitive searching.
 * Now updated to _not match_ if the search term is present in the rest of the line.
 * FIXME: errors in tests now, and termNotInURL.
 * @author @jgclark
 *
 * @tests available in jest file
 * @param {string} term - term to check
 * @param {string} string - string to check in
 * @return {boolean} true if found
 */
export function isTermInMarkdownPath(term: string, searchString: string): boolean {
  try {
    // create version of searchString that doesn't include the URL and test that first
    const MDPathMatches = searchString.match(RE_MARKDOWN_LINK_PATH_CAPTURE) ?? []
    const thisMDPath = MDPathMatches[1] ?? ''
    if (thisMDPath !== '') {
      const restOfLine = searchString.replace(thisMDPath, '')
      // logDebug('isTermInMarkdownPath', `MDPathMatches: ${String(MDPathMatches)} / thisMDPath: ${thisMDPath} / restOfLine: ${restOfLine}`)
      if (caseInsensitiveSubstringMatch(term, restOfLine)) {
        // logDebug('isTermInMarkdownPath', `Found in rest of line -> false`)
        return false
      } else {
        return caseInsensitiveSubstringMatch(term, thisMDPath)
        // earlier: create tailored Regex to test for presence of the term
        // const testTermInMDPath = `\[.+?\]\([^\\s]*?${term}[^\\s]*?\)`
      }
    } else {
      // logDebug('isTermInMarkdownPath', `No MD path -> false`)
      return false
    }
  } catch (error) {
    logError(`isTermInMarkdownPath`, error.message)
    return false
  }
}

/**
 * Pretty print range information
 * Note: This is a copy of what's in general.js to avoid circular dependency.
 * @author @EduardMe
 */
export function rangeToString(r: TRange): string {
  if (r == null) {
    return 'Range is undefined!'
  }
  return `range: ${r.start}-${r.end}`
}

/**
 * Pretty print range information
 * Note: This is a copy of what's in general.js to avoid circular dependency.
 * @author @EduardMe
 */
export function contentRangeToString(content: string, r: TRange): string {
  if (r == null) {
    return 'Range is undefined!'
  }
  return `${content.slice(r.start, r.end + 1)} [${r.start}-${r.end}]`
}

/**
 * Return title of note useful for display, including for
 * - daily calendar notes (the YYYYMMDD)
 * - weekly notes (the YYYY-Wnn)
 * Note: this is a local copy of the main helpers/general.js to avoid a circular dependency
 * @author @jgclark
 *
 * @param {?TNote} n - note to get title for
 * @return {string}
 */
export function displayTitle(n: ?CoreNoteFields): string {
  return !n
    ? '(error)'
    : n.type === 'Calendar'
    ? getDateStringFromCalendarFilename(n.filename) ?? '' // earlier: return n.filename.split('.')[0] // without file extension
    : n.title ?? '(error)'
}

/**
 * Convert paragraph(s) to single raw text string that can be used to add multiple lines in a single API call,
 * without losing indents.
 * @author @jgclark
 *
 * @param {[TParagraph]} paras - array of paragraphs
 * @return {string} - string representation of those paragraphs, without trailling newline
 */
export function parasToText(paras: Array<TParagraph>): string {
  // logDebug('paragraph/parasToText', `starting with ${paras.length} paragraphs`)
  let text = ''
  for (let i = 0; i < paras.length; i++) {
    const p = paras[i]
    text += `${p.rawContent}\n` // NB: rawContent needed here
  }
  const parasAsText = text.trimEnd() // remove extra newline not wanted after last line
  return parasAsText
}

/**
 * Print out all data for a paragraph as JSON-style string
 * @author @EduardMe
 *
 * @param {TParagraph} p - paragraph to print
 */
export function printParagraph(p: TParagraph) {
  if (p === null) {
    logError('paragraph/printParagraph', `paragraph is undefined`)
    return
  }

  const { content, type, prefix, contentRange, lineIndex, date, heading, headingRange, headingLevel, isRecurring, indents, filename, noteType, linkedNoteTitles } = p

  const logObject = {
    content,
    type,
    prefix,
    contentRange,
    lineIndex,
    date,
    heading,
    headingRange,
    headingLevel,
    isRecurring,
    indents,
    filename,
    noteType,
    linkedNoteTitles,
  }
  logDebug('paragraph/printParagraph', JSON.stringify(logObject, null, 2))
}

/**
 * Appends text to a chosen note, but more smartly than usual.
 * I.e. adds before any ## Done or ## Completed archive section.
 * @author @jgclark
 *
 * @param {TNote} note - the note to append to
 * @param {string} paraText - the text to append
 * @param {ParagraphType} paragraphType - the usual paragraph type to append
 */
export function smartAppendPara(note: TNote, paraText: string, paragraphType: ParagraphType): void {
  // Insert the text at the smarter point (+ 1 as the API call inserts before the line in question)
  note.insertParagraph(paraText, findEndOfActivePartOfNote(note) + 1, paragraphType)
}

/**
 * Prepends text to a chosen note, but more smartly than usual.
 * I.e. if the note starts with YAML frontmatter
 * or a metadata line (= starts with a hashtag), then add after that.
 * Note: see smartPrependParas that works on multiple lines
 * @author @jgclark
 *
 * @param {TNote} note - the note to prepend to
 * @param {string} paraText - the text to prepend
 * @param {ParagraphType} paragraphType - the usual paragraph type to prepend
 */
export function smartPrependPara(note: TNote, paraText: string, paragraphType: ParagraphType): void {
  // Insert the text at the smarter point
  note.insertParagraph(paraText, findStartOfActivePartOfNote(note), paragraphType)
}

/**
 * Appends multiple lines of text to a chosen note, as separate paragraphs, but more smartly than usual.
 * I.e. adds before any ## Done or ## Completed archive section.
 * Note: does work on a single line too
 * @author @jgclark
 * @test in jgclark.QuickCapture/index.js
 *
 * @param {TNote} note - the note to append to
 * @param {Array<string>} paraTextArr - an array of text to append
 * @param {Array<ParagraphType>} paragraphTypeArr - a matching array of the type of the paragraphs to append
 */
export function smartAppendParas(note: TNote, paraTextArr: Array<string>, paraTypeArr: Array<ParagraphType>): void {
  // Get the smarter insertion point
  const firstInsertionLine = findEndOfActivePartOfNote(note) + 1
  logDebug('paragraph/smartAppendParas', `inserting ${String(paraTextArr.length)} paras; firstInsertionLine = ${firstInsertionLine}`)
  // Insert the text as paragraphs from this point
  for (let i = 0; i < paraTextArr.length; i++) {
    logDebug('paragraph/smartAppendParas', `- ${String(i)}: "${paraTextArr[i]}" type ${paraTypeArr[i]}`)
    note.insertParagraph(paraTextArr[i], firstInsertionLine + i, paraTypeArr[i])
  }
}

/**
 * Prepends multiple lines of text to a chosen note, as separate paragraphs, but more smartly than usual.
 * I.e. if the note starts with YAML frontmatter
 * or a metadata line (= starts with a hashtag), then add after that.
 * Note: does work on a single line too
 * @author @jgclark
 * @test in jgclark.QuickCapture/index.js
 *
 * @param {TNote} note - the note to prepend to
 * @param {Array<string>} paraTextArr - an array of text to prepend
 * @param {Array<ParagraphType>} paragraphTypeArr - a matching array of the type of the paragraphs to prepend
 */
export function smartPrependParas(note: TNote, paraTextArr: Array<string>, paraTypeArr: Array<ParagraphType>): void {
  // Get the smarter insertion point
  const firstInsertionLine = findStartOfActivePartOfNote(note)
  logDebug('paragraph/smartPrependParas', `inserting ${String(paraTextArr.length)} paras; firstInsertionLine = ${firstInsertionLine}`)
  // Insert the text as paragraphs from this point
  for (let i = 0; i < paraTextArr.length; i++) {
    logDebug('paragraph/smartPrependParas', `- ${String(i)}: "${paraTextArr[i]}" type ${paraTypeArr[i]}`)
    note.insertParagraph(paraTextArr[i], firstInsertionLine + i, paraTypeArr[i])
  }
}

/**
 * Add a new paragraph and preceding heading(s) to a note. If the headings already exist, then don't add them again, but insert the paragraph after the existing headings.
 * @test in jgclark.QuickCapture/index.js
 *
 * @param {TNote} destNote
 * @param {string} paraText
 * @param {ParagraphType} paragraphType
 * @param {Array<string>} headingArray - the headings from H1 (or H2) downwards
 * @param {number} firstHeadingLevel - the level of the first heading given (1, 2, 3, etc.)
 * @param {boolean} shouldAppend - whether to append the paragraph after the headings or not.
 */
export function smartCreateSectionsAndPara(
  destNote: TNote,
  paraText: string,
  paragraphType: ParagraphType,
  headingArray: Array<string>,
  firstHeadingLevel: number,
  shouldAppend: boolean = false,
): void {
  try {
    // Work out which of the given headings already exist.
    // Form a parallel array of existing headings, with empty strings for any that don't exist.
    const existingHeadingParas = []
    let notExistingHeadings = 0
    for (const h of headingArray) {
      const existingHeading = findHeading(destNote, h)
      if (existingHeading) {
        existingHeadingParas.push(existingHeading)
      } else {
        // Heading doesn't exist, so add an empty string to the array
        existingHeadingParas.push('')
        notExistingHeadings++
      }
    }

    logDebug('paragraph/smartCreateSectionsAndPara', `existingHeadingParas: [${String(existingHeadingParas.map((p) => p.content || ''))}]`)
    let latestInsertionLineIndex = findStartOfActivePartOfNote(destNote)

    // Now use insertHeading() to add any headings that don't already exist
    if (notExistingHeadings > 0) {
      // Get start of active part of note
      // Add the headings
      for (let i = 0; i < existingHeadingParas.length; i++) {
        if (existingHeadingParas[i] !== '') {
          const thisHeadingPara = existingHeadingParas[i]
          latestInsertionLineIndex = thisHeadingPara.lineIndex + 1
          logDebug(
            'paragraph/smartCreateSectionsAndPara',
            `noting existing heading "${thisHeadingPara.content}" at line ${String(latestInsertionLineIndex - 1)} level ${String(thisHeadingPara.headingLevel)}`,
          )
        } else {
          // Heading doesn't exist, so add it
          let insertionIndex = 0
          if (shouldAppend) {
            insertionIndex = findEndOfActivePartOfNote(destNote) + 1
          } else {
            insertionIndex = latestInsertionLineIndex
          }
          // $FlowFixMe[incompatible-call] headingLevel is a number, but the API expects an enumeration
          destNote.insertHeading(headingArray[i], insertionIndex, firstHeadingLevel + i) // add the heading
          logDebug('paragraph/smartCreateSectionsAndPara', `added heading "${headingArray[i]}" at line ${String(insertionIndex)} level ${String(firstHeadingLevel + i)}`)
          latestInsertionLineIndex = insertionIndex + 1
        }
      }
    } else {
      logDebug('paragraph/smartCreateSectionsAndPara', `all existingHeadingParas found, so only need to add the paragraph`)
    }

    // Finally add the paragraph after the last heading in headingArray
    destNote.addParagraphBelowHeadingTitle(paraText, paragraphType, headingArray[headingArray.length - 1], false, false)
    logDebug('paragraph/smartCreateSectionsAndPara', `inserting para after heading "${headingArray[headingArray.length - 1]}" (i.e. line ${String(latestInsertionLineIndex + 1)})`)
  } catch (err) {
    logError('paragraph/smartCreateSectionsAndPara', err.message)
  }
}

/**
 * Insert multiple lines of text to a chosen note, as separate paragraphs
 * Note: does work on a single line too.
 * @author @jgclark
 * @test in jgclark.QuickCapture/index.js
 *
 * @param {TNote} note - the note to prepend to
 * @param {number} insertionIndex - the line to insert the text at
 * @param {Array<string>} paraTextArr - an array of text to prepend
 * @param {Array<ParagraphType>} paragraphTypeArr - a matching array of the type of the paragraphs to prepend
 */
export function insertParas(note: TNote, insertionIndex: number, paraTextArr: Array<string>, paraTypeArr: Array<ParagraphType>): void {
  if (!note) {
    logError('paragraph/insertParas', `note is undefined`)
    return
  }
  if (insertionIndex < 0) {
    logError('paragraph/insertParas', `insertionIndex is negative: ${insertionIndex}. Stopping.`)
    return
  }
  if (insertionIndex > note.paragraphs.length) {
    logError('paragraph/insertParas', `insertionIndex (${insertionIndex}) is greater than the number of paragraphs in the note (${note.paragraphs.length}). Stopping.`)
    return
  }
  logDebug('paragraph/insertParas', `inserting ${String(paraTextArr.length)} paras; starting at line = ${insertionIndex}`)
  // Insert the text as paragraphs from this point
  for (let i = 0; i < paraTextArr.length; i++) {
    logDebug('paragraph/insertParas', `- ${String(i)}: "${paraTextArr[i]}" type ${paraTypeArr[i]}`)
    note.insertParagraph(paraTextArr[i], insertionIndex + i, paraTypeArr[i])
  }
}

/**
 * Works out where the first 'active' line of the note is, following the first paragraph of type 'title', or frontmatter (if present).
 * Additionally, it skips past any front-matter-like section in a project note, as used by the Reviews plugin before frontmatter was supported.
 * This is indicated by a #hashtag starting the next line. If there is, run on to next heading or blank line.
 * A task/checklist item marks the end of the frontmatter-like section.
 * Note: given this is a precursor to writing to a note, it first checks if the note is completely empty (0 lines). If so, a first 'empty' line is added, to avoid edge cases in calling code.
 * Note: now also copes with a frontmatter section but with a `# title` line that comes after it.
 * Note: Really should live in helpers/NPParagraph.js, but that introduces a circular dependency, so leaving here.
 * @author @jgclark
 * @tests in jest file
 * @param {TNote} note - the note to assess
 * @param {boolean} allowPreamble?
 * @returns {number} - the line index number
 */
export function findStartOfActivePartOfNote(note: CoreNoteFields, allowPreamble?: boolean = false): number {
  try {
    let startOfActive = NaN
    let paras = note.paragraphs
    // First check there's actually anything at all! If note, add a first empty paragraph
    if (paras.length === 0) {
      // $FlowFixMe[prop-missing]
      logInfo(`paragraph/findStartOfActivePartOfNote`, `Note${note.note ? ' (Editor)' : ''} was empty; adding a blank line to make writing to the note work`)
      note.appendParagraph('', 'empty')
      return 0
    }

    const endOfFMIndex: number = endOfFrontmatterLineIndex(note) || 0
    if (endOfFMIndex === 0) {
      // No frontmatter found
      if (paras[0].type === 'title' && paras[0].headingLevel === 1) {
        // logDebug(`paragraph/findStartOfActivePartOfNote`, `No frontmatter, but H1 title found -> next line`)
        startOfActive = 1
      } else {
        // logDebug(`paragraph/findStartOfActivePartOfNote`, `No frontmatter or H1 title found -> first line`)
        startOfActive = 0
      }
    } else {
      logDebug(`paragraph/findStartOfActivePartOfNote`, `Frontmatter found, finishing at line ${String(endOfFMIndex)}, so looking at line after it`)
      startOfActive = endOfFMIndex + 1
      // But if that line is a `# title` line, then skip it
      if (paras[startOfActive].type === 'title' && paras[startOfActive].headingLevel === 1) {
        startOfActive += 1
      }
    }
    // If there is no line after title or FM, add a blank line to use (NB: length = line index + 1)
    if (paras.length === startOfActive) {
      logDebug('paragraph/findStartOfActivePartOfNote', `Added a blank line after title/frontmatter of '${displayTitle(note)}'`)
      note.appendParagraph('', 'empty')
      paras = note.paragraphs
      startOfActive = paras.length
    }

    // logDebug('paragraph/findStartOfActivePartOfNote', `- startOfActive so far = ${String(startOfActive)}. allowPreamble: ${allowPreamble ? 'true' : 'false'}`)
    // Additionally, skip past any front-matter-like section in a project note,
    // if either there's a #hashtag starting the next line,
    // or 'allowPreamble' is true.
    // If there is, run on to next heading or blank line (if found) otherwise, just the next line. Finding a separator or any YouTutype of task or checklist also stops the search.
    if (allowPreamble || (paras[startOfActive].type === 'text' && paras[startOfActive].content.match(/^#\w/))) {
      // logDebug('paragraph/findStartOfActivePartOfNote', `- We want to allow preamble, or found a metadata line.`)
      // startOfActive += 1
      for (let i = startOfActive; i < paras.length; i++) {
        const p = paras[i]
        if (['open', 'done', 'scheduled', 'cancelled', 'checklist', 'checklistDone', 'checklistScheduled', 'checklistCancelled', 'title', 'code'].includes(p.type)) {
          // logDebug('paragraph/findStartOfActivePartOfNote', `  - Found task/checklist/title/code line -> this line.`)
          startOfActive = i
          break
        } else if (p.type === 'separator' || p.type === 'empty') {
          // logDebug('paragraph/findStartOfActivePartOfNote', `  - Found separator/blank -> next line.`)
          startOfActive = i + 1
          break
        }
      }
      logDebug('paragraph/findStartOfActivePartOfNote', `-> ${String(startOfActive)}  (after finding preamble or metadata line)`)
    }
    return startOfActive
  } catch (err) {
    logError('paragraph/findStartOfActivePartOfNote', err.message)
    return NaN // for completeness
  }
}

/**
 * Works out where the first ## Done or ## Cancelled section starts, if present, and returns the paragraph before that.
 * Works with folded Done or Cancelled sections.
 * If the result is a separator, use the line before that instead
 * If neither Done or Cancelled present, return the last non-empty lineIndex.
 * @author @jgclark
 * @tests in jest file
 *
 * @param {TNote} note - the note to assess
 * @returns {number} - the index number (counting from zero)
 */
export function findEndOfActivePartOfNote(note: CoreNoteFields): number {
  try {
    const paras = note.paragraphs
    let lineCount = paras.length

    // If no lines, return 0
    if (lineCount === 0) {
      return 0
    } else {
      // If last line is empty, ignore it.
      if (paras[paras.length - 1].type === 'empty') {
        // logDebug('paragraph/findEndOfActivePartOfNote', `last para is empty so ignoring it`)
        lineCount--
      }

      // Find first example of ## Done
      const doneHeaderLines = paras.filter((p) => p.headingLevel === 2 && p.content.startsWith('Done')) ?? []
      let doneHeaderLine = doneHeaderLines.length > 0 ? doneHeaderLines[0].lineIndex : 0
      // Now check to see if previous line was a separator; if so use that line instead
      if (doneHeaderLine > 2 && paras[doneHeaderLine - 1].type === 'separator') {
        doneHeaderLine -= 1
      }
      // Find first example of ## Cancelled
      const cancelledHeaderLines = paras.filter((p) => p.headingLevel === 2 && p.content.startsWith('Cancelled')) ?? []
      let cancelledHeaderLine = cancelledHeaderLines.length > 0 ? cancelledHeaderLines[0].lineIndex : 0
      // Now check to see if previous line was a separator; if so use that line instead
      if (cancelledHeaderLine > 2 && paras[cancelledHeaderLine - 1].type === 'separator') {
        cancelledHeaderLine -= 1
      }

      const endOfActive = doneHeaderLine > 1 ? doneHeaderLine - 1 : cancelledHeaderLine > 1 ? cancelledHeaderLine - 1 : lineCount > 1 ? lineCount - 1 : 0
      // logDebug('paragraph/findEndOfActivePartOfNote', `doneHeaderLine = ${doneHeaderLine}, cancelledHeaderLine = ${cancelledHeaderLine} endOfActive = ${endOfActive}`)
      return endOfActive
    }
  } catch (err) {
    logError('paragraph/findEndOfActivePartOfNote', err.message)
    return NaN // for completeness
  }
}

/**
 * Get the paragraph from the passed content (using exact match)
 * @author @jgclark
 *
 * @param {CoreNoteFields} note
 * @param {string} contentToFind
 * @return {TParagraph | void} pargraph object with that content, or null if not found
 */
export function getParaFromContent(note: CoreNoteFields, contentToFind: string): TParagraph | void {
  const { paragraphs } = note
  for (const p of paragraphs) {
    if (p.content === contentToFind) {
      return p
    }
  }
  logWarn('helper/getParaFromContent', `warning couldn't find '${contentToFind}`)
  return
}

/**
 * Find a note's heading/title that matches the string given.
 * Note: There's a copy in helpers/NPParagaph.js to avoid a circular dependency
 * @author @dwertheimer
 *
 * @param {CoreNoteFields} note
 * @param {string} headingToFind to find (exact match if includesString is set to false)
 * @param {boolean} includesString - search for a paragraph which simply includes the string vs. exact match (default: false - require strict match)
 * @returns {TParagraph | null} - returns the actual paragraph or null if not found
 * @tests in jest file
 */
export function findHeading(note: CoreNoteFields, headingToFind: string, includesString: boolean = false): TParagraph | null {
  if (headingToFind && headingToFind !== '') {
    const paragraphs = note.paragraphs
    const para = paragraphs.find(
      (paragraph) => paragraph.type === 'title' && (includesString ? paragraph.content.includes(headingToFind) : paragraph.content.trim() === headingToFind.trim()),
    )

    if (para) return para
  }
  return null
}

/**
 * Find a note's heading/title whose start matches the given string (ignoring case).
 * Example: given 'JOURNAL' matches heading 'Journal for 3.4.22' or the other way around
 * @author @jgclark
 *
 * @param {CoreNoteFields} note
 * @param {string} headingToFind
 * @returns {string} - returns the matching (probably shorter) title/heading or empty if not found
 * @tests in jest file
 */
export function findHeadingStartsWith(note: CoreNoteFields, headingToFind: string): string {
  if (headingToFind) {
    const headingToFindLC = headingToFind.toLowerCase()
    const paragraphs = note.paragraphs
    const para = paragraphs.find(
      (paragraph) =>
        paragraph.type === 'title' &&
        (paragraph.content.toLowerCase().startsWith(headingToFindLC) ||
          headingToFindLC === paragraph.content.toLowerCase() ||
          headingToFindLC.startsWith(paragraph.content.toLowerCase())),
    )

    if (para) return para.content
  }
  return ''
}

/**
 * Remove duplicate synced lines (same content, same blockID, different files), and return only one copy of each
 * @param {Array<TParagraph>} paras
 * @returns {Array<TParagraph>} unduplicated paragraphs
 * @author @dwertheimer
 */
export function removeDuplicateSyncedLines(paras: $ReadOnlyArray<TParagraph>): $ReadOnlyArray<TParagraph> {
  const notSyncedArr = []
  const syncedMap: Map<string, TParagraph> = new Map()
  paras.forEach(function (p) {
    if (p.blockId) {
      syncedMap.set(p.blockId, p)
    } else {
      notSyncedArr.push(p)
    }
  })
  return [...syncedMap.values(), ...notSyncedArr]
}

/**
 * Get number of consecutive '!' in 'content' that aren't at the start/end of a word, or preceding a '['
 * From 3.9.4 there are also `>>` working-on markers at the start of 'content', which are treated as priority 4.
 * @param {string} content
 * @returns {string} number of !, or 4 if line is flagged as 'working-on', or -1
 */
export function getTaskPriority(content: string): number {
  let numExclamations = 0
  if (content.match(/\B\!+\B(?!\[)/)) {
    // not in middle of word, or starting an image tag
    // $FlowIgnore[incompatible-use]
    numExclamations = content.match(/\B\!+\B/)[0].length
    return numExclamations
  }
  if (content.match(/^>>/)) {
    return 4
  }
  return 0
}

/**
 * Remove task Priority Indicators (!, !!, !!!, >>) from start of content (was: any where in line except starting an image tag, or at start/end of a word).
 * @param {string} content
 * @returns {string} content minus any priority indicators
 */
export function removeTaskPriorityIndicators(content: string): string {
  // let output = content.replace(/\B\!+\B(?!\[)/g, '') // not in middle of word, or starting an image tag
  let output = content.replace(/^!{1,3}\s/, '') // start of line only
  output = output.replace(/^>>\s?/, '') // start of line only
  return output
}

/**
 * Change the priority in a task to '!', '!!', '!!!', '>>' (or remove priority)
 * @author @dwertheimer updated by @jgclark
 * @param {TParagraph} input - the task/pagraph to be processed
 * @param {string} priorityString - the new priority (!,!!,!!! or '' for none)
 * @param {boolean} - commit the change after the change is made (default false)
 * @returns {string} the resulting updated paragraph's content
 * Note: If the third param is missing or false, THE CHANGE HAS NOT BEEN COMMITTED YET. You should use note.updateParagraph(s) to commit the change you receive back.
 * Note: Ideally lives in NPParagraph.js, but putting it here avoids a circular dependency
 */
export function changePriority(inputPara: TParagraph, prioStr: string, commitChange?: boolean = false): string {
  const outputPara = inputPara
  outputPara.content = outputPara.content.replace(/!\s*/g, '').replace(/\s+!/g, '').replace(/^>>\s/, '')
  outputPara.content = `${prioStr ? `${prioStr} ` : ''}${outputPara.content}`.trim()
  commitChange && outputPara.note ? outputPara.note.updateParagraph(outputPara) : null
  return outputPara.content
}

const PRIORITY_LEVELS = ['', '!', '!!', '!!!', '>>']

/**
 * Cycle the priority level of a task up: none -> ! -> !! -> !!! -> >> -> none
 * Written originally to suit a single UI window in the Dashboard.
 * @author @jgclark
 * @param {TParagraph} input - the task/pagraph to be processed
 * @returns {string} the resulting updated paragraph's content
 */
export function cyclePriorityStateUp(input: TParagraph): string {
  const currentPriorityLevel = getTaskPriority(input.content)
  const newPriorityLevel = (currentPriorityLevel + 1) % 5
  return changePriority(input, PRIORITY_LEVELS[newPriorityLevel], true)
}

/**
 * Cycle the priority level of a task down: none -> >> -> !!! -> !! -> ! -> none
 * Written for the Dashboard.
 * @author @jgclark
 * @param {TParagraph} input - the task/pagraph to be processed
 * @returns {string} the resulting updated paragraph's content
 */
export function cyclePriorityStateDown(input: TParagraph): string {
  const currentPriorityLevel = getTaskPriority(input.content)
  const newPriorityLevel = (currentPriorityLevel - 1) % 5
  return changePriority(input, PRIORITY_LEVELS[newPriorityLevel], true)
}

export type TagsList = { hashtags: Array<string>, mentions: Array<string> } //include the @ and # characters

// These Regexes are different from the ones in taskHelpers because they include the # or @
export const HASHTAGS: RegExp = /\B(#[a-zA-Z0-9\/]+\b)/g
export const MENTIONS: RegExp = /\B(@[a-zA-Z0-9\/]+\b)/g

/**
 * Takes in a string and returns an object with arrays of #hashtags and @mentions (including the @ and # characters)
 * @param {string} content : ;
 * @param {boolean} includeSymbol : if true, includes the @ and # characters in the returned values, if false, it does not [default: true];
 * @returns {TagsList} {hashtags: [], mentions: []}
 */

export function getTagsFromString(content: string, includeSymbol: boolean = true): TagsList {
  const hashtags = getElementsFromTask(content, HASHTAGS).map((tag) => (includeSymbol ? tag : tag.slice(1)))
  const mentions = getElementsFromTask(content, MENTIONS).map((tag) => (includeSymbol ? tag : tag.slice(1)))
  return { hashtags, mentions }
}

/**
 * Take a line and simplify by removing blockIDs, start-of-line markers, and trim start/end.
 * Note: different from simplifyParaContent() which doesn't do as much.
 * @author @jgclark
 * @param {string} rawContentIn
 * @returns {string} simplified output
 */
export function simplifyRawContent(rawContentIn: string): string {
  try {
    // Remove start-of-line markers
    let output = rawContentIn.slice(getLineMainContentPos(rawContentIn))
    // Remove blockIDs (which otherwise can mess up the other sync'd copies)
    output = output.replace(/\^[A-z0-9]{6}([^A-z0-9]|$)/g, '')
    // Trim whitespace at start/end
    output = output.trim()
    return output
  } catch (error) {
    logError('simplifyRawContent', error.message)
    return '<error>' // for completeness
  }
}

/**
 * Take a line and simplify by removing start-of-line markers, and trim start.
 * Note: different from simplifyRawContent().
 * @author @jgclark
 * @param {string} rawContentIn
 * @returns {string}
 */
export function convertRawContentToContent(rawContentIn: string): string {
  try {
    // Remove start-of-line markers
    let output = rawContentIn.slice(getLineMainContentPos(rawContentIn))
    // Trim whitespace at start/end
    output = output.trim()
    return output
  } catch (error) {
    logError('convertRawContentToContent', error.message)
    return '<error>' // for completeness
  }
}<|MERGE_RESOLUTION|>--- conflicted
+++ resolved
@@ -7,7 +7,15 @@
 import { clo, logDebug, logError, logInfo, logWarn } from './dev'
 import { getElementsFromTask } from './sorting'
 import { endOfFrontmatterLineIndex } from '@helpers/NPFrontMatter'
-import { RE_DONE_MENTION, RE_EVENT_LINK, RE_MARKDOWN_LINK_PATH_CAPTURE, RE_MARKDOWN_LINK_PATH_CAPTURE_G, RE_NOTELINK_G, RE_SIMPLE_URI_MATCH, RE_SIMPLE_URI_MATCH_G } from '@helpers/regex'
+import {
+  RE_DONE_MENTION,
+  RE_EVENT_LINK,
+  RE_MARKDOWN_LINK_PATH_CAPTURE,
+  RE_MARKDOWN_LINK_PATH_CAPTURE_G,
+  RE_NOTELINK_G,
+  RE_SIMPLE_URI_MATCH,
+  RE_SIMPLE_URI_MATCH_G,
+} from '@helpers/regex'
 import { getLineMainContentPos } from '@helpers/search'
 import { stripLinksFromString } from '@helpers/stringTransforms'
 
@@ -21,13 +29,10 @@
   try {
     // First need to escape any special characters in the search term
     const escapedSearchTerm = searchTerm.replace(/[.*+?^${}()|[\]\\]/g, '\\$&')
-<<<<<<< HEAD
     const re = new RegExp(`${escapedSearchTerm}`, 'i') // = case insensitive match
     logDebug('caseInsensitiveSubstringMatch', `re: ${re} / textToSearch: ${textToSearch} / ${String(re.test(textToSearch))}`)
-=======
-    const re = new RegExp(`${escapedSearchTerm}`, "i") // = case insensitive match
+    const re = new RegExp(`${escapedSearchTerm}`, 'i') // = case insensitive match
     logDebug('caseInsensitiveSubstringMatch', `re: ${String(re)} / textToSearch: ${textToSearch} / ${String(re.test(textToSearch))}`)
->>>>>>> fd36be91
     return re.test(textToSearch)
   } catch (error) {
     logError('paragraph/caseInsensitiveSubstringMatch', `Error matching '${searchTerm}' to '${textToSearch}': ${error.message}`)
@@ -63,7 +68,7 @@
 /**
  * Remove (first) @done(YYYY-MM-DD HH:MM[AM|PM]) mention from a string
  * @author @jgclark
- * 
+ *
  * @tests available in jest file
  * @param {string} input
  * @returns {string}
