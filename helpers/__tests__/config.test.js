/* globals describe, expect, it, test, jest  - */

import colors from 'chalk'
import * as c from '../config'

const FILE = `${colors.yellow('helpers/config')}`
const section = colors.blue

describe(`${FILE}`, () => {
  describe(section('validateConfigProperties'), () => {
    // create the return errors to match against
    const createConfigError = (errType, configPropValue, validType, value) => {
      switch (errType) {
        case 'missing':
          return `Config required field: "${configPropValue}" is missing;`
        case 'regex':
          return `Config field: "${configPropValue}" (${value}) is not the proper type;`
        case 'type':
          return `Config required field: "${configPropValue}" is not of type "${String(validType)}";`
        case 'noValidations':
          return 'No validations provided'
      }
    }
    describe('validation should work ', () => {
      test('should pass through items with no validations set', () => {
        expect(c.validateConfigProperties({ test: 'foo' }, {})).toEqual({ test: 'foo' })
      })
      test('should pass through items with no matching validations', () => {
        expect(c.validateConfigProperties({ test: 'foo', sam: 'bar' }, { sam: 'string' })).toEqual({
          test: 'foo',
          sam: 'bar',
        })
      })
      test('for string ', () => {
        expect(c.validateConfigProperties({ test: 'foo' }, { test: 'string' })).toEqual({ test: 'foo' })
      })
      test('for string with optional: true and exists', () => {
        expect(c.validateConfigProperties({ test: 'foo' }, { test: { type: 'string', optional: true } })).toEqual({
          test: 'foo',
        })
      })
      test('for string with optional: true and does not exist', () => {
        expect(c.validateConfigProperties({ bar: 'foo' }, { test: { type: 'string', optional: true } })).toEqual({
          bar: 'foo',
        })
      })
      test('for regex ', () => {
        expect(c.validateConfigProperties({ test: 'foo' }, { test: /oo/ })).toEqual({ test: 'foo' })
      })
      test('for boolean ', () => {
        expect(c.validateConfigProperties({ test: true }, { test: 'boolean' })).toEqual({ test: true })
      })
      test('for number ', () => {
        expect(c.validateConfigProperties({ test: 5 }, { test: 'number' })).toEqual({ test: 5 })
      })
      test('for array ', () => {
        expect(c.validateConfigProperties({ test: ['foo'] }, { test: 'array' })).toEqual({ test: ['foo'] })
      })
      test('for array ', () => {
        expect(c.validateConfigProperties({ test: { testing: true } }, { test: 'object' })).toEqual({
          test: { testing: true },
        })
      })
    })
    describe('validation errors should fail', () => {
<<<<<<< HEAD
=======
      test('no validations sent ', () => {
        expect(c.validateConfigProperties({}, {})).toEqual({})
      })
>>>>>>> eb09b9b3
      test('for required field missing ', () => {
        expect(() => c.validateConfigProperties({}, { test: 'string' })).toThrow(
          createConfigError('missing', 'test', 'string'),
        )
      })
      test('for required field missing marked as optional:false ', () => {
        expect(() => c.validateConfigProperties({}, { test: { type: 'string', optional: false } })).toThrow(
          createConfigError('missing', 'test', 'string'),
        )
      })
      test('for number ', () => {
        expect(() => c.validateConfigProperties({ test: true }, { test: 'string' })).toThrow(
          createConfigError('type', 'test', 'string'),
        )
      })
      test('for string ', () => {
        expect(() => c.validateConfigProperties({ test: true }, { test: 'string' })).toThrow(
          createConfigError('type', 'test', 'string'),
        )
      })
      test('for object ', () => {
        expect(() => c.validateConfigProperties({ test: true }, { test: 'object' })).toThrow(
          createConfigError('type', 'test', 'object'),
        )
      })
      test('for array ', () => {
        expect(() => c.validateConfigProperties({ test: true }, { test: 'array' })).toThrow(
          createConfigError('type', 'test', 'array'),
        )
      })
      test('for regex failed on string', () => {
        expect(() => c.validateConfigProperties({ test: 'foo' }, { test: /test/ })).toThrow(
          createConfigError('regex', 'test', /test/, 'foo'),
        )
      })
      test('for regex but config item wasnt string', () => {
        expect(() => c.validateConfigProperties({ test: true }, { test: /test/ })).toThrow(
          createConfigError('regex', 'test', /test/, true),
        )
      })
      test('for boolean ', () => {
        expect(() => c.validateConfigProperties({ test: 'string' }, { test: 'boolean' })).toThrow(
          createConfigError('type', 'test', 'boolean'),
        )
      })
    })
  })
})<|MERGE_RESOLUTION|>--- conflicted
+++ resolved
@@ -26,10 +26,7 @@
         expect(c.validateConfigProperties({ test: 'foo' }, {})).toEqual({ test: 'foo' })
       })
       test('should pass through items with no matching validations', () => {
-        expect(c.validateConfigProperties({ test: 'foo', sam: 'bar' }, { sam: 'string' })).toEqual({
-          test: 'foo',
-          sam: 'bar',
-        })
+        expect(c.validateConfigProperties({ test: 'foo', sam: 'bar' }, { sam: 'string' })).toEqual({ test: 'foo', sam: 'bar' })
       })
       test('for string ', () => {
         expect(c.validateConfigProperties({ test: 'foo' }, { test: 'string' })).toEqual({ test: 'foo' })
@@ -63,56 +60,35 @@
       })
     })
     describe('validation errors should fail', () => {
-<<<<<<< HEAD
-=======
       test('no validations sent ', () => {
         expect(c.validateConfigProperties({}, {})).toEqual({})
       })
->>>>>>> eb09b9b3
       test('for required field missing ', () => {
-        expect(() => c.validateConfigProperties({}, { test: 'string' })).toThrow(
-          createConfigError('missing', 'test', 'string'),
-        )
+        expect(() => c.validateConfigProperties({}, { test: 'string' })).toThrow(createConfigError('missing', 'test', 'string'))
       })
       test('for required field missing marked as optional:false ', () => {
-        expect(() => c.validateConfigProperties({}, { test: { type: 'string', optional: false } })).toThrow(
-          createConfigError('missing', 'test', 'string'),
-        )
+        expect(() => c.validateConfigProperties({}, { test: { type: 'string', optional: false } })).toThrow(createConfigError('missing', 'test', 'string'))
       })
       test('for number ', () => {
-        expect(() => c.validateConfigProperties({ test: true }, { test: 'string' })).toThrow(
-          createConfigError('type', 'test', 'string'),
-        )
+        expect(() => c.validateConfigProperties({ test: true }, { test: 'string' })).toThrow(createConfigError('type', 'test', 'string'))
       })
       test('for string ', () => {
-        expect(() => c.validateConfigProperties({ test: true }, { test: 'string' })).toThrow(
-          createConfigError('type', 'test', 'string'),
-        )
+        expect(() => c.validateConfigProperties({ test: true }, { test: 'string' })).toThrow(createConfigError('type', 'test', 'string'))
       })
       test('for object ', () => {
-        expect(() => c.validateConfigProperties({ test: true }, { test: 'object' })).toThrow(
-          createConfigError('type', 'test', 'object'),
-        )
+        expect(() => c.validateConfigProperties({ test: true }, { test: 'object' })).toThrow(createConfigError('type', 'test', 'object'))
       })
       test('for array ', () => {
-        expect(() => c.validateConfigProperties({ test: true }, { test: 'array' })).toThrow(
-          createConfigError('type', 'test', 'array'),
-        )
+        expect(() => c.validateConfigProperties({ test: true }, { test: 'array' })).toThrow(createConfigError('type', 'test', 'array'))
       })
       test('for regex failed on string', () => {
-        expect(() => c.validateConfigProperties({ test: 'foo' }, { test: /test/ })).toThrow(
-          createConfigError('regex', 'test', /test/, 'foo'),
-        )
+        expect(() => c.validateConfigProperties({ test: 'foo' }, { test: /test/ })).toThrow(createConfigError('regex', 'test', /test/, 'foo'))
       })
       test('for regex but config item wasnt string', () => {
-        expect(() => c.validateConfigProperties({ test: true }, { test: /test/ })).toThrow(
-          createConfigError('regex', 'test', /test/, true),
-        )
+        expect(() => c.validateConfigProperties({ test: true }, { test: /test/ })).toThrow(createConfigError('regex', 'test', /test/, true))
       })
       test('for boolean ', () => {
-        expect(() => c.validateConfigProperties({ test: 'string' }, { test: 'boolean' })).toThrow(
-          createConfigError('type', 'test', 'boolean'),
-        )
+        expect(() => c.validateConfigProperties({ test: 'string' }, { test: 'boolean' })).toThrow(createConfigError('type', 'test', 'boolean'))
       })
     })
   })
