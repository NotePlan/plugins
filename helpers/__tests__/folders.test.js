/* globals describe, expect, test, afterAll, beforeAll */
import * as f from '../folders'
import { Calendar, Clipboard, CommandBar, DataStore, Editor, NotePlan, /*Note, Paragraph*/ } from '@mocks/index'

beforeAll(() => {
  global.Calendar = Calendar
  global.Clipboard = Clipboard
  global.CommandBar = CommandBar
  global.DataStore = DataStore
  global.Editor = Editor
  global.NotePlan = NotePlan
  DataStore.settings['_logLevel'] = 'DEBUG' //change this to DEBUG to get more logging,
  DataStore.folders = ['@Templates', '/', 'CCC Areas', 'CCC Areas/Staff', 'CCC Projects', 'Home Areas', 'TEST', 'TEST/TEST LEVEL 2', 'TEST/TEST LEVEL 2/TEST LEVEL 3', '@Archive/CCC Areas/Staff']
})

afterAll(() => {
  delete global.DataStore
})

describe('helpers/folders', () => {
  /**
   * Tests for getFoldersMatching:
   * Parameters:
   * - {Array<string>} inclusions
   * - {boolean} excludeSpecialFolders?
   */
  describe('getFoldersMatching tests', () => {
    test('no inclusions or exclusions -> error', () => {
      const inclusions = []
      const folders = Object.keys(f.getFoldersMatching(inclusions, true))
      expect(folders.length).toBe(0)
    })
<<<<<<< HEAD
    describe('just inclusions', () => {
      test('just/inclusion -> 1', () => {
        const inclusions = ['/']
        const folders = f.getFoldersMatching(inclusions, true)
        expect(folders.length).toBe(1)
      })
      test('CCC inclusion no @specials -> 3 left', () => {
        const inclusions = ['CCC']
        const folders = Object.keys(f.getFoldersMatching(inclusions, true))
        expect(folders.length).toBe(3)
      })
      test('CCC Areas, / inclusion no @specials -> 3 left', () => {
        const inclusions = ['CCC Areas', '/']
        const folders = Object.keys(f.getFoldersMatching(inclusions, true))
        expect(folders.length).toBe(3)
      })
      test('CCC inclusion with @specials -> 4 left', () => {
        const inclusions = ['CCC']
        const folders = Object.keys(f.getFoldersMatching(inclusions, false))
        expect(folders.length).toBe(4)
      })
      test('CCC, LEVEL 2 inclusion with @specials -> 6 left', () => {
        const inclusions = ['CCC', 'LEVEL 2']
        const folders = Object.keys(f.getFoldersMatching(inclusions, false))
        expect(folders.length).toBe(6)
      })
      test('CCC, LEVEL 2 inclusion with @specials and explicit empty exclusions -> 6 left', () => {
        const inclusions = ['CCC', 'LEVEL 2']
        const folders = Object.keys(f.getFoldersMatching(inclusions, false, []))
        expect(folders.length).toBe(6)
      })
    })
    describe('just exclusions', () => {
      test('exclude CCC Areas; include @specials -> 7 left', () => {
        const exclusions = ['CCC Areas']
        const folders = Object.keys(f.getFoldersMatching([], false, exclusions))
        expect(folders.length).toBe(7)
      })
      test('exclude CCC, LEVEL 2; include @specials -> 4 left', () => {
        const exclusions = ['CCC', 'LEVEL 2']
        const folders = Object.keys(f.getFoldersMatching([], false, exclusions))
        expect(folders.length).toBe(4)
      })
      test('exclude CCC, LEVEL 2; no @specials -> 3 left', () => {
        const exclusions = ['CCC', 'LEVEL 2']
        const folders = Object.keys(f.getFoldersMatching([], true, exclusions))
        expect(folders.length).toBe(3)
      })
    })
    describe('both inclusions + exclusions', () => {
      test('exclude CCC Areas; include @specials -> 5 left', () => {
        const inclusions = ['TEST', 'CCC']
        const exclusions = ['LEVEL']
        const folders = Object.keys(f.getFoldersMatching(inclusions, false, exclusions))
        expect(folders.length).toBe(5)
      })
      test('exclude CCC Areas; exclude @specials -> 4 left', () => {
        const inclusions = ['TEST', 'CCC']
        const exclusions = ['LEVEL']
        const folders = Object.keys(f.getFoldersMatching(inclusions, true, exclusions))
        expect(folders.length).toBe(4)
      })
      test('include CCC; exclude Areas -> 1 left', () => {
        const inclusions = ['CCC']
        const exclusions = ['Areas']
        const folders = Object.keys(f.getFoldersMatching(inclusions, false, exclusions))
        expect(folders.length).toBe(1)
      })
      test('include CCC, Home; exclude CCC -> 1 left', () => {
        const inclusions = ['CCC', 'Home']
        const exclusions = ['CCC']
        const folders = Object.keys(f.getFoldersMatching(inclusions, false, exclusions))
        expect(folders.length).toBe(1)
      })
    })
    // Note: see additional large test at the end of this file!
=======
    test('just / inclusions -> 1', () => {
      const inclusions = ['/']
      const folders = Object.keys(f.getFoldersMatching(inclusions, true))
      expect(folders.length).toBe(1)
    })
    test('CCC inclusion no @specials -> 3 left', () => {
      const inclusions = ['CCC']
      const folders = Object.keys(f.getFoldersMatching(inclusions, true))
      expect(folders.length).toBe(3)
    })
    test('CCC Areas, / inclusion no @specials -> 3 left', () => {
      const inclusions = ['CCC Areas', '/']
      const folders = Object.keys(f.getFoldersMatching(inclusions, true))
      expect(folders.length).toBe(3)
    })
    test('CCC inclusion with @specials -> 4 left', () => {
      const inclusions = ['CCC']
      const folders = Object.keys(f.getFoldersMatching(inclusions, false))
      expect(folders.length).toBe(4)
    })
    test('CCC, LEVEL 2 inclusion with @specials -> 6 left', () => {
      const inclusions = ['CCC', 'LEVEL 2']
      const folders = Object.keys(f.getFoldersMatching(inclusions, false))
      expect(folders.length).toBe(6)
    })
    test('ccc, Level 2 inclusion with @specials -> 6 left (i.e. check case insensitive matching)', () => {
      const inclusions = ['ccc', 'Level 2']
      const folders = Object.keys(f.getFoldersMatching(inclusions, false))
      expect(folders.length).toBe(6)
    })
  })

  /**
   * Tests for getSubFolders
   */
  describe('getSubFolders tests', () => {
    // Needs to test for error
    test.skip('empty string -> error', () => {
      const subFolders = Object.keys(f.getSubFolders(''))
      expect(subFolders).toEqual([''])
    })
    // Needs to test for error
    test.skip('root -> root', () => {
      const subFolders = Object.keys(f.getSubFolders('/'))
      expect(subFolders).toEqual(['CCC Areas', 'CCC Areas/Staff', 'CCC Projects', 'Home Areas', 'TEST', 'TEST/TEST LEVEL 2', 'TEST/TEST LEVEL 2/TEST LEVEL 3', '@Archive/CCC Areas/Staff'])
    })
    test('a top-level folder -> same', () => {
      const subFolders = f.getSubFolders('CCC Areas')
      expect(subFolders).toEqual(['CCC Areas', 'CCC Areas/Staff'])
    })
    test('three-level folder', () => {
      const subFolders = f.getSubFolders('TEST/TEST LEVEL 2')
      expect(subFolders).toEqual(['TEST/TEST LEVEL 2', 'TEST/TEST LEVEL 2/TEST LEVEL 3'])
    })
>>>>>>> c092b5ff
  })

  /**
   * Tests for getFolderListMinusExclusions:
   * Parameters:
   * - {Array<string>} exclusions
   * - {boolean} excludeSpecialFolders? (default: true)
   * - {boolean} forceExcludeRootFolder? (default: false)
   */
  describe('getFolderListMinusExclusions tests', () => {
    test('no exclusions; specials false -> should return same list', () => {
      const exclusions = []
      const folders = Object.keys(f.getFolderListMinusExclusions(exclusions, false, false))
      expect(folders.length).toBe(10)
    })
    test("exclude none -> 10 left", () => {
      const exclusions = []
      const folders = Object.keys(f.getFolderListMinusExclusions(exclusions, false, true))
      expect(folders.length).toBe(9)
    })
    test('no exclusions; no specials no root -> 7 left', () => {
      const exclusions = []
      const folders = Object.keys(f.getFolderListMinusExclusions(exclusions, true, true))
      expect(folders.length).toBe(7)
    })
    test('TEST exclusions -> 5 left', () => {
      const exclusions = ['TEST']
      const folders = Object.keys(f.getFolderListMinusExclusions(exclusions))
      expect(folders.length).toBe(5)
    })
    test('TEST+CCC Areas exclusions -> 3 left', () => {
      const exclusions = ['TEST', 'CCC Areas']
      const folders = Object.keys(f.getFolderListMinusExclusions(exclusions))
      expect(folders.length).toBe(3)
    })
    test('Subfolder exclusion -> 6 left', () => {
      const exclusions = ['TEST/TEST LEVEL 2']
      const folders = Object.keys(f.getFolderListMinusExclusions(exclusions))
      expect(folders.length).toBe(6)
    })
    test('Subfolder exclusion (test for different case) -> 6 left', () => {
      const exclusions = ['Test/Test level 2']
      const folders = Object.keys(f.getFolderListMinusExclusions(exclusions))
      expect(folders.length).toBe(6)
    })
    test('Subfolder exclusion not matching -> 8 left', () => {
      const exclusions = ['TEST/NOT IN LIST']
      const folders = Object.keys(f.getFolderListMinusExclusions(exclusions))
      expect(folders.length).toBe(8)
    })
    test("no exclusion, no specials, exclude root -> 7 left", () => {
      const exclusions = []
      const folders = Object.keys(f.getFolderListMinusExclusions(exclusions, true, true))
      expect(folders.length).toBe(7)
    })
    test("no exclusion, no specials, can include root -> 8 left", () => {
      const exclusions = []
      const folders = Object.keys(f.getFolderListMinusExclusions(exclusions, true, false))
      expect(folders.length).toBe(8)
    })
  })

  describe('getFolderFromFilename tests', () => {
    test('root (no folder part) -> empty', () => {
      expect(f.getFolderFromFilename('test-at-root.md')).toEqual('/')
    })
    test('subfolder 1', () => {
      expect(f.getFolderFromFilename('one/two/three/four.md')).toEqual('one/two/three')
    })
    test('subfolder 2', () => {
      expect(f.getFolderFromFilename('one/two/three/four and a bit.md')).toEqual('one/two/three')
    })
    test('subfolder 3', () => {
      expect(f.getFolderFromFilename('one/two or three/fifteen.md')).toEqual('one/two or three')
    })
    test('leading slash', () => {
      expect(f.getFolderFromFilename('/sixes and sevenses/calm one.md')).toEqual('sixes and sevenses')
    })
  })

  describe('getLowestLevelFolderFromFilename tests', () => {
    test('root (no folder part) -> empty', () => {
      expect(f.getLowestLevelFolderFromFilename('test-at-root.md')).toEqual('')
    })
    test('single folder level', () => {
      expect(f.getLowestLevelFolderFromFilename('folder one/note.md')).toEqual('folder one')
    })
    test('subfolder 2', () => {
      expect(f.getLowestLevelFolderFromFilename('one/two/three/four and a bit.md')).toEqual('three')
    })
    test('subfolder 3', () => {
      expect(f.getLowestLevelFolderFromFilename('one/two or three/fifteen.md')).toEqual('two or three')
    })
    test('leading slash', () => {
      expect(f.getLowestLevelFolderFromFilename('/sixes and sevenses/calm one.md')).toEqual('sixes and sevenses')
    })
  })
})

describe('getFoldersMatching: bigger real world test', () => {
  beforeAll(() => {
    DataStore.folders =
      ['/', 'CCC Areas', 'CCC Areas/Facilities', 'CCC Areas/Staff', 'CCC Meetings', 'CCC Meetings/2023', 'CCC Meetings/2023/01', 'CCC Meetings/2023 /02', 'CCC Notes', 'CCC Projects', 'CCC Projects/Facilities',
        'Home 🏠 Areas', 'Home 🏠 Notes', 'Home 🏠 Projects', 'Ministry Areas', 'Ministry Meetings', 'Ministry Notes', 'Ministry Notes/Gather Movement', 'Ministry Notes/Magic - Conjuring', 'Ministry Projects',
        'NotePlan Notes', 'NotePlan Projects', 'NotePlan Projects/Plugins',
        'Readwise 📚', 'Readwise 📚/articles', 'Readwise 📚/books', 'Readwise 📚/podcasts', 'Readwise 📚/tweets', 'Reviews', 'Saved Searches', 'Summaries',
        'TEST', 'TEST/BUG TEST', 'TEST/BUG TEST/George65', 'TEST/BUG hunting for others', 'TEST/BUG hunting for others/George65', 'TEST/Conflict Testing', 'TEST/DEMOs', 'TEST/Dashboard TESTs',
        'TEST/Date TESTs', 'TEST/Duplicate Testing', 'TEST/Event TESTs', 'TEST/Filer TESTs', 'TEST/MOC TESTs', 'TEST/Progress Log tests for Jord8on', 'TEST/Repeat TESTs', 'TEST/Review TESTs', 'TEST/Review TESTs/Test Completed Goal.md', 'TEST/Review TESTs/Test Completed Goal.md/Gather Movement', 'TEST/Review TESTs/Test Completed Goal.md/Magic - Conjuring', 'TEST/Search TESTs', 'TEST/Summary TESTs', 'TEST/TEST LEVEL 2', 'TEST/TEST LEVEL 2/TEST LEVEL 3', 'TEST/TESTs for DW things', 'TEST/Window TESTs /']
  })
  test('real world test -> 6 left', () => {
    const inclusions = ['Home', 'NotePlan']
    const exclusions = ['Readwise 📚']
    const folders = Object.keys(f.getFoldersMatching(inclusions, false, exclusions))
    expect(folders.length).toBe(6)
  })
})<|MERGE_RESOLUTION|>--- conflicted
+++ resolved
@@ -30,7 +30,6 @@
       const folders = Object.keys(f.getFoldersMatching(inclusions, true))
       expect(folders.length).toBe(0)
     })
-<<<<<<< HEAD
     describe('just inclusions', () => {
       test('just/inclusion -> 1', () => {
         const inclusions = ['/']
@@ -107,62 +106,6 @@
       })
     })
     // Note: see additional large test at the end of this file!
-=======
-    test('just / inclusions -> 1', () => {
-      const inclusions = ['/']
-      const folders = Object.keys(f.getFoldersMatching(inclusions, true))
-      expect(folders.length).toBe(1)
-    })
-    test('CCC inclusion no @specials -> 3 left', () => {
-      const inclusions = ['CCC']
-      const folders = Object.keys(f.getFoldersMatching(inclusions, true))
-      expect(folders.length).toBe(3)
-    })
-    test('CCC Areas, / inclusion no @specials -> 3 left', () => {
-      const inclusions = ['CCC Areas', '/']
-      const folders = Object.keys(f.getFoldersMatching(inclusions, true))
-      expect(folders.length).toBe(3)
-    })
-    test('CCC inclusion with @specials -> 4 left', () => {
-      const inclusions = ['CCC']
-      const folders = Object.keys(f.getFoldersMatching(inclusions, false))
-      expect(folders.length).toBe(4)
-    })
-    test('CCC, LEVEL 2 inclusion with @specials -> 6 left', () => {
-      const inclusions = ['CCC', 'LEVEL 2']
-      const folders = Object.keys(f.getFoldersMatching(inclusions, false))
-      expect(folders.length).toBe(6)
-    })
-    test('ccc, Level 2 inclusion with @specials -> 6 left (i.e. check case insensitive matching)', () => {
-      const inclusions = ['ccc', 'Level 2']
-      const folders = Object.keys(f.getFoldersMatching(inclusions, false))
-      expect(folders.length).toBe(6)
-    })
-  })
-
-  /**
-   * Tests for getSubFolders
-   */
-  describe('getSubFolders tests', () => {
-    // Needs to test for error
-    test.skip('empty string -> error', () => {
-      const subFolders = Object.keys(f.getSubFolders(''))
-      expect(subFolders).toEqual([''])
-    })
-    // Needs to test for error
-    test.skip('root -> root', () => {
-      const subFolders = Object.keys(f.getSubFolders('/'))
-      expect(subFolders).toEqual(['CCC Areas', 'CCC Areas/Staff', 'CCC Projects', 'Home Areas', 'TEST', 'TEST/TEST LEVEL 2', 'TEST/TEST LEVEL 2/TEST LEVEL 3', '@Archive/CCC Areas/Staff'])
-    })
-    test('a top-level folder -> same', () => {
-      const subFolders = f.getSubFolders('CCC Areas')
-      expect(subFolders).toEqual(['CCC Areas', 'CCC Areas/Staff'])
-    })
-    test('three-level folder', () => {
-      const subFolders = f.getSubFolders('TEST/TEST LEVEL 2')
-      expect(subFolders).toEqual(['TEST/TEST LEVEL 2', 'TEST/TEST LEVEL 2/TEST LEVEL 3'])
-    })
->>>>>>> c092b5ff
   })
 
   /**
