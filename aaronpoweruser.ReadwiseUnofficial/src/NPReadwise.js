--- conflicted
+++ resolved
@@ -123,10 +123,6 @@
     const response = await fetch(url, options)
     const highlights = JSON.parse(response).highlights
 
-<<<<<<< HEAD
-    await highlights.map((highlight) => {
-      const formattedHighlight = `${highlight.text.replace(/\n/g, ' ')} [ [[${highlight.title}]], [[${escapeTwitterHandle(highlight.author)}]] ]`
-=======
     highlights.map((highlight) => {
       let formattedHighlight = ''
       if (DataStore.settings.showLinkToHighlight === true) {
@@ -138,7 +134,6 @@
       } else {
         formattedHighlight = `${highlight.text.replace(/\n/g, ' ')} [${highlight.title}, ${highlight.author}]`
       }
->>>>>>> 116e59f3
       highlightString += `> ${formattedHighlight}\n`
     })
     if (highlightString.length > 1) { // remove the last newline
