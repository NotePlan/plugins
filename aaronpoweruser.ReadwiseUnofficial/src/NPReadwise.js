// @flow
import { showMessage } from '../../helpers/userInput'
import pluginJson from '../plugin.json'
import { checkAccessToken, escapeTwitterHandle } from './NPReadwiseHelpers'
import { parseHighlightsAndWriteToNote } from './NPReadwiseNotes'
import { startReadwiseSyncLog, finishReadwiseSyncLog } from './NPReadwisesync'
import { log, logDebug, logError } from '@helpers/dev'

const LAST_SYNÇ_TIME = 'last_sync_time'

/**
 * Syncs new readwise highlights
 */
export async function readwiseSync(): Promise<void> {
  checkAccessToken()
  const response = await getReadwise(false)
  await handleReadwiseSync(response)
}

/**
 * Rebuilds all readwise highlights
 */
export async function readwiseRebuild(): Promise<void> {
  checkAccessToken()
  const response = await getReadwise(true)
  await handleReadwiseSync(response)
}

/**
 * Gets the daily review highlights from Readwise
 * @returns {string} - the highlights as a string
 */
export async function readwiseDailyReview(): Promise<string> {
  checkAccessToken()
  return await getReadwiseDailyReview()
}

async function handleReadwiseSync(response: any): Promise<void> {
  let downloadHiglightCount = 0,
    updatedSourceCount = 0
  await startReadwiseSyncLog()
  response.forEach((highightSource) => {
    updatedSourceCount++
    downloadHiglightCount += highightSource.highlights.length
    parseHighlightsAndWriteToNote(highightSource)
  })
  log(pluginJson, `Downloaded ${downloadHiglightCount} highlights from Readwise. Updated ${updatedSourceCount} notes.`)
  await showMessage(`Downloaded ${downloadHiglightCount} highlights from Readwise. Updated ${updatedSourceCount} notes.`)
  await finishReadwiseSyncLog(downloadHiglightCount, updatedSourceCount)
}

/**
 * Gets the readwise data from the API
 * @param {boolean} force - if true, will ignore the last sync time and get all data
 * @returns {*} - the readwise data as a JSON object
 * @see https://readwise.io/api_deets
 */
async function getReadwise(force: boolean): Promise<any> {
  const accessToken = DataStore.settings.accessToken ?? ''
  let lastFetchTime = DataStore.loadData(LAST_SYNÇ_TIME, true) ?? ''
  if (DataStore.settings.forceSync === 'true' || force === true) {
    lastFetchTime = ''
  }
  log(pluginJson, `last fetch time is : ${lastFetchTime}`)
  logDebug(pluginJson, `base folder is : ${DataStore.settings.baseFolder}`)

  return await doReadWiseFetch(accessToken, lastFetchTime, 0, '')
}

<<<<<<< HEAD
async function doReadWiseFetch(accessToken: string, lastFetchTime: string, downloadCount: number, nextPageCursor: string): Promise<any> {
=======
/*
 * Recursively fetches readwise data
 * @param {string} accessToken - the readwise access token
 * @param {string} lastFetchTime - the last time the data was fetched
 * @param {int} downloadCount - the number of highlights downloaded
 * @param {string} nextPageCursor - the cursor for the next page of data
 * @returns {*} - the readwise data as a JSON object
 * @see https://readwise.io/api_deets
 */
async function doReadWiseFetch(accessToken: string, lastFetchTime: string, downloadCount: int, nextPageCursor: string): Promise<any> {
>>>>>>> b7b887ba
  try {
    const url = `https://readwise.io/api/v2/export/?updatedAfter=${lastFetchTime}&pageCursor=${nextPageCursor}`

    const options = {
      method: 'GET',
      headers: {
        Authorization: `token ${accessToken}`,
      },
    }
    const response = await fetch(url, options)
    DataStore.saveData(new Date().toISOString(), LAST_SYNÇ_TIME, true)

    const parsedJson = JSON.parse(response)
    // DataStore.saveData(JSON.stringify(Json), 'readwise_data.json', true)
    const pageCursor = parsedJson.nextPageCursor
    logDebug(pluginJson, `page cursor is : ${pageCursor}`)

    let data: any = []
    const count = parsedJson.count + downloadCount
    if (pageCursor !== null && pageCursor !== '') {
      data = await doReadWiseFetch(accessToken, lastFetchTime, count, pageCursor)
    }
    return parsedJson.results.concat(data)
  } catch (error) {
    logError(pluginJson, error)
  }
}
/*
 * Gets the users Daily review from the readwise api
  * @returns {string} - the daily review highlights
  */
async function getReadwiseDailyReview(): Promise<string> {
  const accessToken = DataStore.settings.accessToken ?? ''
  let highlightString = ''
  try {
    const url = `https://readwise.io/api/v2/review/`

    const options = {
      method: 'GET',
      headers: {
        Authorization: `token ${accessToken}`,
      },
    }
    const response = await fetch(url, options)
    const highlights = JSON.parse(response).highlights

    await highlights.map((highlight) => {
      const formattedHighlight = `${highlight.text.replace(/\n/g, ' ')} [ [[${highlight.title}]], [[${escapeTwitterHandle(highlight.author)}]] ]`
      highlightString += `> ${formattedHighlight}\n`
    })
    if (highlightString.length > 1) { // remove the last newline
      highlightString = highlightString.substring(0, highlightString.length - 1)
    }
    logDebug(pluginJson, `daily review highlights are \n\n ${highlightString}`)
    return highlightString
  } catch (error) {
    logError(pluginJson, error)
  }
}<|MERGE_RESOLUTION|>--- conflicted
+++ resolved
@@ -67,9 +67,6 @@
   return await doReadWiseFetch(accessToken, lastFetchTime, 0, '')
 }
 
-<<<<<<< HEAD
-async function doReadWiseFetch(accessToken: string, lastFetchTime: string, downloadCount: number, nextPageCursor: string): Promise<any> {
-=======
 /*
  * Recursively fetches readwise data
  * @param {string} accessToken - the readwise access token
@@ -79,8 +76,7 @@
  * @returns {*} - the readwise data as a JSON object
  * @see https://readwise.io/api_deets
  */
-async function doReadWiseFetch(accessToken: string, lastFetchTime: string, downloadCount: int, nextPageCursor: string): Promise<any> {
->>>>>>> b7b887ba
+async function doReadWiseFetch(accessToken: string, lastFetchTime: string, downloadCount: number, nextPageCursor: string): Promise<any> {
   try {
     const url = `https://readwise.io/api/v2/export/?updatedAfter=${lastFetchTime}&pageCursor=${nextPageCursor}`
 
