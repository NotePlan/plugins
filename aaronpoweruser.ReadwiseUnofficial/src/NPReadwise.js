// @flow
import { showMessage } from '../../helpers/userInput'
import pluginJson from '../plugin.json'
import { checkAccessToken } from './NPReadwiseHelpers'
import { parseHighlightsAndWriteToNote } from './NPReadwiseNotes'
import { startReadwiseSyncLog, finishReadwiseSyncLog } from './NPReadwisesync'
import { log, logDebug, logError } from '@helpers/dev'

const LAST_SYNÇ_TIME = 'last_sync_time'

/**
 * Syncs new readwise highlights
 */
export async function readwiseSync(): Promise<void> {
  checkAccessToken()
  const response = await getReadwise(false)
  await handleReadwiseSync(response)
}

/**
 * Rebuilds all readwise highlights
 */
export async function readwiseRebuild(): Promise<void> {
  checkAccessToken()
  const response = await getReadwise(true)
  await handleReadwiseSync(response)
}

<<<<<<< HEAD
/**
 * Gets the daily review highlights from Readwise
 * @returns {string} - the highlights as a string
 */
=======
// Exported daily review entry point
>>>>>>> 78f4769e
export async function readwiseDailyReview(): Promise<string> {
  checkAccessToken()
  return await getReadwiseDailyReview()
}

async function handleReadwiseSync(response: any): Promise<void> {
  let downloadHiglightCount = 0, updatedSourceCount = 0
  await startReadwiseSyncLog()
  response.forEach((highightSource) => {
    updatedSourceCount++
    downloadHiglightCount += highightSource.highlights.length
    parseHighlightsAndWriteToNote(highightSource)
  })
  log(pluginJson, `Downloaded ${downloadHiglightCount} highlights from Readwise. Updated ${updatedSourceCount} notes.`)
  await showMessage(`Downloaded ${downloadHiglightCount} highlights from Readwise. Updated ${updatedSourceCount} notes.`)
  await finishReadwiseSyncLog(downloadHiglightCount, updatedSourceCount)
}

/**
 * Gets the readwise data from the API
 * @param {boolean} force - if true, will ignore the last sync time and get all data
 * @returns {*} - the readwise data as a JSON object
 * @see https://readwise.io/api_deets
 */
async function getReadwise(force: boolean): Promise<any> {
  const accessToken = DataStore.settings.accessToken ?? ''
  let lastFetchTime = DataStore.loadData(LAST_SYNÇ_TIME, true) ?? ''
  if (DataStore.settings.forceSync === 'true' || force === true) {
    lastFetchTime = ''
  }
  log(pluginJson, `last fetch time is : ${lastFetchTime}`)
  logDebug(pluginJson, `base folder is : ${DataStore.settings.baseFolder}`)

  return await doReadWiseFetch(accessToken, lastFetchTime, 0, '')
}

/*
 * Recursively fetches readwise data
 * @param {string} accessToken - the readwise access token
 * @param {string} lastFetchTime - the last time the data was fetched
 * @param {int} downloadCount - the number of highlights downloaded
 * @param {string} nextPageCursor - the cursor for the next page of data
 * @returns {*} - the readwise data as a JSON object
 * @see https://readwise.io/api_deets
 */
async function doReadWiseFetch(accessToken: string, lastFetchTime: string, downloadCount: int, nextPageCursor: string): Promise<any> {
  try {
    const url = `https://readwise.io/api/v2/export/?updatedAfter=${lastFetchTime}&pageCursor=${nextPageCursor}`

    const options = {
      method: 'GET',
      headers: {
        Authorization: `token ${accessToken}`,
      },
    }
    const response = await fetch(url, options)
    DataStore.saveData(new Date().toISOString(), LAST_SYNÇ_TIME, true)

    const parsedJson = JSON.parse(response)
    // DataStore.saveData(JSON.stringify(Json), 'readwise_data.json', true)
    const pageCursor = parsedJson.nextPageCursor
    logDebug(pluginJson, `page cursor is : ${pageCursor}`)

    let data = []
    const count = parsedJson.count + downloadCount
    if (pageCursor !== null && pageCursor !== '') {
      data = await doReadWiseFetch(accessToken, lastFetchTime, count, pageCursor)
    }
    return parsedJson.results.concat(data)
  } catch (error) {
    logError(pluginJson, error)
  }
}
<<<<<<< HEAD

/**
 * Gets the daily review highlights from Readwise
 * @returns {string} - the highlights as a string
 */
=======
/*
 * Gets the users Daily review from the readwise api
  * @returns {string} - the daily review highlights
  */
>>>>>>> 78f4769e
async function getReadwiseDailyReview(): Promise<string> {
  const accessToken = DataStore.settings.accessToken ?? ''
  let highlightString = ''
  try {
    const url = `https://readwise.io/api/v2/review/`

    const options = {
      method: 'GET',
      headers: {
        Authorization: `token ${accessToken}`,
      },
    }
    const response = await fetch(url, options)
    const highlights = JSON.parse(response).highlights

<<<<<<< HEAD
    await highlights.map((highlight) => {
      const formattedHighlight = `${highlight.text.replace(/\n/g, ' ')} [${highlight.title}](${highlight.highlight_url}), ${highlight.author}`
=======
    highlights.map((highlight) => {
      let formattedHighlight = ''
      if (DataStore.settings.showLinkToHighlight === true) {
        if (highlight.highlight_url !== null) {
          formattedHighlight = `${highlight.text.replace(/\n/g, ' ')} [${highlight.title}](${highlight.highlight_url}), ${highlight.author}`
        } else {
          formattedHighlight = `${highlight.text.replace(/\n/g, ' ')} [${highlight.title}, ${highlight.author}]`
        }
      } else {
        formattedHighlight = `${highlight.text.replace(/\n/g, ' ')} [${highlight.title}, ${highlight.author}]`
      }
>>>>>>> 78f4769e
      highlightString += `> ${formattedHighlight}\n`
    })
    if (highlightString.length > 1) { // remove the last newline
      highlightString = highlightString.substring(0, highlightString.length - 1)
    }
    logDebug(pluginJson, `daily review highlights are \n\n ${highlightString}`)
    return highlightString
  } catch (error) {
    logError(pluginJson, error)
  }
}<|MERGE_RESOLUTION|>--- conflicted
+++ resolved
@@ -26,14 +26,10 @@
   await handleReadwiseSync(response)
 }
 
-<<<<<<< HEAD
 /**
  * Gets the daily review highlights from Readwise
  * @returns {string} - the highlights as a string
  */
-=======
-// Exported daily review entry point
->>>>>>> 78f4769e
 export async function readwiseDailyReview(): Promise<string> {
   checkAccessToken()
   return await getReadwiseDailyReview()
@@ -107,18 +103,10 @@
     logError(pluginJson, error)
   }
 }
-<<<<<<< HEAD
-
-/**
- * Gets the daily review highlights from Readwise
- * @returns {string} - the highlights as a string
- */
-=======
 /*
  * Gets the users Daily review from the readwise api
   * @returns {string} - the daily review highlights
   */
->>>>>>> 78f4769e
 async function getReadwiseDailyReview(): Promise<string> {
   const accessToken = DataStore.settings.accessToken ?? ''
   let highlightString = ''
@@ -134,10 +122,6 @@
     const response = await fetch(url, options)
     const highlights = JSON.parse(response).highlights
 
-<<<<<<< HEAD
-    await highlights.map((highlight) => {
-      const formattedHighlight = `${highlight.text.replace(/\n/g, ' ')} [${highlight.title}](${highlight.highlight_url}), ${highlight.author}`
-=======
     highlights.map((highlight) => {
       let formattedHighlight = ''
       if (DataStore.settings.showLinkToHighlight === true) {
@@ -149,7 +133,6 @@
       } else {
         formattedHighlight = `${highlight.text.replace(/\n/g, ' ')} [${highlight.title}, ${highlight.author}]`
       }
->>>>>>> 78f4769e
       highlightString += `> ${formattedHighlight}\n`
     })
     if (highlightString.length > 1) { // remove the last newline
