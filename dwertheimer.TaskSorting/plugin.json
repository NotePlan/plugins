{
  "macOS.minVersion": "10.13.0",
  "noteplan.minAppVersion": "3.4.0",
  "plugin.id": "dwertheimer.TaskSorting",
  "plugin.name": "🥷 Task Sorting & Tools",
<<<<<<< HEAD
  "plugin.version": "1.1.1",
  "plugin.lastUpdateInfo": "1.1.1: Added 'sortTasksViaExternalCall' hidden command for external calls or other plugins.\n1.1.0: Added \\cnt copy noteTags command.\nInitial release of commands moved from the Task Automations plugin to the TaskSorter plugin.",
=======
  "plugin.version": "1.2.0",
  "plugin.lastUpdateInfo": "1.2.0: Added heading and sortOrder as params that can be passed. Added \\cnt copy noteTags command.\nInitial release of commands moved from the Task Automations plugin to the TaskSorter plugin.",
>>>>>>> 16460d2f
  "plugin.description": "Commands for sorting tasks in a note",
  "plugin.author": "dwertheimer",
  "plugin.dependencies": [],
  "plugin.script": "script.js",
  "plugin.url": "https://github.com/NotePlan/plugins/blob/main/dwertheimer.TaskSorting/README.md",
  "plugin.changelog": "https://github.com/NotePlan/plugins/blob/main/dwertheimer.TaskSorting/CHANGELOG.md",
  "plugin.commands": [
    {
      "note": "================== COMMMANDS ========================"
    },
    {
      "name": "Sort tasks on the page",
      "description": "ts",
      "jsFunction": "sortTasks",
      "alias": [
        "ts"
      ],
      "arguments": [
        "prompt user to choose options",
        "sortFields (array of strings)",
        "withHeadings (default: false)",
        "subHeadingCategory (default: false)"
      ]
    },
    {
      "name": "Sort tasks under heading",
      "description": "Sort tasks under heading",
      "jsFunction": "sortTasksUnderHeading",
      "alias": [
        "tsh"
      ],
      "arguments": [
<<<<<<< HEAD
        "heading to sort"
=======
        "heading (string)",
        "sortOrder (array of strings) -- see README for details"
>>>>>>> 16460d2f
      ]
    },
    {
      "name": "Tasks Sort by User Default (in settings)",
      "description": "Tasks Sort by User Default (in settings)",
      "jsFunction": "sortTasksDefault",
      "alias": [
        "tsd"
      ]
    },
    {
      "name": "Tasks Sort by calendar due date",
      "description": "Tasks Sort by calendar due date",
      "jsFunction": "sortTasksByDue",
      "alias": [
        "tsc"
      ]
    },
    {
      "name": "Tasks Sort by @Mention/person",
      "description": "Tasks Sort by @Mention/person",
      "jsFunction": "sortTasksByPerson",
      "alias": [
        "tsm"
      ]
    },
    {
      "name": "Tasks Sort by #Tag",
      "description": "Tasks Sort by #Tag",
      "jsFunction": "sortTasksByTag",
      "alias": [
        "tst"
      ]
    },
    {
      "name": "Tasks Sort by #Tag + @Mention",
      "description": "Tasks Sort by #Tag + @Mention",
      "jsFunction": "sortTasksTagMention",
      "alias": [
        "tstm"
      ]
    },
    {
      "name": "Tasks to Top - Bring all tasks in note to top",
      "description": "Tasks to Top - Bring all tasks in note to top",
      "jsFunction": "tasksToTop",
      "alias": [
        "tt"
      ]
    },
    {
      "name": "Mark All Tasks on Page (open or complete)",
      "description": "Mark All Tasks on Page (open or complete)",
      "jsFunction": "markTasks",
      "alias": [
        "mat"
      ]
    },
    {
      "name": "cta - Copy tags from previous line",
      "description": "Copy #tags and @mentions from previous line",
      "jsFunction": "copyTagsFromLineAbove",
      "alias": [
        "cta"
      ]
    },
    {
      "name": "cth - Copy tags from heading above",
      "description": "Copy #tags/@mentions from heading to all lines between",
      "jsFunction": "copyTagsFromHeadingAbove",
      "alias": [
        "cth"
      ]
    },
    {
      "name": "ctm - Copy line for each mention",
      "description": "Copy line for each @mention, listing it first",
      "jsFunction": "copyLineForEachMention",
      "alias": [
        "ctm"
      ]
    },
    {
      "name": "ctt - Copy line for each hashtag",
      "description": "Copy line for each #hashtag, listing it first",
      "jsFunction": "copyLineForEachHashtag",
      "alias": [
        "ctt"
      ]
    },
    {
      "name": "cnt - Copy tags from noteTags",
      "description": "Copies all noteTags to all tasks in note",
      "jsFunction": "addNoteTagsToAllTask",
      "alias": [
        "cnt"
      ]
    },
    {
      "name": "Add an onSave trigger to copy noteTags to all tasks",
      "description": "Add an onSave trigger to copy noteTags to all tasks",
      "jsFunction": "addNoteTagsTriggerToFm"
    },
    {
      "name": "sortTasksViaExternalCall",
      "description": "entry point to sortTasks from x-callback etc.",
      "jsFunction": "sortTasksViaExternalCall",
      "arguments": [
        "JSON5 paramater string (withUserInput (boolean), sortFields (Array<string>), withHeadings (boolean),  subHeadingCategory (boolean)"
      ],
      "hidden": true
    },
    {
      "name": "triggerCopyNoteTags",
      "description": "onEditorWillSave",
      "jsFunction": "triggerCopyNoteTags",
      "hidden": true
    },
    {
      "name": "Task Sorting: Version",
      "NOTE": "DO NOT EDIT THIS COMMAND/TRIGGER",
      "description": "Update + Check Version",
      "jsFunction": "versionCheck"
    },
    {
      "name": "onOpen",
      "NOTE": "DO NOT EDIT THIS COMMAND/TRIGGER",
      "description": "entry point for onOpen trigger",
      "jsFunction": "onOpen",
      "hidden": true
    },
    {
      "name": "onEditorWillSave",
      "NOTE": "DO NOT EDIT THIS COMMAND/TRIGGER",
      "description": "entry point for onEditorWillSave trigger",
      "jsFunction": "onEditorWillSave",
      "hidden": true
    },
    {
      "name": "onMessageFromHTMLView",
      "NOTE": "DO NOT EDIT THIS COMMAND/TRIGGER",
      "description": "dwertheimer.TaskSorting: Callback function to receive messages from HTML view",
      "jsFunction": "onMessageFromHTMLView",
      "hidden": true
    },
    {
      "name": "Task Sorting: Update Plugin Settings",
      "NOTE": "DO NOT EDIT THIS COMMAND/TRIGGER",
      "description": "Preferences",
      "jsFunction": "editSettings"
    }
  ],
  "plugin.settings": [
    {
      "note": "================== SETTINGS ========================"
    },
    {
      "COMMENT": "Plugin settings documentation: https://help.noteplan.co/article/123-plugin-configuration",
      "type": "heading",
      "title": "Task Sorting Settings"
    },
    {
      "type": "hidden",
      "key": "pluginID",
      "default": "dwertheimer.TaskSorting",
      "COMMENT": "This is for use by the editSettings helper function. PluginID must match the plugin.id in the top of this file"
    },
    {
      "type": "heading",
      "title": "Task Sorting Default Settings"
    },
    {
      "key": "defaultSort1",
      "title": "Default Sort: Primary Sort Field",
      "description": "When invoking the default sorting method (/tsd), sort first by this field. Note: a minus in front means sort that key in reverse order. hashtags are for #tags, mentions are for @mentions, priority is the number of !!!'s and content is alphabetical.",
      "type": "string",
      "default": "-priority",
      "required": true,
      "choices": [
        "priority",
        "-priority",
        "due",
        "-due",
        "mentions",
        "-mentions",
        "hashtags",
        "-hashtags",
        "content",
        "-content"
      ]
    },
    {
      "key": "defaultSort2",
      "title": "Default Sort: Secondary Sort Field",
      "description": "When invoking the default sorting method (/tsd), sort secondly by this field (for all fields in the first sort pass above which were the same). Note: a minus in front means sort that key in reverse order. hashtags are for #tags, mentions are for @mentions, priority is the number of !!!'s and content is alphabetical.",
      "type": "string",
      "default": "hashtags",
      "required": true,
      "choices": [
        "priority",
        "-priority",
        "due",
        "-due",
        "mentions",
        "-mentions",
        "hashtags",
        "-hashtags",
        "content",
        "-content"
      ]
    },
    {
      "key": "defaultSort3",
      "title": "Default Sort: Tertiary Sort Field",
      "description": "When invoking the default sorting method (/tsd), sort thirdly by this field (for all fields in the first sorts pass above which were the same). Note: a minus in front means sort that key in reverse order. hashtags are for #tags, mentions are for @mentions, priority is the number of !!!'s and content is alphabetical.",
      "type": "string",
      "default": "mentions",
      "required": true,
      "choices": [
        "priority",
        "-priority",
        "due",
        "-due",
        "mentions",
        "-mentions",
        "hashtags",
        "-hashtags",
        "content",
        "-content"
      ]
    },
    {
      "key": "outputOrder",
      "title": "Output order (by type)",
      "description": "After tasks are sorted, tasks are grouped by their type (status). In what order do you want the task groups outputted?",
      "choices": [
        "open, scheduled, done, cancelled",
        "open, scheduled, cancelled, done",
        "done, cancelled, open, scheduled",
        "open, done, cancelled, scheduled",
        "open, cancelled, done, scheduled",
        "scheduled, open, done, cancelled",
        "scheduled, open, cancelled, done",
        "scheduled, done, cancelled, open",
        "scheduled, cancelled, done, open",
        "done, open, cancelled, scheduled",
        "done, scheduled, cancelled, open",
        "cancelled, open, done, scheduled",
        "cancelled, scheduled, done, open",
        "cancelled, done, open, scheduled",
        "cancelled, done, scheduled, open"
      ],
      "type": "string",
      "default": "open, scheduled, done, cancelled",
      "required": true
    },
    {
      "key": "sortInHeadings",
      "title": "Sort tasks separately for each heading?",
      "description": "For all quick task sorting commands (other than /ts), do you want each set of tasks under each heading to be sorted separately and placed back underneath the heading? Uncheck this if you want to ignore the headings in the sort.",
      "type": "bool",
      "default": true,
      "required": true
    },
    {
      "key": "tasksToTop",
      "title": "Put tasks at the top (before any textual items)?",
      "description": "After tasks are sorted, do you want to put all the tasks at the top of the note (or section), before any other text? Uncheck this if you want the tasks to float to the bottom beneath any other text.",
      "type": "bool",
      "default": true,
      "required": true
    },
    {
      "key": "includeHeading",
      "title": "Include Task Status Heading in Output?",
      "description": "For all quick task sorting commands (other than /ts), you can specify whether you want the headings to be in the output or not. Task Status headings are, e.g. 'Open Tasks', 'Completed Tasks’, etc.",
      "type": "bool",
      "default": true,
      "required": true
    },
    {
      "key": "includeSubHeading",
      "title": "Include Primary Sort Key Heading in Output?",
      "description": "For all quick task sorting commands (other than /ts), you can specify whether you want the subheadings to be in the output or not. Sort Key headings are, e.g. '#tagA', or '@PersonB', etc.",
      "type": "bool",
      "default": true,
      "required": true
    },
    {
      "key": "eliminateSpinsters",
      "title": "Eliminate Headings with No Content",
      "description": "After running this command multiple times, you may end up with widowed headings that have no content underneath. If this is checked, after tasks are sorted, the plugin will delete any third/fourth level headings with no content underneath.\nBEWARE: It's pretty smart/careful about what empty headings it deletes, but if you have other empty 4th level headings ending in a colon in your document, don't!",
      "type": "bool",
      "default": false,
      "required": true
    },
    {
      "key": "stopAtDoneHeading",
      "title": "Stop at 'Done' or 'Cancelled' heading",
      "description": "Some people like to archive tasks on a page under a '## Done' or '## Cancelled' heading. If this is option is checked, tasks under the Done/Cancelled heading will be ignored for sorts. If there is no Done or Canclled heading, it will process the entire page.",
      "type": "bool",
      "default": false,
      "required": true
    },
    {
      "note": "================== DEBUGGING SETTINGS ========================"
    },
    {
      "NOTE": "DO NOT CHANGE THE FOLLOWING SETTINGS; ADD YOUR SETTINGS ABOVE ^^^",
      "type": "separator"
    },
    {
      "type": "heading",
      "title": "Debugging"
    },
    {
      "key": "_logLevel",
      "type": "string",
      "title": "Log Level",
      "choices": [
        "DEBUG",
        "INFO",
        "WARN",
        "ERROR",
        "none"
      ],
      "description": "Set how much logging output will be displayed when executing Task Sorting commands in NotePlan Plugin Console Logs (NotePlan -> Help -> Plugin Console)\n\n - DEBUG: Show All Logs\n - INFO: Only Show Info, Warnings, and Errors\n - WARN: Only Show Errors or Warnings\n - ERROR: Only Show Errors\n - none: Don't show any logs",
      "default": "INFO",
      "required": true
    }
  ]
}<|MERGE_RESOLUTION|>--- conflicted
+++ resolved
@@ -3,13 +3,8 @@
   "noteplan.minAppVersion": "3.4.0",
   "plugin.id": "dwertheimer.TaskSorting",
   "plugin.name": "🥷 Task Sorting & Tools",
-<<<<<<< HEAD
-  "plugin.version": "1.1.1",
-  "plugin.lastUpdateInfo": "1.1.1: Added 'sortTasksViaExternalCall' hidden command for external calls or other plugins.\n1.1.0: Added \\cnt copy noteTags command.\nInitial release of commands moved from the Task Automations plugin to the TaskSorter plugin.",
-=======
-  "plugin.version": "1.2.0",
-  "plugin.lastUpdateInfo": "1.2.0: Added heading and sortOrder as params that can be passed. Added \\cnt copy noteTags command.\nInitial release of commands moved from the Task Automations plugin to the TaskSorter plugin.",
->>>>>>> 16460d2f
+  "plugin.version": "1.2.1",
+  "plugin.lastUpdateInfo": "1.2.1: Added 'sortTasksViaExternalCall' hidden command for external calls or other plugins.\n1.2.0: Added heading and sortOrder as params that can be passed. Added \\cnt copy noteTags command.\nInitial release of commands moved from the Task Automations plugin to the TaskSorter plugin.",
   "plugin.description": "Commands for sorting tasks in a note",
   "plugin.author": "dwertheimer",
   "plugin.dependencies": [],
@@ -42,12 +37,8 @@
         "tsh"
       ],
       "arguments": [
-<<<<<<< HEAD
-        "heading to sort"
-=======
         "heading (string)",
         "sortOrder (array of strings) -- see README for details"
->>>>>>> 16460d2f
       ]
     },
     {
