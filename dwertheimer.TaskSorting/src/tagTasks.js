--- conflicted
+++ resolved
@@ -200,23 +200,13 @@
  */
 function findTagsInFrontMatter(): Array<string> | null {
   const frontMatter = getFrontMatterAttributes(Editor)
-<<<<<<< HEAD
   if (frontMatter) {
-    const tags = (frontMatter.noteTags || '')
+    const tags = frontMatter.noteTags
       .replaceAll(',', ' ')
       .trim()
       .split(' ')
       .filter((tag) => tag !== '')
-    return tags?.length ? tags : null
-=======
-  if (frontMatter && frontMatter.noteTags) {
-    const tags = frontMatter.noteTags
-      .replaceAll(',', ' ')
-      .trim()
-      .split(' ')
-      .filter((tag) => tag !== '' && tag !== '#' && tag.startsWith('#'))
     return tags
->>>>>>> a76294da
   }
   return null
 }
@@ -230,31 +220,19 @@
   const tags = findTagsInFrontMatter()
   if (tags) {
     const taskTypes = ['open', 'done', 'scheduled']
-<<<<<<< HEAD
     const tasksParagraphs = Editor.paragraphs.filter((p) => taskTypes.includes(p.type))
     tasksParagraphs.forEach((currentPara) => {
       const updatedText = appendTagsToText(currentPara.content, { hashtags: tags, mentions: [] })
       if (updatedText) {
-=======
-    const tasksParagraphs = Editor.paragraphs.filter((p) => taskTypes.includes(p.type) && p.content !== '')
-    tasksParagraphs.forEach((currentPara) => {
-      const updatedText = appendTagsToText(currentPara.content, { hashtags: tags, mentions: [] })
-      if (updatedText !== null && updatedText !== '') {
->>>>>>> a76294da
         currentPara.content = updatedText
         Editor.updateParagraph(currentPara)
       }
     })
   } else {
-<<<<<<< HEAD
-    showMessage('No noteTags field or tags found in frontmatter. Make sure you have frontmatter with a "noteTags" line and #tags.')
-  }
-=======
-    showMessage("No 'noteTags' found in front matter")
+    showMessage('No task tags found in front matter')
   }
 }
 
 export function addNoteTagsTriggerToFm(): void {
   addTrigger(Editor, 'onEditorWillSave', pluginJson['plugin.id'], 'triggerCopyNoteTags')
->>>>>>> a76294da
 }