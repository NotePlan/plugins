// @flow

/*
 * # How Flow Definitions work:
 *
 * ## The `+` before keys within object types means that key is read-only.
 * - Flow editor plugins should give autocomplete for various keys.
 * - Some editor plugins should also show you documentation during autocomplete
 *
 * ## Declaring Global Variables
 * - Every `declare var` declares a variable that is available globally
 * - Every `type` declaration defines that type to be used globally as well.
 * - The `.eslintrc` will also need to be updated to ignore these globals
 *
 * ## Unique Names
 * Variables and Types *must* have unique names from each other. So when there
 * is a collision, the type names is prefixed with a `T`.
 * e.g. `Editor` and `TEditor`.
 *
 * Read More at https://flow.org/en/docs/libdefs/creation/
 *
 */

/*
 * This refers to the markdown editor and the currently opened note.
 * You can access the text directly from here, change the selection and even
 * highlight parts.
 *
 * However, be careful about character positions, because NotePlan hides
 * Markdown characters and replaces whole parts of text such as the URL in
 * Markdown links or folded text with a single symbol. This can make
 * calculating character positions and changing the text a bit tricky. Prefer
 * working with the paragraph objects instead to modify text directly.
 *
 * Here are the available functions you can call with the Editor object:
 */

declare var Editor: TEditor

/**
 * The Editor class. This lets you access the currently opened note.
 */
declare interface TEditor extends CoreNoteFields {
  /**
   * Get the note object of the opened note in the editor
   */
  +note: ?TNote;
/**
 * Inserts the given text at the given character position (index)
 * @param text 	  - Text to insert
 * @param index   - Position to insert at (you can get this using 'renderedSelection' for example)
 */
insertTextAtCharacterIndex(text: string, index: number): void;
/**
 * Get an array of selected lines. The cursor doesn't have to select the full
 * line, NotePlan returns all complete lines the cursor "touches".
 */
+selectedLinesText: $ReadOnlyArray < string >;
/**
 * Get an array of selected paragraphs. The cursor doesn't have to select the
 * full paragraph, NotePlan returns all complete paragraphs the cursor
 * "touches".
 */
+selectedParagraphs: $ReadOnlyArray < TParagraph >;
/**
 * Get the raw selection range (hidden Markdown is considered).
 */
+selection: ?Range;
/**
 * Get the rendered selection range (hidden Markdown is NOT considered).
 */
+renderedSelection: ?Range;
/**
 * Get the selected text.
 */
+selectedText: ?string;

  /**
   * Inserts the given text at the current cursor position
   * @param text - Text to insert
   */
  insertTextAtCursor(text: string): void;
  /**
   * Inserts a plain paragraph before the selected paragraph (or the paragraph the cursor is currently positioned)
   * @param name - Text of the paragraph
   * @param type - paragraph type
   * @param indents - How much it should be indented
   */
  insertParagraphAtCursor(name: string, type: ParagraphType, indents: number): void;
  /**
   * Replaces the current cursor selection with the given text
   * @param text - Text to insert
   */
  replaceSelectionWithText(text: string): void;
  /**
   * Opens a note using the given filename.
   * Note: some parameters introduced in v3.4 and v3.5.2
   * @param {string} filename - Filename of the note file (can be without extension), but has to include the relative folder such as `folder/filename.txt`.
   * @param {boolean} newWindow - (optional) Open note in new window (default = false)?
   * @param {number} highlightStart - (optional) Start position of text highlighting
   * @param {number} highlightEnd - (optional) End position of text highlighting
   * @param {boolean} splitView - (optional) Open note in a new split view (Note: Available from v3.4)
   * @param {boolean} createIfNeeded - (optional) Create the note with the given filename if it doesn't exist (only project notes, v3.5.2+)
   * @param {string} content - (optional) Content to fill the note (replaces contents if the note already existed) (from v3.7.2)
   * @return {Promise<TNote>} - When the note has been opened, a promise will be returned (use with await ... or .then())
   */
  openNoteByFilename(
    filename: string,
    newWindow?: boolean,
    highlightStart?: number,
    highlightEnd?: number,
    splitView?: boolean,
    createIfNeeded ?: boolean,
    content?: string,
  ): Promise<TNote | void>;
  openNoteByFilename(
    filename: string,
    newWindow?: boolean,
    highlightStart?: number,
    highlightEnd?: number,
    splitView?: boolean,
    createIfNeeded: true,
    content?: string,
  ): Promise<TNote>;
  /**
   * Opens a note by searching for the give title (first line of the note)
   * Note: 'splitView' parameter available for macOS from v3.4
   * @param {string} title - Title (case sensitive) of the note (first line)
   * @param {boolean} newWindow - (optional) Open note in new window (default = false)?
   * @param {number} highlightStart - (optional) Start position of text highlighting
   * @param {number} highlightEnd - (optional) End position of text highlighting
   * @param {boolean} splitView - (optional) Open note in a new split view
   * @return {Promise<TNote>} - When the note has been opened, a promise will be returned
   */
  openNoteByTitle(title: string, newWindow?: boolean, highlightStart?: number, highlightEnd?: number, splitView?: boolean): Promise<TNote | void>;
  /**
   * Opens a note by searching for the give title (first line of the note)
   * Note: 'splitView' parameter available for macOS from v3.4
   * @param {string} title - Title (case sensitive) of the note (first line)
   * @param {boolean} newWindow - (optional) Open note in new window (default = false)?
   * @param {number} highlightStart - (optional) Start position of text highlighting
   * @param {number} highlightEnd - (optional) End position of text highlighting
   * @param {boolean} splitView - (optional) Open note in a new split view
   * @return {Promise<TNote>} - When the note has been opened, a promise will be returned
   */
  openNoteByTitleCaseInsensitive(
    title: string,
    newWindow?: boolean,
    caseSensitive?: boolean,
    highlightStart?: number,
    highlightEnd?: number,
    splitView?: boolean,
  ): Promise<TNote | void>;
  /**
   * Opens a calendar note by the given date
   * Note: 'splitView' parameter available for macOS from v3.4
   * Note: 'timeframe' parameter available for macOS from v3.6
   * @param {Date} date - The date that should be opened, this is a normal JavaScript date object
   * @param {boolean} newWindow - (optional) Open note in new window (default = false)?
   * @param {number} highlightStart - (optional) Start position of text highlighting
   * @param {number} highlightEnd - (optional) End position of text highlighting
   * @param {boolean} splitView - (optional) Open note in a new split view
   * @param {string} timeframe - (optional) Use "week", "month", "quarter" or "year" to open a calendar note other than a daily one
   * @return {Promise<TNote>} - When the note has been opened, a promise will be returned
   */
  openNoteByDate(date: Date, newWindow?: boolean, highlightStart?: number, highlightEnd?: number, splitView?: boolean, timeframe?: string): Promise<TNote | void>;
  /**
   * Opens a calendar note by the given date string
   * Note: from v3.6 also accepts weeks in the main parameter
   * @param {string} dateString - The date string that should be opened, in ISO format for days ("YYYYMMDD") or (from v3.6) in "YYYY-Wnn" format for weeks
   * @param {boolean} newWindow - (optional) Open note in new window (default = false)?
   * @param {number} highlightStart - (optional) Start position of text highlighting
   * @param {number} highlightEnd - (optional) End position of text highlighting
   * @param {boolean} splitView - (optional) Open note in a new split view
   * @return {Promise<TNote>} - When the note has been opened, a promise will be returned
   */
  openNoteByDateString(filename: string, newWindow?: boolean, highlightStart?: number, highlightEnd?: number, splitView?: boolean): Promise<TNote | void>;
  /**
   * Opens a weekly calendar note by the given year and week number
   * Note: available from v3.6
   * @param {number} year           - The year of the week
   * @param {number} weeknumber     - The number of the week (0-52/53)
   * @param {boolean} newWindow     - (optional) Open note in new window (default = false)?
   * @param {number} highlightStart - (optional) Start position of text highlighting
   * @param {number} highlightEnd   - (optional) End position of text highlighting
   * @param {boolean} splitView     - (optional) Open note in a new split view
   * @return {Promise<void>}        - When the note has been opened, a promise will be returned
   */
  openWeeklyNote(year: number, weeknumber: number, newWindow?: boolean, highlightStart?: number, highlightEnd?: number, splitView?: boolean): Promise<TNote | void>;
  /**
   * Selects the full text in the editor.
   * Note: Available from v3.2
   */
  selectAll(): void;
  /**
   * (Raw) select text in the editor (like select 10 characters = length from position 2 = start)
   * Raw means here that the position is calculated with the Markdown revealed,
   * including Markdown links and folded text.
   * @param {number} start - Character start position
   * @param {number} length - Character length
   */
  select(start: number, length: number): void;
  /**
   * (Rendered) select text in the editor (like select 10 characters = length from position 2 = start)
   * Rendered means here that the position is calculated with the Markdown hidden,
   * including Markdown links and folded text.
   * @param {number} start - Character start position
   * @param {number} length - Character length
   */
  renderedSelect(start: number, length: number): void;
  /**
   * Copies the currently selected text in the editor to the system clipboard.
   * See also Clipboard object.
   * Note: Available from v3.2
   */
  copySelection(): void;
  /**
   * Pastes the current content in the system clipboard into the current selection in the editor.
   * See also Clipboard object.
   * Note: Available from v3.2
   */
  pasteClipboard(): void;
  /**
   * Scrolls to and highlights the given paragraph.
   * If the paragraph is folded, it will be unfolded.
   * @param {TParagraph} paragraph to highlight
   */
  highlight(paragraph: TParagraph): void;
  /**
   * Scrolls to and highlights the given character range.
   * If the range exists in a folded heading, it will be unfolded.
   * @param {Range} range
   */
  highlightByRange(range: Range): void;
  /**
   * Scrolls to and highlights the given range defined by the character index and the character length it should cover.
   * If the paragraph is folded, it will be unfolded.
   * Note: Available from v3.0.23
   * @param {number} index
   * @param {number} length
   */
  highlightByIndex(index: number, length: number): void;
  /**
   * Folds the given paragraph or unfolds it if its already folded. If the paragraph is not a heading, it will look for the heading this paragraph exists under.
   * Note: Available from v3.6.0
   * @param {TParagraph}
   */
  toggleFolding(paragraph: TParagraph): void;
  /**
   * Checks if the given paragraph is folded or not. If it's not a heading, it will look for the heading this paragraph exists under.
   * Note: Available from v3.6.0
   * @param {TParagraph}
   * @return {boolean}
   */
  isFolded(paragraph: TParagraph): boolean;
  /**
   * Shows or hides a window with a loading indicator or a progress ring (if progress is defined) and an info text (optional).
   * `text` is optional, if you define it, it will be shown below the loading indicator.
   * `progress` is also optional. If it's defined, the loading indicator will change into a progress ring. Use float numbers from 0-1 to define how much the ring is filled.
   * When you are done, call `showLoading(false)` to hide the window.
   * Note: Available from v3.0.26
   * @param {boolean}
   * @param {string?}
   * @param {Float?}
   */
  showLoading(visible: boolean, text?: ?string, progress?: number): void;
  /**
   * If you call this, anything after `await CommandBar.onAsyncThread()` will run on an asynchronous thread.
   * Use this together with `showLoading`, so that the work you do is not blocking the user interface.
   * Otherwise the loading window will be also blocked.
   *
   * Warning: Don't use any user interface calls (other than showLoading) on an asynchronous thread. The app might crash.
   * You need to return to the main thread before you change anything in the window (such as Editor functions do).
   * Use `onMainThread()` to return to the main thread.
   * Note: Available from v3.0.26
   * @return {Promise}
   */
  onAsyncThread(): Promise<void>;
  /**
   * If you call this, anything after `await CommandBar.onMainThread()` will run on the main thread.
   * Call this after `onAsyncThread`, once your background work is done.
   * It is safe to call Editor and other user interface functions on the main thread.
   * Note: Available from v3.0.26
   * @return {Promise}
   */
  onMainThread(): Promise<void>;
  /**
   * Get the names of all supported themes (including custom themes imported into the Theme folder).
   * Use together with `.setTheme(name)`
   * Note: available from v3.6.2, returning array of these objects:
   * {
      "name": String, // name as in the JSON
      "mode": String, // "dark", or "light" = reported value in the json
      "filename": String, // filename.json in the folder
      "values": Object // fully parsed JSON theme file
    }
   * (Originally available from v3.1, returning a read-only array of strings)
   * @return {$ReadOnlyArray<Object>}
   */
  +availableThemes: $ReadOnlyArray<Object>;
  /**
   * Get the current theme name and mode as an object with these keys:
   *  - "name" in the JSON theme
   *  - "filename" of the JSON theme file
   *  - "mode" ("dark" or "light")
   *  - "values" -- all the JSON in the theme
   * Note: Available from NotePlan v3.6.2 (build >847)
   * @return {Object}
   */
  +currentTheme: Object;
  /**
   * Change the current theme.
   * Get all available theme names using `.availableThemes`. Custom themes are also supported.
   * Note: Available from NotePlan v3.1
   * @param {string} name of theme to change to.
   */
  setTheme(name: string): void;
  /**
   * Save theme as the default for the specified mode.
   * @param {string} theme_name (already-installed; not filename)
   * @param {string} mode "dark" | "light" | "auto"
   */
  saveDefaultTheme(name: string, mode: string): void;
  /**
   * Add a new theme using the raw json string. It will be added as a custom theme and you can load it right away with `.setTheme(name)` using the filename defined as second parameter. Use ".json" as file extension.
   * It returns true if adding was successful and false if not. An error will be also printed into the console.
   * Adding a theme might fail, if the given json text was invalid.
   * Note: Available from v3.1
   * @param {string} json
   * @param {string} filename
   * @return {boolean}
   */
  addTheme(json: string, filename: string): boolean;
  /**
   * Get the current system mode, either "dark" or "light.
   * Note: Available from NotePlan v3.6.2+
   * @return {string}
   */
  +currentSystemMode: string;

/**
 * Get a unique ID for the editor to make it easier to identify it later
 * Note: Available from NotePlan v3.8.1 build 973
 * @returns {string}
 */
+id: string;
/**
 * Set / get a custom identifier, so you don't need to cache the unique id.
 * Note: Available from NotePlan v3.8.1 build 973
 * @returns {string}
 */
customId: string;
/**
 * Type of window where the editor is embedded in.
 * Possible values: main|split|floating|unsupported
 * It's unsupported on iOS at the moment.
 * Note: Available from NotePlan v3.8.1 build 973
 * @returns {string}
 */
+type: string;
/**
 * Get the cursor into a specific editor and send the window to the front.
 * Note: Available from NotePlan v3.8.1 build 973
 */
focus(): void;
/**
 * Close the split view or window. If it's the main note, it will close the complete main window.
 * Note: Available from NotePlan v3.8.1 build 973
 */
close(): void;
/**
 * Set / get the position and size of the window that contains the editor. Returns an object with x, y, width, height values.
<<<<<<< HEAD
 * If you want to change the coordinates or size, save the rect in a variable, modify the variable, then assign it to windowRect.
=======
 * Note: for split windows, or any others in the 'main' window, this returns the position and size of the whole window, including any sidebars that are showing.
 * If you want to change the coordinates or size, save the rect in a variable, modify the variable, then assign it to windowRect. 
>>>>>>> b933f5de
 * The position of the window might not be very intuitive, because the coordinate system of the screen works differently (starts at the bottom left for example). Recommended is to adjust the size and position of the window relatively to it's values or other windows.
 * Example:
 *   const rect = Editor.windowRect
 *   rect.height -= 50
 *   Editor.windowRect = rect
 *
 * Note: Available with v3.9.1 build 1020
 */
windowRect: Rect;
}

/**
 * With DataStore you can query, create and move notes which are cached by
 * NotePlan. It allows you to query a set of user preferences, too.
 */
type TDataStore = Class<DataStore>
declare class DataStore {
  // Impossible constructor
  constructor(_: empty): empty;
  /**
   * Get the preference for the default file (note) extension,
   * such as "txt" or "md".
   */
  static +defaultFileExtension: string;
/**
 * Get all folders as array of strings.
 * Note: Includes the root "/" and folders that begin with "@" such as "@Archive" and "@Templates". It excludes the trash folder though.
 */
static + folders: $ReadOnlyArray < string >;
  /**
   * Create folder, if it doesn't already exist.
   * e.g. `DataStore.createFolder("test/hello world")`
   * Returns true if created OK (or it already existed) and false otherwise.
   * Note: Available from v3.8.0
   * @param {string} folderPath
   * @returns {boolean} succesful?
   */
  static createFolder(folderPath: string): boolean;
/**
 * Get all calendar notes.
 * Note: from v3.4 this includes all future-referenced dates, not just those with an actual created note.
 */
static + calendarNotes: $ReadOnlyArray < TNote >;
/**
 * Get all regular, project notes.
 * Note: This includes notes and templates from folders that begin with "@" such as "@Archive" and "@Templates". It excludes notes in the trash folder though.
 */
static + projectNotes: $ReadOnlyArray < TNote >;
/**
 * Get all cached hashtags (#tag) that are used across notes.
 * It returns hashtags without leading '#'.
 * @type {Array<string>}
 * Note: Available from v3.6.0
 */
static + hashtags: $ReadOnlyArray < string >;
/**
 * Get all cached mentions (@name) that are used across notes.
 * It returns mentions without leading '@'.
 * Note: Available from v3.6.0
 * @type {Array<string>}
 */
static + mentions: $ReadOnlyArray < string >;
/**
 * Get list of all filter names
 * Note: Available from v3.6.0
 * @type {Array<string>}
 */
static + filters: $ReadOnlyArray < string >;
  /**
  * Get list of all overdue tasks as paragraphs
  * Note: Available from v3.8.1
  * @type {Array<TParagraph>}
  */
  static listOverdueTasks(): $ReadOnlyArray < TParagraph >;

  /**
   * Get or set settings for the current plugin (as a JavaScript object).
   * Example: settings.shortcutExpenses[0].category
   * Note: Available from v3.3.2
   */
  static settings: Object;

/**
 * Returns the value of a given preference.
 * Available keys for built-in NotePlan preferences:
 *   "themeLight"              // theme used in light mode
 *   "themeDark"               // theme used in dark mode
 *   "fontDelta"               // delta to default font size
 *   "firstDayOfWeek"          // first day of calendar week
 *   "isAgendaVisible"         // only iOS, indicates if the calendar and note below calendar are visible
 *   "isAgendaExpanded"        // only iOS, indicates if calendar above note is shown as week (true) or month (false)
 *   "isAsteriskTodo"          // "Recognize * as todo" = checked in markdown preferences
 *   "isDashTodo"              // "Recognize - as todo" = checked in markdown preferences
 *   "isNumbersTodo"           // "Recognize 1. as todo" = checked in markdown preferences
 *   "defaultTodoCharacter"    // returns * or -
 *   "isAppendScheduleLinks"   // "Append links when scheduling" checked in todo preferences
 *   "isAppendCompletionLinks" // "Append completion date" checked in todo preferences
 *   "isCopyScheduleGeneralNoteTodos" // "Only add date when scheduling in notes" checked in todo preferences
 *   "isSmartMarkdownLink"     // "Smart Markdown Links" checked in markdown preferences
 *   "fontSize"                // Font size defined in editor preferences (might be overwritten by custom theme)
 *   "fontFamily"              // Font family defined in editor preferences (might be overwritten by custom theme)
 *   "timeblockTextMustContainString" // Optional text to trigger timeblock detection in a line
 * Others can be set by plugins.
 * Note: these keys and values do not sync across a user's devices; they are only local.
 * The keys are case-sensitive (it uses the Apple UserDefaults mechanism).
 */
static + preference: (key: string) => mixed;
  /**
   * Change a saved preference or create a new one.
   * It will most likely be picked up by NotePlan after a restart, if you use one of the keys utilized by NotePlan.
   *
   * To change a NotePlan preference, use the keys found in the description of the function `.preference(key)`.
   * You can also save custom preferences specific to the plugin, if you need any.
   * repend it with the plugin id or similar to avoid collisions with existing keys.
   * Note: these keys and values do not sync across a user's devices; they are only local.
   * Note: Available from v3.1
   * @param {string}
   * @param {any}
   */
  static setPreference(key: string, value: mixed): void;
  /**
   * Save a JavaScript object to the Plugins folder as JSON file.
   * This can be used to save preferences or other persistent data.
   * It's saved automatically into a new folder "data" in the Plugins folder.
   * But you can "escape" this folder using relative paths: ../Plugins/<folder or filename>.
   * Note: Available from v3.1
   * @param {Object}
   * @param {string}
   * @return {boolean}
   */
  static saveJSON(object: Object, filename ?: string): boolean;
  /**
   * Load a JavaScript object from a JSON file located (by default) in the <Plugin>/data folder.
   * But you can also use relative paths: ../Plugins/<folder or filename>.
   * Note: Available from v3.1
   * @param {string}
   * @return {Object}
   */
  static loadJSON(filename ?: string): Object;
  /**
   * Save data to a file.
   * Can use this with base64 encoding to save arbitary binary data, or with string-based data (using loadAsString flag).
   * The file will be saved under "[NotePlan Folder]/Plugins/data/[plugin-id]/[filename]".
   * If the file already exists, it will be over-written.
   * Returns true if the file could be saved, false if not and prints the error.
   * Note: Available from v3.2.0; loadAsString option only from v3.6.2.
   * @param {string} data to write
   * @param {string} filename to write to
   * @param {boolean} loadAsString?
   * @return {boolean}
   */
  static saveData(data: string, filename: string, loadAsString: boolean): boolean;
  /**
   * Load data from a file.
   * Can be used with saveData() to save and load binary data from encoded as a base64 string, or string-based data (using loadAsString flag).
   * The file has to be located in "[NotePlan Folder]/Plugins/data/[plugin-id]/[filename]".
   * You can access the files of other plugins as well, if the filename is known using relative paths "../[other plugin-id]/[filename]" or simply go into the "data"'s root directory "../[filename]" to access a global file.
   * Returns undefined if the file couldn't be loaded and prints an error message.
   * Note: Available from v3.2.0; loadAsString option only from v3.6.2.
   * @param {string} filename
   * @param {boolean} loadAsString?
   * @return {string?}
   */
  static loadData(filename: string, loadAsString: boolean): ?string;
  /**
   * Check to see if a file in the available folders exists.
   * It starts in the plugin's own data folder, but can be used to check for files in other folders.
   * Note: Available from v3.8.1
   * @param {string} filename
   * @returns {boolean}
   */
  static fileExists(filename: string): boolean;
  /**
   * Returns the calendar note for the given date and timeframe (optional, the default is "day", see below for more options).
   * Note: 'timeframe' available from v3.6.0
   * @param {Date}
   * @param {string?} - "day" (default), "week", "month", "quarter" or "year"
   * @return {NoteObject}
   */
  static calendarNoteByDate(date: Date, timeframe ?: string): ?TNote;
  /**
   * Returns the calendar note for the given date string (can be undefined, if the calendar note was not created yet). See the date formats below for various types of calendar notes:
   * Daily: "YYYYMMDD", example: "20210410"
   * Weekly: "YYYY-Wwn", example: "2022-W24"
   * Quarter: "YYYY-Qq", example: "2022-Q4"
   * Monthly: "YYYY-MM", example: "2022-10"
   * Yearly: "YYYY", example: "2022"
   * Note: Some available from v3.7.2
   * @param {string}
   * @return {NoteObject}
   */
  static calendarNoteByDateString(dateString: string): ?TNote;
  /**
   * Returns all regular notes with the given title.
   * Since multiple notes can have the same title, an array is returned.
   * Use 'caseSensitive' (default = false) to search for a note ignoring
   * the case and set 'searchAllFolders' to true if you want to look for
   * notes in trash and archive as well.
   * By default NotePlan won't return notes in trash and archive.
   */
  static projectNoteByTitle(title: string, caseInsensitive ?: boolean, searchAllFolders ?: boolean): ?$ReadOnlyArray < TNote >;
  /**
   * Returns all regular notes with the given case insensitive title.
   * Note: Since multiple notes can have the same title, an array is returned.
   */
  static projectNoteByTitleCaseInsensitive(title: string): ?$ReadOnlyArray < TNote >;
  /**
   * Returns the regular note with the given filename with file-extension
   * Returns the regular note for the given filename with file-extension, the filename has to include the relative folder such as `folder/filename.txt`. Use no folder if it's in the root (means without leading slash).
   */
  static projectNoteByFilename(filename: string): ?TNote;
  /**
   * Returns a regular or calendar note for the given filename. Type can be "Notes" or "Calendar". Include relative folder and file extension (`folder/filename.txt` for example).
   * Use "YYYYMMDD.ext" for calendar notes, like "20210503.txt".
   */
  static noteByFilename(filename: string, type: NoteType): ?TNote;
  /**
   * Move a regular note using the given filename (with extension) to another
   * folder. Use "/" for the root folder.
   * Returns the final filename; if the there is a duplicate, it will add a number.
   */
  static moveNote(noteName: string, folder: string): ?string;
  /**
   * Creates a regular note using the given title and folder.
   * Use "/" for the root folder.
   * It will write the given title as "# title" into the new file.
   * Returns the final filename; if the there is a duplicate, it will add a number.
   * Note: @jgclark finds that if 'folder' has different capitalisation than an existing folder, NP gets confused, in a way that reset caches doesn't solve. It needs a restart.
   */
  static newNote(noteTitle: string, folder: string): ?string;
  /**
   * Creates a regular note using the given content, folder and filename. Use "/" for the root folder.
   * The content should ideally also include a note title at the top.
   * Returns the final filename with relative folder (`folder/filename.txt` for example).
   * If the there is a duplicate, it will add a number.
   * Alternatively, you can also define the filename as the third optional variable (v3.5.2+)
   * Note: available from v3.5, with 'filename' parameter added in v3.5.2
   * @param {string} content for note
   * @param {string} folder to create the note in
   * @param {string} filename of the new note (optional) (available from v3.5.2)
   * @return {string}
   */
  static newNoteWithContent(content: string, folder: string, filename ?: string): string;

  /**
   * Returns an array of paragraphs having the same blockID like the given one (which is also part of the return array).
   * Or use without an argument to return all paragraphs with blockIDs.
   * You can use `paragraph[0].note` to access the note behind it and make updates via `paragraph[0].note.updateParagraph(paragraph[0])` if you make changes to the content, type, etc (like checking it off as type = "done").
   * Note: Available from v3.5.2
   * @param {TParagraph}
   * @return {Array<TParagraph>}
   */
  static referencedBlocks(): Array < TParagraph >;
  static referencedBlocks(paragraph: TParagraph): Array < TParagraph >;

  /**
   * Updates the cache, so you can access changes faster.
   * 'shouldUpdateTags' parameter controls whether to update .hashtags and .mentions too.
   * If so, the note has to be reloaded for the updated .mentions to be available.
   * Note: Available from NotePlan v3.7.1
   * @param {TNote} note to update
   * @param {Boolean} shouldUpdateTags?
   */
  static updateCache(note, shouldUpdateTags): void;

  /**
   * Loads all available plugins asynchronously from the GitHub repository and returns a list.
   * You can show a loading indicator using the first parameter (true) if this is part of some user interaction. Otherwise, pass "false" so it happens in the background.
   * Set `showHidden` to true if it should also load hidden plugins. Hidden plugins have a flag `isHidden`.
   * Set the third parameter `skipMatchingLocalPlugins` to true if you want to see only the available plugins from GitHub and not merge the data with the locally available plugins. Then the version will always be that of the plugin that is available online.
   * Note: Available from NotePlan v3.5.2; 'skipMatchingLocalPlugins' added v3.7.2 build 926
   * @param {boolean} showLoading?
   * @param {boolean} showHidden?
   * @param {boolean} skipMatchingLocalPlugins?
   * @return {Promise<any>} pluginList
   */
  static listPlugins(showLoading, showHidden, skipMatchingLocalPlugins): Promise < Array < PluginObject >>;
  /**
   * Installs a given plugin (load a list of plugins using `.listPlugins` first). If this is part of a user interfaction, pass "true" for `showLoading` to show a loading indicator.
   * Note: Available from v3.5.2
   * @param {PluginObject}
   * @param {boolean}
   */
  static installPlugin(pluginObject: PluginObject, showLoading: boolean): Promise < void>;
  /**
   * Returns all installed plugins as PluginObject(s).
   * Note: Available from v3.5.2
   * @return {Array<PluginObject>}
   */
  static installedPlugins(): Array < PluginObject >;
  /**
   * Invoke a given command from a plugin (load a list of plugins using `.listPlugins` first, then get the command from the `.commands` list).
   * If the command supports it, you can also pass an array of arguments which can contain any type (object, date, string, integer,...)
   * It returns the particular return value of that command which can be a Promise so you can use it with `await`.
   * You can await for a return value, but even if you plan to ignore the value, the receiving function should return a value (even a blank {}) or you will get an error in the log
   * Note: Available from v3.5.2
   * @param {PluginCommandObject}
   * @param {$ReadOnlyArray<mixed>}
   * @return {any} Return value of the command, like a Promise
   */
  static invokePluginCommand(command: PluginCommandObject, arguments: $ReadOnlyArray < mixed >): Promise < any >;
  /**
   * Invoke a given command from a plugin using the name and plugin ID, so you don't need to load it from the list.
   * If the command doesn't exist locally null will be returned with a log message.
   * If the command supports it, you can also pass an array of arguments which can contain any type (object, date, string, integer,...)
   * You can await for a return value, but even if you plan to ignore the value, the receiving function should return a value (even a blank {}) or you will get an error in the log
   * Note: Available from v3.5.2
   * @param {string} - commandName - the NAME field from the command in plugin.json (not the jsFunction!)
   * @param {string}
   * @param {$ReadOnlyArray<mixed>}
   * @return {any} Return value of the command, like a Promise
   */
  static invokePluginCommandByName(commandName: string, pluginID: string, arguments ?: $ReadOnlyArray < mixed >): Promise < any >;
  /**
   * Checks if the given pluginID is installed or not.
   * Note: Available from v3.6.0
   * @param {string}
   * @return {boolean}
   */
  static isPluginInstalledByID(pluginID: string): boolean;
  /**
   * Installs a given array of pluginIDs if needed. It checks online if a new version is available and downloads it.
   * Use it without `await` so it keeps running in the background or use it with `await` in "blocking mode" if you need to install a plugin as a dependency. In this case you can use `showPromptIfSuccessful = true` to show the user a message that a plugin was installed and `showProgressPrompt` will show a loading indicator beforehand. With both values set to false or not defined it will run in "silent" mode and show no prompts.
   * returns an object with an error code and a message { code: -1, message: "something went wrong" } for example. Anything code >= 0 is a success.
   * Note: Available from v3.6.0
   * @param {Array<string>} IDs
   * @param {boolean} showPromptIfSuccessful
   * @param {boolean} showProgressPrompt
   * @param {boolean} showFailedPrompt
   * @return {Promise<{number, string}>}
   */
  static installOrUpdatePluginsByID(
    pluginIDs: Array < string >,
    showPromptIfSuccessful: boolean,
    showProgressPrompt: boolean,
    showFailedPrompt: boolean,
): Promise < { code: number, message: string } >;

  /**
   * Searches all notes for a keyword (uses multiple threads to speed it up).
   * By default it searches in project notes and in the calendar notes. Use the second parameters "typesToInclude" to include specific types. Otherwise, pass `null` or nothing to include all of them.
   * This function is async, use it with `await`, so that the UI is not being blocked during a long search.
   * Optionally pass a list of folders (`inNotes`) to limit the search to notes that ARE in those folders (applies only to project notes). If empty, it is ignored.
   * Optionally pass a list of folders (`notInFolders`) to limit the search to notes NOT in those folders (applies only to project notes). If empty, it is ignored.
   * Searches for keywords are case-insensitive.
   * It will sort it by filename (so search results from the same notes stay together) and calendar notes also by filename with the newest at the top (highest dates).
   * Note: Available from v3.6.0
   * @param {string} = keyword to search for
   * @param {Array<string> | null?} typesToInclude ["notes", "calendar"] (by default all, or pass `null`)
   * @param {Array<string> | null?} list (optional)
   * @param {Array<string> | null?} list (optional)
   * @param {boolean?} (optional) true to enable date-referenced items to be included in the search
   * @return {$ReadOnlyArray<TParagraph>} array of results
   */
  static search(
    keyword: string,
    typesToInclude ?: Array < string >,
    inFolders ?: Array < string >,
    notInFolders ?: Array < string >,
    shouldLoadDatedTodos ?: boolean,
  ): Promise < $ReadOnlyArray < TParagraph >>;

  /**
   * Searches all project notes for a keyword (uses multiple threads to speed it up).
   * This function is async, use it with `await`, so that the UI is not being blocked during a long search.
   * Optionally pass a list of folders (`inNotes`) to limit the search to notes that ARE in those folders (applies only to project notes)
   * Optionally pass a list of folders (`notInFolders`) to limit the search to notes NOT in those folders (applies only to project notes)
   * Searches for keywords are case-insensitive.
   * Note: Available from v3.6.0
   * @param {string} = keyword to search for
   * @param {Array<string> | null?} folders list (optional)
   * @param {Array<string> | null?} folders list (optional)
   * @return {$ReadOnlyArray<TParagraph>} results array
   */
  static searchProjectNotes(keyword: string, inFolders ?: Array < string >, notInFolders ?: Array < string >): Promise < $ReadOnlyArray < TParagraph >>;

  /**
   * Searches all calendar notes for a keyword (uses multiple threads to speed it up).
   * This function is async, use it with `await`, so that the UI is not being blocked during a long search.
   * Note: Available from v3.6.0
   * @param {string} = keyword to search for
   * @param {boolean?} (optional) true to enable date-referenced items to be included in the search
   * @return {$ReadOnlyArray<TParagraph>} array of results
   */
  static searchCalendarNotes(keyword: string, shouldLoadDatedTodos ?: boolean): Promise < $ReadOnlyArray < TParagraph >>;
  /**
   * Returns list of all overdue tasks (i.e. tasks that are open and in the past). Use with await, it runs in the background. If there are a lot of tasks consider showing a loading bar.
   * Note: Available from v3.8.1
   * @param {string} = keyword to search for
   * @return {$ReadOnlyArray<TParagraph>} Promise to array of results
   */
  static listOverdueTasks(keyword: string): Promise < $ReadOnlyArray < TParagraph >>;
}

/**
 * Object to pass window details (from Swift)
 */
type Rect = {
  x: Integer,
  y: Integer,
  width: Integer,
  height: Integer
}

/**
 * An object when trying to run a plugin Object
 */
type PluginCommandObject = {
  /**
   * Name of the plugin command (getter)
   */
  +name: string,
  /**
   * Description of the plugin command (getter)
   */
  +desc: string,
  /**
   * ID of the plugin this command belongs to (getter)
   */
  +pluginID: string,
  /**
   * Name of the plugin this command belongs to (getter)
   */
  +pluginName: string,
  /**
   * Whether this is marked as a hidden command (getter)
   */
  +isHidden: boolean,
    +hidden: boolean,
            /**
* List of optional argument descriptions for the specific command (getter). Use this if you want to invoke this command from another plugin to inform the user what he nees to enter for example.
*/
  +arguments: $ReadOnlyArray < string >,
}

/**
 * An object that represents a plugin
 */
type PluginObject = {
  /**
   * ID of the plugin (getter)
   */
  +id: string,
  /**
   * Name of the plugin (getter)
   */
  +name: string,
  /**
   * Description of the plugin (getter)
   */
  +desc: string,
  /**
   * Author of the plugin (getter)
   */
  +author: string,
  /**
   * RepoUrl of the plugin (getter)
   */
  +repoUrl: ?string,
    /**
     * Release page URL of the plugin (on GitHub) (getter)
     */
    +releaseUrl: ?string,
      /**
       * Version of the plugin (getter)
       */
      +version: string,
        /**
         * This is the online data of the plugin. It might not be installed locally. (getter)
         */
        +isOnline: boolean,
          /**
           * Whether this plugin is marked as hidden (getter)
           */
          +isHidden: boolean,
            +hidden: boolean,
              /**
               * Script filename that contains the code for this plugin (like script.js) (getter)
               */
              +script: string,
                /**
                 * If this is a locally installed plugin, you can use this variable to check if an updated version is available online. (getter)
                 */
                +availableUpdate: PluginObject,
                        /**
* A list of available commands for this plugin. (getter)
* @type {PluginCommandObject}
*/
  +commands: $ReadOnlyArray < PluginCommandObject >,
}

/**
 * Use CommandBar to get user input. Either by asking the user to type in a
 * free-form string, like a note title, or by giving him a list of choices.
 * This list can be "fuzzy-search" filtered by the user. So, it's fine to show
 * a long list of options, like all folders or notes or tasks in a note.
 */
type TCommandBar = Class<CommandBar>
declare class CommandBar {
  // Impossible constructor
  constructor(_: empty): empty;
  /**
   * Get or set the current text input placeholder (what you can read when no
   * input is typed in) of the Command Bar.
   */
  static placeholder: string;
  /**
   * Get or set the current text input content of the Command Bar
   * (what the user normally types in).
   */
  static searchText: string;
  /**
   * Hides the Command Bar
   */
  static hide(): void;
  // show(): void,
  /**
   * Display an array of choices as a list (only strings) which the user can
   * "fuzzy-search" filter by typing something.
   *
   * The user selection is returned as a Promise.
   * So use it with `await CommandBar.showOptions(...)`.
   *
   * The result is a CommandBarResultObject (as Promise success result), which
   * has `.value` and `.index`.
   *
   * It only supports a string array as input for the options, so you might
   * need to map your list first to `Array<string>`.
   *
   * Use the `.index` attribute to refer back to the selected item in the
   * original array.
   */
  static showOptions<TOption: string = string>(options: $ReadOnlyArray<TOption>, placeholder: string): Promise<{ +index: number, +value: TOption }>;
  /**
   * Asks the user to enter something into the CommandBar.
   *
   * Use the "placeholder" value to display a question,
   * like "Type the name of the task".
   *
   * Use the "submitText" to describe what happens with the selection,
   * like "Create task named '%@'".
   *
   * The "submitText" value supports the variable "%@" in the string, that
   * NotePlan autofill with the typed text.
   *
   * It returns a Promise, so you can wait (using "await...") for the user
   * input with the entered text as success result.
   */
  static showInput(placeholder: string, submitText: string): Promise < string >;
  /**
   * Shows or hides a window with a loading indicator or a progress ring (if progress is defined) and an info text (optional).
   * `text` is optional, if you define it, it will be shown below the loading indicator.
   * `progress` is also optional. If it's defined, the loading indicator will change into a progress ring. Use float numbers from 0-1 to define how much the ring is filled.
   * When you are done, call `showLoading(false)` to hide the window.
   * Note: Available from v3.0.26
   * @param {boolean}
   * @param {string?}
   * @param {Float?}
   */
  static showLoading(visible: boolean, text ?: string, progress ?: number): void;
  /**
   * If you call this, anything after `await CommandBar.onAsyncThread()` will run on an asynchronous thread.
   * Use this together with `showLoading`, so that the work you do is not blocking the user interface.
   * Otherwise the loading window will be also blocked.
   *
   * Warning: Don't use any user interface calls (other than showLoading) on an asynchronous thread. The app might crash.
   * You need to return to the main thread before you change anything in the window (such as Editor functions do).
   * Use `onMainThread()` to return to the main thread.
   * Note: Available from v3.0.26
   */
  static onAsyncThread(): Promise < void>;
  /**
   * If you call this, anything after `await CommandBar.onMainThread()` will run on the main thread.
   * Call this after `onAsyncThread`, once your background work is done.
   * It is safe to call Editor and other user interface functions on the main thread.
   * Note: Available from v3.0.26
   */
  static onMainThread(): Promise < void>;

  /**
   * Show a native alert or confirm with title and message
   * Define at least one or more buttons for the user to select.
   * If you don't supply any buttons, an "OK" button will be displayed.
   * The promise returns selected button, with button index (0 - first button)
   * Note: Available from v3.3.2
   * @param {string}
   * @param {string}
   * @param {?$ReadOnlyArray<string>}
   */
  static prompt(title: string, message: string, buttons ?: $ReadOnlyArray < string >): Promise < number >;

  /**
   * Show a native text input prompt to the user with title and message text.
   * The buttons will be "OK" and "Cancel".
   * You can supply a default value which will be pre-filled.
   * If the user selects "OK", the promise returns users entered value
   * If the user selects "Cancel", the promise returns false.
   * Note: Available from v3.3.2
   * @param {string}
   * @param {string?}
   * @param {string?}
   */
  static textPrompt(title: string, message: string, defaultValue: string): Promise < string | false >;
}

type CalendarDateUnit = 'year' | 'month' | 'day' | 'hour' | 'minute' | 'second'

type DateRange = {
  +start: Date,
  +end: Date,
}

type ParsedTextDateRange = {
  /**
   * The start date of the parsed date text.
   */
  +start: Date,
  /**
   * The end date of the parsed date text. This might not be defined in the
   * date text. Then the end date = start date.
   *
   * If two time or dates are mentioned in the input string of
   * `Calendar.parseDateText(...)`, then the start and end dates will have the
   * respective times and dates set.
   */
  +end: Date,
  /**
   * The detected date string (e.g. the specific words that parseDate used to create a date/time)
   */
  +text: string,
  /**
   *  The character index of the start of the detected date string
   */
  +index: number,
}

type TCalendar = Class<Calendar>
/**
 * Use Calendar to create events, reminders, and to parse dates, like
 * - "tomorrow at 8am to 10am"
 * - "today"
 * - "1st May"
 *
 * See also `CalendarItem` if you want to create an event or reminder.
 */
declare class Calendar {
  // Impossible constructor
  constructor(_: empty): empty;
  /**
   * Get all available date units: "year", "month", "day", "hour", "minute", "second"
   */
  static +dateUnits: $ReadOnlyArray < CalendarDateUnit >;
  /**
   * Get the titles of all calendars the user has access to. Set `writeOnly` true, if you want to get only the calendars the user has write access to (some calendars, like holidays are not writable).
   * Note: Available from v3.1
   * @param {boolean}
   * @return {Array<string>}
   */
  static availableCalendarTitles(writeOnly: boolean): $ReadOnlyArray < string >;
  /**
   * Get the titles of all reminders the user has access to.
   * Note: Available from v3.1
   * @return {Array<string>}
   */
  static availableReminderListTitles(): $ReadOnlyArray < string >;
  /**
   * Create an event or reminder based on the given CalendarItem.
   * Returns the created CalendarItem with the assigned id, so you can
   * reference it later. If it failed, undefined is returned.
   */
  static add(item: TCalendarItem): TCalendarItem | void;
  /**
   * Parses a text describing a text as natural language input into a date. Such as "today", "next week", "1st May", "at 5pm to 6pm", etc.
   * Returns an array with possible results (usually one), the most likely at the top.
   * The possible values that can be accessed are:
   *   .start: time
   *   .end: time
   *   .index: character index of the start of the detected date string (available from v3.6.0)
   *   .text: the detected date string (available from v3.6.0)
   * Example:
   *    Calendar.parseDateText("* Next F1 race is Sun June 19 (Canadian GP)")
   * -> [{"index":18,"start":"2023-06-19T17:00:00.000Z","text":"Sun June 19 ","end":"2023-06-19T17:00:00.000Z"}]
   * Under the hood this uses the Chrono library.
   * IMPORTANT NOTE:
   * when .parseDate thinks something is an all-day event, it puts it at noon (both start/end at noon).
   * That means that these two (quite different) lines look identical in the return:
   *   - on Friday
   *   - on Friday at 12
   * The function helpers/dateTime.js::isReallyAllDay() can be used to disambiguate
   */
  static parseDateText(text: string): $ReadOnlyArray < ParsedTextDateRange >;
  /**
   * Create a date object from parts. Like year could be 2021 as a number.
   * Note: month uses Swift counting (1-12) not Javascript counting (0-11).
   */
  static dateFrom(year: number, month: number, day: number, hour: number, minute: number, second: number): Date;
  /**
   * Add a unit to an existing date. Look up all unit types using `dateUnits`.
   * For example, to add 10 days, use num = 10 and type = "day"
   */
  static addUnitToDate(date: Date, unit: CalendarDateUnit, num: number): Date;
  /**
   * Returns the integer of a unit like "year" (should be this year's number).
   * Look up all unit types using `dateUnits`.
   */
  static unitOf(date: Date, type: CalendarDateUnit): number;
  /**
   * Returns a description of how much time has past between the date and
   * today = now.
   */
  static timeAgoSinceNow(date: Date): string;
  /**
   * Returns the amount of units between the given date and now. Look up all
   * unit types using `dateUnits`.
   */
  static unitsUntilNow(date: Date, type: CalendarDateUnit): number;
  /**
   * Returns the amount of units from now and the given date. Look up all unit
   * types using `dateUnits`.
   */
  static unitsAgoFromNow(date: Date, type: CalendarDateUnit): number;
  /**
   * Returns the amount of units between the first and second date. Look up all
   * unit types using `dateUnits`.
   */
  static unitsBetween(date1: Date, date2: Date, type: CalendarDateUnit): number;
  /**
   * Returns all events between the `startDate` and `endDate`. Use `filter` to search for specific events (keyword in the title).
   * This function fetches events asynchronously, so use async/await.
   * Note: Available from v3.0.25
   * @param {Date}
   * @param {Date}
   * @param {string?}
   * @return {Promise}
   */
  static eventsBetween(startDate: Date, endDate: Date, filter ?: ? string): Promise < Array < TCalendarItem >>;
  /**
   * Returns all reminders between the `startDate` and `endDate`. Use `filter` to search for specific reminders (keyword in the title).
   * This function fetches reminders asynchronously, so use async/await.
   * Note: Available from v3.0.25
   * @param {Date}
   * @param {Date}
   * @param {string?}
   * @return {Promise}
   */
  static remindersBetween(startDate: Date, endDate: Date, filter ?: ? string): Promise < Array < TCalendarItem >>;
  /**
   * Returns all events for today. Use `filter` to search for specific events (keyword in the title).
   * This function fetches events asynchronously, so use async/await.
   * Note: Available from v3.0.25
   * @param {string?}
   * @return {Promise}
   */
  static eventsToday(filter: ?string): Promise < Array < TCalendarItem >>;
  /**
   * Returns all reminders between for today. Use `filter` to search for specific reminders (keyword in the title).
   * This function fetches reminders asynchronously, so use async/await.
   * Note: Available from v3.0.25
   * @param {string?}
   * @return {Promise}
   */
  static remindersToday(filter: ?string): Promise < Array < TCalendarItem >>;
  /**
   * Updates an event or reminder based on the given CalendarItem, which needs to have an ID.
   * A CalendarItem has an ID, when you have used `.add(...)` and saved the return value or when you query
   * the event using `eventsBetween(...)`, `remindersBetween(...)`, `eventByID(...)`, `reminderByID(...)`, etc.
   * Returns a promise, because it needs to fetch the original event objects first in the background,
   * then updates it. Use it with `await`.
   * Note: Available from v3.0.26
   * @param {CalendarItem}
   * @return {Promise}
   */
  static update(calendarItem: TCalendarItem): Promise < void>;
  /**
   * Removes an event or reminder based on the given CalendarItem, which needs to have an ID.
   * A CalendarItem has an ID, when you have used `.add(...)` and saved the return value or when you query
   * the event using `eventsBetween(...)`, `remindersBetween(...)`, `eventByID(...)`, `reminderByID(...)`, etc.
   * Returns a promise, because it needs to fetch the original event objects first in the background,
   * then updates it. Use it with `await`.
   * Note: Available from v3.0.26
   * @param {CalendarItem}
   * @return {Promise}
   */
  static remove(calendarItem: TCalendarItem): Promise < void>;
  /**
   * Returns the event by the given ID. You can get the ID from a CalendarItem, which you got from using `.add(...)` (the return value is a CalendarItem with ID) or when you query the event using `eventsBetween(...)`, `eventByID(...)`, etc.
   * This function fetches reminders asynchronously, so use async/await.
   * Note: Available from v3.0.26
   * @param {string}
   * @return {Promise(CalendarItem)}
   */
  static eventByID(id: string): Promise < TCalendarItem >;
  /**
   * Returns the reminder by the given ID. You can get the ID from a CalendarItem, which you got from using `.add(...)` (the return value is a CalendarItem with ID) or when you query the event using `remindersBetween(...)`, `reminderByID(...)`, etc.
   * Use with async/await.
   * Note: Available from v3.0.26
   * @param {string}
   * @return {Promise(CalendarItem)}
   */
  static reminderByID(id: string): Promise < TCalendarItem >;
  /**
   * Returns all reminders (completed and incomplete) for the given lists (array of strings).
   * If you keep the lists variable empty, NotePlan will return all reminders from all lists. You can get all Reminders lists calling `Calendar.availableReminderListTitles()`
   * This function fetches reminders asynchronously, so use async/await.
   * Note: Available from v3.5.2
   * @param {Array<string>?}
   * @return {Promise}
   */
  static remindersByLists(lists: $ReadOnlyArray < string >): Promise < Array < TCalendarItem >>;
  /**
   * Returns the week number of the given date adjusted by the start of the week configured by the user in the preferences.
   * @param {Date}
   * @returns {number} week number (integer)
   * Note: Available from v3.7.0
   */
  static weekNumber(date: Date): number;
  /**
   * Returns the first day of the given date's week adjusted by the start of the week configured by the user in the preferences (means the returned date will always be the configured first day of the week).
   * @param {Date} date
   * @returns {Date} date of start of week
   * Note: Available from v3.7.0
   */
  static startOfWeek(date: Date): Date;
  /**
   * Returns the last day of the given date's week adjusted by the start of the week configured by the user in the preferences (means the returned endOfWeek date will always be the day before the first day of the week specified in Preferences).
   * @param {Date} date
   * @returns {Date} date of last day of week
   * Note: Available from v3.7.0
   */
  static endOfWeek(date: Date): Date;
}

/**
 * You can get paragraphs from `Editor` or `Note`.
 * They represent blocks or lines of text (delimited by linebreaks = \n).
 * A task for example is a paragraph, a list item (bullet), heading, etc.
 */
type TParagraph = Paragraph
declare interface Paragraph {
  // Impossible to create Paragraphs manually
  constructor(_: empty): empty;
  /**
   * Get or set the type of the paragraph
   */
  type: ParagraphType;
  /**
   * Returns the NoteObject behind this paragraph. This is a convenience method, so you don't need to use DataStore.
   * Note: Available from v3.5.2
   */
  +note: ?TNote;
/**
 * Get or set the content of the paragraph
 * (without the Markdown 'type' prefix, such as '* [ ]' for open task)
 */
content: string;
/**
 * Get the content of the paragraph
 * (with the Markdown 'type' prefix, such as '* [ ]' for open task)
 */
+rawContent: string;
/**
 * Get the Markdown prefix of the paragraph (like '* [ ]' for open task)
 */
+prefix: string;
/**
 * Get the range of the paragraph.
 */
+contentRange: Range | void;
/**
 * Get the line index of the paragraph.
 */
+lineIndex: number;
/**
 * Get the date of the paragraph, if any (in case of scheduled tasks).
 */
+date: Date | void;
/**
 * Get the heading of the paragraph (looks for a previous heading paragraph).
 */
+heading: string;
/**
 * Get the heading range of the paragraph
 * (looks for a previous heading paragraph).
 */
+headingRange: Range | void;
/**
 * Get the heading level of the paragraph ('# heading' = level 1).
 */
+headingLevel: number;
/**
 * If the task is a recurring one (contains '@repeat(...)')
 */
+isRecurring: boolean;
/**
 * Get the amount of indentations.
 */
+indents: number;
/**
 * Get the filename of the note this paragraph was loaded from
 */
+filename: ?string;
/**
 * Get the note type of the note this paragraph was loaded from.
 */
+noteType: ?NoteType;
/**
 * Get the linked note titles this paragraph contains,
 * such as '[[Note Name]]' (will return names without the brackets).
 */
+linkedNoteTitles: $ReadOnlyArray < string >;
/**
 * Creates a duplicate object, so you can change values without affecting the
 * original object
 */
duplicate(): Paragraph;
/**
 * Returns indented paragraphs (children) underneath a task
 * Only tasks can have children, but any paragraph indented underneath a task
 * can be a child of the task. This includes bullets, tasks, quotes, text.
 * Children are counted until a blank line, HR, title, or another item at the
 * same level as the parent task. So for items to be counted as children, they
 * need to be contiguous vertically.
 * Important note: .children() for a task paragraph will return every child,
 * grandchild, greatgrandchild, etc. So a task that has a child task that has
 * a child task will have 2 children (and the first child will have one)
 * Note: Available from v3.3
 * @return {[TParagraph]}
 */
children(): $ReadOnlyArray < TParagraph >;
/**
 * Returns an array of all paragraphs having the same blockID (including this paragraph). You can use `paragraph[0].note` to access the note behind it and make updates via `paragraph[0].note.updateParagraph(paragraph[0])` if you make changes to the content, type, etc (like checking it off as type = "done")
 * Note: Available from v3.5.2
 * @type {[TParagraph]} - getter
 */
+referencedBlocks: [TParagraph];
/**
 * Returns the NoteObject behind this paragraph. This is a convenience method, so you don't need to use DataStore.
 * Note: Available from v3.5.2
 * @type {TNote?}
 */
+note: ?TNote;
/**
 * Returns the given blockId if any.
 * WARNING: This has a different capitalisation than '.addBlockID'
 * Note: Available from v3.5.2
 * @type {string?}
 */
+blockId: ?string;
}

type TNote = Note
type NoteType = 'Calendar' | 'Notes'

/**
 * Notes can be queried by DataStore. You can change the complete text of the
 * note, which will be saved to file or query, add, remove, or modify
 * particular paragraphs (a paragraph is a task for example). See more
 * paragraph editing examples under Editor. NoteObject and Editor both
 * inherit the same paragraph functions.
 * Note: All of the items here are now in CoreNoteFields.
 * TODO(@nmn): Can this now safely be removed?
 */
declare interface Note extends CoreNoteFields { }

/**
 * Ranges are used when you deal with selections or need to know where a
 * paragraph is in the complete text.
 */
declare var Range: TRange
declare interface TRange {
  /**
   * Character start index of the range. (Get or set.)
   */
  start: number;
  /**
   * Character end index of the range. (Get or set.)
   */
  end: number;
  /**
   * Character length of the range (end - start). (Get only.)
   */
  +length: number;
/**
 * Create an instance of a Range object with the start and end positions.
 * The length variable is calculated automatically and doesn't have to be set.
 * Example: Range.create(0, 10)
 * @param {number} start
 * @param {number} end
 * @returns {Range}
 */
create(start: number, end: number): Range;
}

type CalenderItemType = 'event' | 'reminder'
/**
 * The CalendarItem is used in combination with
 * [Calendar](Editor)
 * to create events or reminders.
 */
declare var CalendarItem: TCalendarItem
declare interface TCalendarItem {
  /**
   * The ID of the event or reminder after it has been created by
   * `Calendar.add(calendarItem)`.
   *
   * The ID is not set in the original CalendarItem, you need to use the return
   * value of `Calendar.add(calendarItem)` to get it.
   *
   * Use the ID later to refer to this event (to modify or delete).
   */
  +id: ?string;
/**
 * The title of the event or reminder.
 */
title: string;
/**
 * The date (with time) of the event or reminder.
 */
date: Date;
/**
 * The endDate (with time) of the event (reminders have no endDate).
 * So, this can be optional.
 */
endDate: ? Date;
/**
 * The type of the calendar item, either "event" or "reminder".
 * Cannot be set.
 */
+type: string;
/**
 * If the calendar item is all-day, means it has no specific time.
 */
isAllDay: boolean;
/**
 * If the calendar item is completed. This applies only to reminders.
 * Note: Available from v3.0.15
 */
isCompleted: boolean;
/**
 * All the dates the event or reminder occurs (if it's a multi-day event for example)
 * Note: Available from v3.0.15
 */
+occurrences: $ReadOnlyArray < Date >;
/**
 * The calendar or reminders list where this event or reminder is (or should be) saved. If you set nothing, the event or reminder will be added to the default and this field will be set after adding.
 * Note: Available from v3.0.15.
 */
calendar: string;
/**
 * Text saved in the "Notes" field of the event or reminder.
 * Note: Available from v3.0.26
 */
notes: string;
/**
 * URL saved with the event or reminder.
 * Note: Available from v3.0.26
 */
url: string;
/**
 * If supported, shows the availability for the event. The default is 0 = busy.
 * notSupported = -1
 * busy = 0
 * free = 1
 * tentative = 2
 * unavailable = 3
 * Note: Available from v3.3
 */
availability: number;
/**
 * List of attendee names or emails.
 * Some example result strings show the variety possible:
 * - "[bob@example.com](mailto:bob@example.com)"
 * - "✓ [Jonathan Clark](/aOTg2Mjk1NzU5ODYyOTU3NUcglJxZek7H6BDKiYH0Y7RvgqchDTUR8sAcaQmcnHR_/principal/) (organizer)"
 * - "[TEST Contact1](mailto:test1@clarksonline.me.uk)",
 * But I think it is closer to being a JS Map [string, string].
 * Note: Available from v3.5.0
 */
attendees: Array < string >;
/**
 * List of attendee names (or email addresses if name isn't available).
 * Note: Available from v3.5.2
 */
+attendeeNames: $ReadOnlyArray < string >;
/**
 * Markdown link for the given event. If you add this link to a note, NotePlan will link the event with the note and show the note in the dropdown when you click on the note icon of the event in the sidebar.
 * Note: Available from v3.5, only events; reminders are not supported yet
 */
calendarItemLink: string;
/**
 * Location in the event
 * Note: Available from v3.5.2? for events
 */
location: string;
/**
 * Is this from a writeable calendar?
 * Note: get only
 */
+isCalendarWritable: boolean;
/**
 * Is the event part of a recurring series?
 * Note: get only
 */
+isRecurring: boolean;
/**
 * Create a CalendarItem. The .endDate is optional, but recommended for events.
 * Reminders don't use this field.
 *
 * The type can be "event" or "reminder".
 * And isAllDay can be used if you don't want to define a specific time, like holidays.
 * Use the calendar variable, if you want to add the event or reminder to another
 * calendar or reminders list other than the default. This is optional: if you set
 * nothing, it will use the default.
 * Use isCompleted only for reminders, by default it's false if you set nothing.
 * Note: some available from v3.0.26.
 */
create(
  title: string,
  date: Date,
  endDate: Date | void,
  type: CalenderItemType,
  isAllDay ?: boolean,
  calendar ?: string,
  isCompleted ?: boolean,
  notes ?: string,
  url ?: string,
  availability ?: number,
): TCalendarItem;
/**
* Searches and returns all filenames it's linked to (meeting notes). Use with await. Returns an array of filenames.
* @returns {Array<string>} promise to filename list
* Note: Available from 3.9.1 (build 1020)
*/
findLinkedFilenames(): Array < string >;
}

/**
 * Access and set the data inside the current clipboard.
 * Note: See also 2 methods in the TEditor object.
 */
declare class Clipboard {
  // Impossible constructor
  constructor(_: empty): empty;
  /**
   * Get or set the current text of the clipboard.
   */
  static string: string;
  /**
   * Returns a list of types.
   */
  static +types: $ReadOnlyArray < string >;
  /**
   * Set the text of the clipboard using a specific type.
   */
  static setStringForType(string: string, type: string): void;
  /**
   * Get the text in the clipboard accessing a specific type.
   */
  static stringForType(type: string): ?string;
  /**
   * Set the data as base64 string for a specific type like an image or RTF.
   * Note: Available from v3.4.1
   * @param {string} base64String
   * @param {string} type
   */
  static setBase64DataStringForType(base64String: string, type: string): void;
  /**
   * Get the base64 data string for a specific type like an image or RTF from the clipboard.
   * Note: Available from v3.4.1
   * @param {string} type
   * @return {string}
   */
  static base64DataStringForType(type: string): string;
  /**
   * Get the data in the clipboard accessing a specific type.
   */
  static dataForType(type: string): mixed;
  /**
   * Set the data in the clipboard for a specific type.
   */
  static setDataForType(data: mixed, type: string): void;
  /**
   * Clears the contents of the clipboard.
   */
  static clearContents(): void;
  /**
   * Pass in the types you are interested in and get the available type back.
   */
  static availableType(fromTypes: $ReadOnlyArray < string >): ?string;
}

/* Available paragraph types
 * Note: 'separator' added v3.4.1, and the 'checklist*' types added v3.8.0
 */
type ParagraphType =
  | 'open'
  | 'done'
  | 'scheduled'
  | 'cancelled'
  | 'checklist'
  | 'checklistDone'
  | 'checklistScheduled'
  | 'checklistCancelled'
  | 'title'
  | 'quote'
  | 'list'
  | 'empty'
  | 'text'
  | 'code'
  | 'separator'

type TCoreNoteFields = CoreNoteFields
declare interface CoreNoteFields {
  /**
   * Title = first line of the note. (NB: Getter only.)
   */
  +title: string | void;
/**
 * Type of the note, either "Notes" or "Calendar".
 */
+type: NoteType;
/**
 * Get the filename of the note.
 * Folder + Filename of the note (the path is relative to the root of the chosen storage location)
 * From v3.6.0 can also *set* the filename, which does a rename.
 */
filename: string;
/**
 * Optional date if it's a calendar note
 */
+date: Date | void;
/**
 * Date and time when the note was last modified.
 */
+changedDate: Date;
/**
 * Date and time of the creation of the note.
 */
+createdDate: Date;
/**
 * All #hashtags contained in this note.
 */
+hashtags: $ReadOnlyArray < string >;
/**
 * All @mentions contained in this note.
 */
+mentions: $ReadOnlyArray < string >;
/**
 * Get or set the raw text of the note (without hiding or rendering any Markdown).
 * If you set the content, NotePlan will write it immediately to file.
 * If you get the content, it will be read directly from the file.
 */
content: string | void;
/**
 * Get or set the array of paragraphs contained in this note, such as tasks,
 * bullets, etc. If you set the paragraphs, the content of the note will be
 * updated.
 * TODO: Should this really be $ReadOnlyArray?
 */
paragraphs: $ReadOnlyArray < TParagraph >;
/**
 * Get paragraphs contained in this note which contain a link to another [[project note]] or [[YYYY-MM-DD]] daily note.
 * Note: Available from v3.2.0
 */
+linkedItems: $ReadOnlyArray < TParagraph >;
/**
 * Get paragraphs contained in this note which contain a link to a daily note.
 * Specifically this includes paragraphs with >YYYY-MM-DD, @YYYY-MM-DD, <YYYY-MM-DD, >today, @done(YYYY-MM-DD HH:mm), but only in non-calendar notes (because currently NotePlan doesn't create references between daily notes).
 * Note: Available from v3.2.0
 */
+datedTodos: $ReadOnlyArray < TParagraph >;
/**
 * Get all backlinks pointing to the current note as Paragraph objects. In this array, the toplevel items are all notes linking to the current note and the 'subItems' attributes (of the paragraph objects) contain the paragraphs with a link to the current note. The heading of the linked paragraphs are also listed here, although they don't have to contain a link.
 * NB: Backlinks are all [[note name]] and >date links.
 * TODO(@nmn): Please include `subItems` here
 * Note: Available from v3.2.0
 */
+backlinks: $ReadOnlyArray < TParagraph >;
/**
 * Get all types assigned to this note in the frontmatter as an array of strings.
 * You can set types of a note by adding frontmatter e.g. `type: meeting-note, empty-note` (comma separated).
 * Note: Available from v3.5.0
 */
+frontmatterTypes: $ReadOnlyArray < string >;
/**
 * Get all attributes in the frontmatter, as an object.
 * Note: Added by @jgclark by inspection of real data
 * TODO(@EduardMe): add this to the documentation.
 */
+frontmatterAttributes: Object;

/**
 * Get all available versions of a note from the backup database. It returns an array with objects that have following attributes: `content` (full content of the note) and `date` (when this version was saved).
 * You can use this in combination with note triggers and diffs to figure out what has changed inside the note.
 * The first entry in the array is the current version and the second contains the content of the previous version, etc.
 * Note: Available from v3.7.2
 */
+versions: $ReadOnlyArray < string, Date >;
/**
 * Renames the note. You can also define a folder path. The note will be moved to that folder and the folder will be automatically created.
 * If the filename already exists, a number will be appended. If the filename begins with ".", it will be removed.
 * It returns the actual filename.
 * Note: Available from v3.6.1
 * @param {String} newFilename requested
 * @returns {String} actualFilename
 */
rename(newFilename: string): string;
/**
 * Inserts the given text at the given character position (index)
 * Note: this is not quite the same as Editor.insertTextAtCharacterIndex()
 * @param text 	  - Text to insert
 * @param index   - Position to insert at (you can get this using 'renderedSelection' for example)
 */
insertTextInCharacterIndex(text: string, index: number): void;
/**
 * Replaces the text at the given range with the given text
 * Note: this is not quite the same name as Editor.replaceTextInCharacterRange()
 * @param text 	    - Text to insert
 * @param location  - Position to insert at (you can get this using 'renderedSelection' for example)
 * @param length    - Amount of characters to replace from the location
 */
replaceTextAtCharacterRange(text: string, location: number, length: number): void;
/**
 * Returns a range object of the full paragraph of the given character
 * position.
 */
paragraphRangeAtCharacterIndex(characterPosition: number): Range;

/**
 * Inserts a plain paragraph at the given line index
 */
insertParagraph(name: string, lineIndex: number, type: ParagraphType): void;

/**
 * Inserts a todo at the given line index
 */
insertTodo(name: string, lineIndex: number): void;

/**
 * Inserts a completed todo at the given line index
 */
insertCompletedTodo(name: string, lineIndex: number): void;

/**
 * Inserts a cancelled todo at the given line index
 */
insertCancelledTodo(name: string, lineIndex: number): void;

/**
 * Inserts a scheduled todo at the given line index
 */
insertScheduledTodo(name: string, lineIndex: number, date: Date): void;

/**
 * Inserts a quote at the given line index
 */
insertQuote(name: string, lineIndex: number): void;

/**
 * Inserts a list (bullet) item at the given line index
 */
insertList(name: string, lineIndex: number): void;

/**
 * Inserts a heading at the given line index
 */
insertHeading(name: string, lineIndex: number, level: 1 | 2 | 3 | 4 | 5 | 6 | 7 | 8): void;

/**
 * Appends a todo at the end of the note
 */
appendTodo(content: string): void;

/**
 * Prepends a todo at the beginning of the note (after the title heading)
 */
prependTodo(content: string): void;

/**
 * Appends a paragraph at the end of the note
 */
appendParagraph(content: string, type: ParagraphType): void;

/**
 * Prepends a paragraph at the beginning of the note (after the title heading)
 */
prependParagraph(content: string, type: ParagraphType): void;

/**
 * Inserts a todo below the given title of a heading (at the beginning or end of existing text)
 * @param {string} content - Text of the todo
 * @param {string} headingTitle - Title of the heading (without '#  Markdown)
 * @param {boolean} shouldAppend - If the todo should be appended at the bottom of existing text
 * @param {boolean} shouldCreate - If the heading should be created if non-existing
 */
addTodoBelowHeadingTitle(content: string, headingTitle: string, shouldAppend: boolean, shouldCreate: boolean): void;

/**
 * Inserts a paragraph below the given title of a heading (at the beginning or end of existing text)
 * @param {string} content - Text of the paragraph
 * @param {ParagraphType} paragraphType
 * @param {string} headingTitle - Title of the heading (without '#  Markdown)
 * @param {boolean} shouldAppend - If the todo should be appended at the bottom of existing text
 * @param {boolean} shouldCreate - If the heading should be created if non-existing
 */
addParagraphBelowHeadingTitle(content: string, paragraphType: ParagraphType, headingTitle: string, shouldAppend: boolean, shouldCreate: boolean): void;

/**
 * Appends a todo below the given heading index (at the end of existing text)
 * @param {string} content - Text of the todo
 * @param {number} headingLineIndex - Line index of the heading (get the line index from a paragraph object)
 */
appendTodoBelowHeadingLineIndex(content: string, headingLineIndex: number): void;

/**
 * Appends a paragraph below the given heading index (at the end of existing text)
 * @param {string} content - Text of the paragraph
 * @param {paragraphType} paragraphType
 * @param {number} headingLineIndex - Line index of the heading (get the line index from a paragraph object)
 */
appendParagraphBelowHeadingLineIndex(content: string, paragraphType: ParagraphType, headingLineIndex: number): void;

/**
 * Inserts a todo after a given paragraph
 * @param {string} content - Text of the paragraph
 * @param {TParagraph} otherParagraph - Another paragraph, get it from `.paragraphs`
 */
insertTodoAfterParagraph(content: string, otherParagraph: TParagraph): void;

/**
 * Inserts a todo before a given paragraph
 * @param {string} content - Text of the paragraph
 * @param {TParagraph} otherParagraph - Another paragraph, get it from `.paragraphs`
 */
insertTodoBeforeParagraph(content: string, otherParagraph: TParagraph): void;

/**
 * Inserts a paragraph after a given paragraph
 * @param {string} content - Text of the paragraph
 * @param {TParagraph} otherParagraph - Another paragraph, get it from `.paragraphs`
 * @param {paragraphType} paragraphType
 */
insertParagraphAfterParagraph(content: string, otherParagraph: TParagraph, paragraphType: ParagraphType): void;

/**
 * Inserts a paragraph before a given paragraph
 * @param {string} content - Text of the paragraph
 * @param {TParagraph} otherParagraph - Another paragraph, get it from `.paragraphs`
 * @param {paragraphType} paragraphType
 */
insertParagraphBeforeParagraph(content: string, otherParagraph: TParagraph, paragraphType: ParagraphType): void;

/**
 * Removes a paragraph at a given line index
 * @param {number} lineIndex - Line index of the paragraph
 */
removeParagraphAtIndex(lineIndex: number): void;

/**
 * Removes a given paragraph
 * @param {TParagraph} paragraph - Paragraph object to remove, get it from `.paragraphs`
 */
removeParagraph(paragraph: TParagraph): void;

/**
 * Removes given paragraphs
 * @param {Array<TParagraph>} paragraphs - Array of Paragraph object to remove, get it from `.paragraphs`
 */
removeParagraphs(paragraphs: $ReadOnlyArray < TParagraph >): void;

/**
 * Updates a given paragraph. Get the paragraph, then modify it and update the text in the note or editor using this method.
 * @param {TParagraph} paragraph - Paragraph object to update, get it from `.paragraphs`
 */
updateParagraph(paragraph: TParagraph): void;

/**
 * Updates an array paragraphs. Get the paragraphs, then modify them and update the text in the note or editor using this method.
 * @param {Array<TParagraph>} paragraphs - Paragraph objects to update, get it from `.paragraphs`
 * TODO: Should this really be $ReadOnlyArray?
 */
updateParagraphs(paragraphs: $ReadOnlyArray < TParagraph >): void;

/**
 * Replaces the text at the given range with the given text
 * @param {string} text - Text to insert
 * @param {number} location - Position to insert at (you can get this using 'renderedSelection' for example)
 * @param {number} length - Amount of characters to replace from the location
 */
replaceTextInCharacterRange(text: string, location: number, length: number): void;
/**
 * Generates a unique block ID and adds it to the content of this paragraph.
 * Remember to call .updateParagraph(p) to write it to the note.
 * You can call this on the Editor or note you got the paragraph from.
 * Note: Available from v3.5.2
 * @param {TParagraph} paragraph
 */
addBlockID(paragraph: TParagraph): void;

/**
 * Removes the unique block ID, if it exists in the content.
 * Remember to call .updateParagraph(p) to write it to the note afterwards.
 * You can call this on the Editor or note you got the paragraph from.
 * Note: Available from v3.5.2
 * @param {TParagraph}
 */
removeBlockID(paragraph: TParagraph): void;
/**
 * Print the note, optionally with backlinks and events sections
 * Note: available from v3.4 on macOS
 * @param {boolean} addReferenceSections
 */
printNote(addReferenceSections: boolean): void;
}

declare class NotePlan {
  // Impossible constructor.
  constructor(_: empty): empty;
  /**
   * Returns the environment information from the operating system:
   * Available from v3.3.2:
   *   .languageCode: string?
   *   .regionCode: string?
   *   .is12hFormat: boolean
   *   .preferredLanguages: Array<string>
   *   .secondsFromGMT: integer
   *   .localTimeZoneAbbreviation: string
   *   .localTimeZoneIdentifier: string
   *   .isDaylightSavingTime: boolean
   *   .daylightSavingTimeOffset: Double
   *   .nextDaylightSavingTimeTransition: Date
   *   .platform: "macOS" | "iPadOS" | "iOS"
   *   .hasSettings: boolean
   * Available from v3.4.1:
   *   .templateFolder: string (this return path relative to NP's root folder, normally "@Templates")
   *   .version: string (NotePlan's version, for example "3.4.1". Note: it may contain alpha characters too, so it is not recommended for use in tests or comparisons)
   *   .versionNumber: number (NotePlan's version as integer,for example 341. JGC Note: this will return '36' for v3.6.0, and is not recommended for use in tests or comparisons)
   *   .buildVersion: number (NotePlan's build number as integer,for example 730. Note: This is the item recommended for use in tests or comparisons)
   */
  static +environment: Object;
/**
 * The selected sidebar folder (useful when a note is not showing in Editor, which is then null)
 * Note: available from v3.5.1
 */
static + selectedSidebarFolder ?: string;
  /**
   * Open the current plugin's config UI, if available.
   * Note: available from v3.3.2 (just for macOS so far)
   */
  static showConfigurationView(): Promise < void>;
  /**
   * To reset the caches, particularly in the case where the sidebar turns out incorrect.
   * It's an async operation, but it doesn't return a promise to tell you when it's done.
   * Note: available from v3.5.0
   */
  static resetCaches(): void;
  /**
   * Opens the given URL using the default browser (x-callback-urls can also be triggered with this).
   * Note: Available from v3.5.2
   */
  static openURL(url: string): void;
  /**
   * Returns the ranges that have changed between the two versions.
   * Note: Available from v3.7.2
   * @param {string} version1
   * @param {string} version2
   * @returns {Array<RangeObject>}
   */
  static stringDiff(version1: string, version2: string): Array < RangeObject >;
/**
 * Returns a list of all opened editors (in the main view, in split views and in floating windows). See more details in the "Editor" documentation.
 * Note: Available from v3.8.1 build 973
 * @returns {Array<TEditor>}
 */
static + editors: Array < TEditor >;
/**
 * Returns a list of all opened HTML windows.
 * Note: Available from v3.8.1 build 973
 * @returns {Array<HTMLView>}
 */
static + htmlWindows: Array < HTMLView >;
}



declare class HTMLView {
  // Impossible constructor.
  constructor(_: empty): empty;
  /**
   * Show HTML in a NotePlan sheet.
   * Note: Available from v3.6.2
   * @param {string} HTML to show
   * @param {number?} width (optional integer)
   * @param {number?} height (optional integer)
   */
  static showSheet(HTML: string, width?: number, height?: number): void;
  /**
   * Open a non-modal window above the main window with the given html code and window title.
   * Note: Available from v3.7.0 (build >862)
   * Note: Following available from v3.9.1 (build 1020):
   * - Run it with await window = showWindow(...), so you can adjust the window position and height later.
   * - Use shouldFocus = true if it should bring the window to the front (default = false) when you are reusing an existing window, means when you are reloading the html content.
   * @param {string} HTML to show
   * @param {string} title for HTML window
   * @param {number?} width (optional integer)
   * @param {number?} height (optional integer)
   * @param {boolean?} shouldFocus?
   * @returns {Window} promise to window
   */
  static showWindow(html: string, title: string, width?: number, height?: number, shouldFocus?: boolean): Window;
  /**
  * Open a non-modal window above the main window with the given html code and window title.
  * It returns a promise with the created window object.
  * Optionally, supply an object as the 3rd parameter to set window options: { width, height, x, y, shouldFocus }
  * By default, it will focus and bring to front the window on first launch.
  * If you are re-loading an existing HTML window's content, by default the window will not change z-order or focus (if it is in the back, it will stay in the back). You can override this by setting { shouldFocus: true } to bring to front on reload.
  * Run it with await window = showWindow(...), so you can adjust the window position and height later.
  * Note: Available from v3.9.1 (build 1020)
  * @param {string} HTML to show
  * @param {string} title for HTML window
  * @param {Object} options { x: integer, y: integer, width: integer, height: integer, shouldFocus: boolean }
  * @returns {Window} promise to window
  */
  static showWindowWithOptions(html: string, title: string, options: Object): HTMLView;
  /**
   * Get a unique ID for the window to make it easier to identify it later
   * Note: Available from NotePlan v3.8.1 build 973
   * @returns {string}
   */
  +id: string;
/**
 * Set / get a custom identifier, so you don't need to cache the unique id.
 * Example: NotePlan.editors[0].customId = "test"
 * Note: Available from NotePlan v3.8.1 build 973
 * @returns {string}
 */
customId: string;
/**
 * Get type of window where the window is embedded in.
 * Possible values: main|split|floating|unsupported
 * It's unsupported on iOS at the moment.
 * Note: Available from NotePlan v3.8.1 build 973
 * @returns {string}
 */
+type: string;
/**
 * Send the window to the front.
 * Note: Available from NotePlan v3.8.1 build 973
 */
focus(): void;
/**
 * Close the split view or window. If it's the main note, it will close the complete main window.
 * Note: Available from NotePlan v3.8.1 build 973
 */
close(): void;
  /**
   * After opening an html window, make changes to the contents of the window by running JS code directly inside the opened window.
   * Returns a promise you can wait for with the return value, if any (depends if you added one to the JS code that is supposed to be executed).
   * Note: Available in v3.8
   * @param { String }
   * @return { Promise | void }
   */
  static runJavaScript(code: string): Promise | void;
/**
 * Set / get the position and size of an HTMLView window. Returns an object with x, y, width, height values.
 * If you want to change the coordinates or size, save the rect in a variable, modify the variable, then assign it to windowRect. 
 * The position of the window might not be very intuitive, because the coordinate system of the screen works differently (starts at the bottom left for example). Recommended is to adjust the size and position of the window relatively to it's values or other windows.
 * Example:
 *   const rect = HTMLView.windowRect
 *   rect.height -= 50
 *   Editor.windowRect = rect
 *
 * Note: Available with v3.9.1 build 1020
 */
windowRect: Rect;
}

type FetchOptions = {
  /* all optional */
  headers?: { [string]: string } /* key/value pairs of headers for the request */,
  method?: string /* GET, POST, PUT, DELETE, etc. */,
  body?: string /* body for a POST or PUT request. is a string so needs to be JSON.stringified */,
  timeout?: number /* timeout in ms */,
}

/**
 * Request a URL from a server and return the result as a string or null if no response
 * If you want to get detailed errors (e.g. no internet connection, etc.), use old-school promises instead, e.g.:
 * fetch('https://example.com').then((result) => { console.log(result) }).catch((error) => { console.log(error) })
 * If your response is a JSON response string, you should run JSON.parse(result) on the result.
 * @param {string} url
 * @param {FetchOptions} options (optional) options to pass to the fetch() call: method, headers, body, timeout (in ms)
 */
declare function fetch(url: string, options?: FetchOptions): Promise<string> /* do not run with await. see documentation */

// Every function made available must be assigned to `globalThis`
// This type ensures that only functions are made available as plugins
declare var globalThis: { [string]: () => mixed, document: mixed }<|MERGE_RESOLUTION|>--- conflicted
+++ resolved
@@ -370,18 +370,14 @@
 close(): void;
 /**
  * Set / get the position and size of the window that contains the editor. Returns an object with x, y, width, height values.
-<<<<<<< HEAD
  * If you want to change the coordinates or size, save the rect in a variable, modify the variable, then assign it to windowRect.
-=======
- * Note: for split windows, or any others in the 'main' window, this returns the position and size of the whole window, including any sidebars that are showing.
- * If you want to change the coordinates or size, save the rect in a variable, modify the variable, then assign it to windowRect. 
->>>>>>> b933f5de
  * The position of the window might not be very intuitive, because the coordinate system of the screen works differently (starts at the bottom left for example). Recommended is to adjust the size and position of the window relatively to it's values or other windows.
  * Example:
  *   const rect = Editor.windowRect
  *   rect.height -= 50
  *   Editor.windowRect = rect
  *
+ * Note: for split windows, or any others in the 'main' window, this returns the position and size of the whole window, including any sidebars that are showing.
  * Note: Available with v3.9.1 build 1020
  */
 windowRect: Rect;
@@ -2040,7 +2036,7 @@
   static runJavaScript(code: string): Promise | void;
 /**
  * Set / get the position and size of an HTMLView window. Returns an object with x, y, width, height values.
- * If you want to change the coordinates or size, save the rect in a variable, modify the variable, then assign it to windowRect. 
+ * If you want to change the coordinates or size, save the rect in a variable, modify the variable, then assign it to windowRect.
  * The position of the window might not be very intuitive, because the coordinate system of the screen works differently (starts at the bottom left for example). Recommended is to adjust the size and position of the window relatively to it's values or other windows.
  * Example:
  *   const rect = HTMLView.windowRect
