// @flow

/*
 * # How Flow Definitions work:
 *
 * ## The `+` before keys within object types means that key is read-only.
 * - Flow editor plugins should give autocomplete for various keys.
 * - Some editor plugins should also show you documentation during autocomplete
 *
 * ## Declaring Global Variables
 * - Every `declare var` declares a variable that is available globally
 * - Every `type` declaration defines that type to be used globally as well.
 * - The `.eslintrc` will also need to be updated to ignore these globals
 *
 * ## Unique Names
 * Variables and Types *must* have unique names from each other. So when there
 * is a collision, the type names is prefixed with a `T`.
 * e.g. `Editor` and `TEditor`.
 *
 * Read More at https://flow.org/en/docs/libdefs/creation/
 *
 */

/*
 * This refers to the markdown editor and the currently opened note.
 * You can access the text directly from here, change the selection and even
 * highlight parts.
 *
 * However, be careful about character positions, because NotePlan hides
 * Markdown characters and replaces whole parts of text such as the URL in
 * Markdown links or folded text with a single symbol. This can make
 * calculating character positions and changing the text a bit tricky. Prefer
 * working with the paragraph objects instead to modify text directly.
 *
 * Here are the available functions you can call with the Editor object:
 */

declare var Editor: TEditor

/**
 * The Editor class. This lets you access the currently opened note.
 */
declare interface TEditor extends CoreNoteFields {
  /**
   * Get the note object of the opened note in the editor
   */
  +note: ?TNote;
  /**
   * Inserts the given text at the given character position (index)
   * @param text 	  - Text to insert
   * @param index   - Position to insert at (you can get this using 'renderedSelection' for example)
   */
  insertTextAtCharacterIndex(text: string, index: number): void;
  /**
   * Get an array of selected lines. The cursor doesn't have to select the full
   * line, NotePlan returns all complete lines the cursor "touches".
   */
  +selectedLinesText: $ReadOnlyArray<string>;
  /**
   * Get an array of selected paragraphs. The cursor doesn't have to select the
   * full paragraph, NotePlan returns all complete paragraphs the cursor
   * "touches".
   */
  +selectedParagraphs: $ReadOnlyArray<TParagraph>;
  /**
   * Get the raw selection range (hidden Markdown is considered).
   */
  +selection: ?Range;
  /**
   * Get the rendered selection range (hidden Markdown is NOT considered).
   */
  +renderedSelection: ?Range;
  /**
   * Get the selected text.
   */
  +selectedText: ?string;

  /**
   * Inserts the given text at the current cursor position
   * @param text - Text to insert
   */
  insertTextAtCursor(text: string): void;
  /**
   * Inserts a plain paragraph before the selected paragraph (or the paragraph the cursor is currently positioned)
   * @param name - Text of the paragraph
   * @param type - paragraph type
   * @param indents - How much it should be indented
   */
  insertParagraphAtCursor(name: string, type: ParagraphType, indents: number): void;
  /**
   * Replaces the current cursor selection with the given text
   * @param text - Text to insert
   */
  replaceSelectionWithText(text: string): void;
  /**
   * Opens a note using the given filename.
   * Note: some parameters introduced in v3.4 and v3.5.2
   * @param {string} filename - Filename of the note file (can be without extension), but has to include the relative folder such as `folder/filename.txt`.
   * @param {boolean} newWindow - (optional) Open note in new window (default = false)?
   * @param {number} highlightStart - (optional) Start position of text highlighting
   * @param {number} highlightEnd - (optional) End position of text highlighting
   * @param {boolean} splitView - (optional) Open note in a new split view (Note: Available from v3.4)
   * @param {boolean} createIfNeeded - (optional) Create the note with the given filename if it doesn't exist (only project notes, v3.5.2+)
   * @param {string} content - (optional) Content to fill the note (replaces contents if the note already existed) (from v3.7.2)
   * @return {Promise<TNote>} - When the note has been opened, a promise will be returned (use with await ... or .then())
   */
  openNoteByFilename(
    filename: string,
    newWindow?: boolean,
    highlightStart?: number,
    highlightEnd?: number,
    splitView?: boolean,
    createIfNeeded?: false,
    content?: string,
  ): Promise<TNote | void>;
  openNoteByFilename(
    filename: string,
    newWindow?: boolean,
    highlightStart?: number,
    highlightEnd?: number,
    splitView?: boolean,
    createIfNeeded: true,
    content?: string,
  ): Promise<TNote>;
  /**
   * Opens a note by searching for the give title (first line of the note)
   * Note: 'splitView' parameter available for macOS from v3.4
   * @param {string} title - Title (case sensitive) of the note (first line)
   * @param {boolean} newWindow - (optional) Open note in new window (default = false)?
   * @param {number} highlightStart - (optional) Start position of text highlighting
   * @param {number} highlightEnd - (optional) End position of text highlighting
   * @param {boolean} splitView - (optional) Open note in a new split view
   * @return {Promise<TNote>} - When the note has been opened, a promise will be returned
   */
  openNoteByTitle(title: string, newWindow?: boolean, highlightStart?: number, highlightEnd?: number, splitView?: boolean): Promise<TNote | void>;
  /**
   * Opens a note by searching for the give title (first line of the note)
   * Note: 'splitView' parameter available for macOS from v3.4
   * @param {string} title - Title (case sensitive) of the note (first line)
   * @param {boolean} newWindow - (optional) Open note in new window (default = false)?
   * @param {number} highlightStart - (optional) Start position of text highlighting
   * @param {number} highlightEnd - (optional) End position of text highlighting
   * @param {boolean} splitView - (optional) Open note in a new split view
   * @return {Promise<TNote>} - When the note has been opened, a promise will be returned
   */
  openNoteByTitleCaseInsensitive(
    title: string,
    newWindow?: boolean,
    caseSensitive?: boolean,
    highlightStart?: number,
    highlightEnd?: number,
    splitView?: boolean,
  ): Promise<TNote | void>;
  /**
   * Opens a calendar note by the given date
   * Note: 'splitView' parameter available for macOS from v3.4
   * Note: 'timeframe' parameter available for macOS from v3.6
   * @param {Date} date - The date that should be opened, this is a normal JavaScript date object
   * @param {boolean} newWindow - (optional) Open note in new window (default = false)?
   * @param {number} highlightStart - (optional) Start position of text highlighting
   * @param {number} highlightEnd - (optional) End position of text highlighting
   * @param {boolean} splitView - (optional) Open note in a new split view
   * @param {string} timeframe - (optional) Use "week", "month", "quarter" or "year" to open a calendar note other than a daily one
   * @return {Promise<TNote>} - When the note has been opened, a promise will be returned
   */
  openNoteByDate(date: Date, newWindow?: boolean, highlightStart?: number, highlightEnd?: number, splitView?: boolean, timeframe?: string): Promise<TNote | void>;
  /**
   * Opens a calendar note by the given date string
   * Note: from v3.6 also accepts weeks in the main parameter
   * @param {string} dateString - The date string that should be opened, in ISO format for days ("YYYYMMDD") or (from v3.6) in "YYYY-Wnn" format for weeks
   * @param {boolean} newWindow - (optional) Open note in new window (default = false)?
   * @param {number} highlightStart - (optional) Start position of text highlighting
   * @param {number} highlightEnd - (optional) End position of text highlighting
   * @param {boolean} splitView - (optional) Open note in a new split view
   * @return {Promise<TNote>} - When the note has been opened, a promise will be returned
   */
  openNoteByDateString(filename: string, newWindow?: boolean, highlightStart?: number, highlightEnd?: number, splitView?: boolean): Promise<TNote | void>;
  /**
   * Opens a weekly calendar note by the given year and week number
   * Note: available from v3.6
   * @param {number} year           - The year of the week
   * @param {number} weeknumber     - The number of the week (0-52/53)
   * @param {boolean} newWindow     - (optional) Open note in new window (default = false)?
   * @param {number} highlightStart - (optional) Start position of text highlighting
   * @param {number} highlightEnd   - (optional) End position of text highlighting
   * @param {boolean} splitView     - (optional) Open note in a new split view
   * @return {Promise<void>}        - When the note has been opened, a promise will be returned
   */
  openWeeklyNote(year: number, weeknumber: number, newWindow?: boolean, highlightStart?: number, highlightEnd?: number, splitView?: boolean): Promise<TNote | void>;
  /**
   * Selects the full text in the editor.
   * Note: Available from v3.2
   */
  selectAll(): void;
  /**
   * (Raw) select text in the editor (like select 10 characters = length from position 2 = start)
   * Raw means here that the position is calculated with the Markdown revealed,
   * including Markdown links and folded text.
   * @param {number} start - Character start position
   * @param {number} length - Character length
   */
  select(start: number, length: number): void;
  /**
   * (Rendered) select text in the editor (like select 10 characters = length from position 2 = start)
   * Rendered means here that the position is calculated with the Markdown hidden,
   * including Markdown links and folded text.
   * @param {number} start - Character start position
   * @param {number} length - Character length
   */
  renderedSelect(start: number, length: number): void;
  /**
   * Copies the currently selected text in the editor to the system clipboard.
   * See also Clipboard object.
   * Note: Available from v3.2
   */
  copySelection(): void;
  /**
   * Pastes the current content in the system clipboard into the current selection in the editor.
   * See also Clipboard object.
   * Note: Available from v3.2
   */
  pasteClipboard(): void;
  /**
   * Scrolls to and highlights the given paragraph.
   * If the paragraph is folded, it will be unfolded.
   * @param {TParagraph} paragraph to highlight
   */
  highlight(paragraph: TParagraph): void;
  /**
   * Scrolls to and highlights the given character range.
   * If the range exists in a folded heading, it will be unfolded.
   * @param {Range} range
   */
  highlightByRange(range: Range): void;
  /**
   * Scrolls to and highlights the given range defined by the character index and the character length it should cover.
   * If the paragraph is folded, it will be unfolded.
   * Note: Available from v3.0.23
   * @param {number} index
   * @param {number} length
   */
  highlightByIndex(index: number, length: number): void;
  /**
   * Folds the given paragraph or unfolds it if its already folded. If the paragraph is not a heading, it will look for the heading this paragraph exists under.
   * Note: Available from v3.6.0
   * @param {TParagraph}
   */
  toggleFolding(paragraph: TParagraph): void;
  /**
   * Checks if the given paragraph is folded or not. If it's not a heading, it will look for the heading this paragraph exists under.
   * Note: Available from v3.6.0
   * @param {TParagraph}
   * @return {boolean}
   */
  isFolded(paragraph: TParagraph): boolean;
  /**
   * Shows or hides a window with a loading indicator or a progress ring (if progress is defined) and an info text (optional).
   * `text` is optional, if you define it, it will be shown below the loading indicator.
   * `progress` is also optional. If it's defined, the loading indicator will change into a progress ring. Use float numbers from 0-1 to define how much the ring is filled.
   * When you are done, call `showLoading(false)` to hide the window.
   * Note: Available from v3.0.26
   * @param {boolean}
   * @param {string?}
   * @param {Float?}
   */
  showLoading(visible: boolean, text?: ?string, progress?: number): void;
  /**
   * If you call this, anything after `await CommandBar.onAsyncThread()` will run on an asynchronous thread.
   * Use this together with `showLoading`, so that the work you do is not blocking the user interface.
   * Otherwise the loading window will be also blocked.
   *
   * Warning: Don't use any user interface calls (other than showLoading) on an asynchronous thread. The app might crash.
   * You need to return to the main thread before you change anything in the window (such as Editor functions do).
   * Use `onMainThread()` to return to the main thread.
   * Note: Available from v3.0.26
   * @return {Promise}
   */
  onAsyncThread(): Promise<void>;
  /**
   * If you call this, anything after `await CommandBar.onMainThread()` will run on the main thread.
   * Call this after `onAsyncThread`, once your background work is done.
   * It is safe to call Editor and other user interface functions on the main thread.
   * Note: Available from v3.0.26
   * @return {Promise}
   */
  onMainThread(): Promise<void>;
  /**
   * Get the names of all supported themes (including custom themes imported into the Theme folder).
   * Use together with `.setTheme(name)`
   * Note: available from v3.6.2, returning array of these objects:
   * {
      "name": String, // name as in the JSON
      "mode": String, // "dark", or "light" = reported value in the json
      "filename": String, // filename.json in the folder
      "values": Object // fully parsed JSON theme file
    }
   * (Originally available from v3.1, returning a read-only array of strings)
   * @return {$ReadOnlyArray<Object>}
   */
  +availableThemes: $ReadOnlyArray<Object>;
  /**
   * Get the current theme name and mode as an object with these keys:
   *  - "name" in the JSON theme
   *  - "filename" of the JSON theme file
   *  - "mode" ("dark" or "light")
   *  - "values" -- all the JSON in the theme
   * Note: Available from NotePlan v3.6.2 (build >847)
   * @return {Object}
   */
  +currentTheme: Object;
  /**
   * Change the current theme.
   * Get all available theme names using `.availableThemes`. Custom themes are also supported.
   * Note: Available from NotePlan v3.1
   * @param {string} name of theme to change to.
   */
  setTheme(name: string): void;
  /**
   * Save theme as the default for the specified mode.
   * @param {string} theme_name (already-installed; not filename)
   * @param {string} mode "dark" | "light" | "auto"
   */
  saveDefaultTheme(name: string, mode: string): void;
  /**
   * Add a new theme using the raw json string. It will be added as a custom theme and you can load it right away with `.setTheme(name)` using the filename defined as second parameter. Use ".json" as file extension.
   * It returns true if adding was successful and false if not. An error will be also printed into the console.
   * Adding a theme might fail, if the given json text was invalid.
   * Note: Available from v3.1
   * @param {string} json
   * @param {string} filename
   * @return {boolean}
   */
  addTheme(json: string, filename: string): boolean;
  /**
   * Get the current system mode, either "dark" or "light.
   * Note: Available from NotePlan v3.6.2+
   * @return {string}
   */
  +currentSystemMode: string;
}

/**
 * With DataStore you can query, create and move notes which are cached by
 * NotePlan. It allows you to query a set of user preferences, too.
 */
type TDataStore = Class<DataStore>
declare class DataStore {
  // Impossible constructor
  constructor(_: empty): empty;
  /**
   * Get the preference for the default file (note) extension,
   * such as "txt" or "md".
   */
  static +defaultFileExtension: string;
  /**
   * Get all folders as array of strings.
   * Note: Includes the root "/" and folders that begin with "@" such as "@Archive" and "@Templates". It excludes the trash folder though.
   */
static + folders: $ReadOnlyArray < string >;
  /** 
   * Create folder, if it doesn't already exist.
   * e.g. `DataStore.createFolder("test/hello world")`
   * Returns true if created OK (or it already existed) and false otherwise.
   * Note: Available from v3.8.0
   * @param {string} folderPath
   * @returns {boolean} succesful?
  */
  static createFolder(folderPath: string): boolean;
  /**
   * Get all calendar notes.
   * Note: from v3.4 this includes all future-referenced dates, not just those with an actual created note.
   */
  static +calendarNotes: $ReadOnlyArray<TNote>;
  /**
   * Get all regular, project notes.
   * Note: This includes notes and templates from folders that begin with "@" such as "@Archive" and "@Templates". It excludes notes in the trash folder though.
   */
  static +projectNotes: $ReadOnlyArray<TNote>;
  /**
   * Get all cached hashtags (#tag) that are used across notes.
   * It returns hashtags without leading '#'.
   * @type {Array<string>}
   * Note: Available from v3.6.0
   */
  static +hashtags: $ReadOnlyArray<string>;
  /**
   * Get all cached mentions (@name) that are used across notes.
   * It returns mentions without leading '@'.
   * Note: Available from v3.6.0
   * @type {Array<string>}
   */
  static +mentions: $ReadOnlyArray<string>;
  /**
   * Get list of all filter names
   * Note: Available from v3.6.0
   * @type {Array<string>}
   */
  static +filters: $ReadOnlyArray<string>;

  /**
   * Get or set settings for the current plugin (as a JavaScript object).
   * Example: settings.shortcutExpenses[0].category
   * Note: Available from v3.3.2
   */
  static settings: Object;

  /**
   * Returns the value of a given preference.
   * Available keys for built-in NotePlan preferences:
   *   "themeLight"              // theme used in light mode
   *   "themeDark"               // theme used in dark mode
   *   "fontDelta"               // delta to default font size
   *   "firstDayOfWeek"          // first day of calendar week
   *   "isAgendaVisible"         // only iOS, indicates if the calendar and note below calendar are visible
   *   "isAgendaExpanded"        // only iOS, indicates if calendar above note is shown as week (true) or month (false)
   *   "isAsteriskTodo"          // "Recognize * as todo" = checked in markdown preferences
   *   "isDashTodo"              // "Recognize - as todo" = checked in markdown preferences
   *   "isNumbersTodo"           // "Recognize 1. as todo" = checked in markdown preferences
   *   "defaultTodoCharacter"    // returns * or -
   *   "isAppendScheduleLinks"   // "Append links when scheduling" checked in todo preferences
   *   "isAppendCompletionLinks" // "Append completion date" checked in todo preferences
   *   "isCopyScheduleGeneralNoteTodos" // "Only add date when scheduling in notes" checked in todo preferences
   *   "isSmartMarkdownLink"     // "Smart Markdown Links" checked in markdown preferences
   *   "fontSize"                // Font size defined in editor preferences (might be overwritten by custom theme)
   *   "fontFamily"              // Font family defined in editor preferences (might be overwritten by custom theme)
   *   "timeblockTextMustContainString" // Optional text to trigger timeblock detection in a line
   * Others can be set by plugins.
   * Note: these keys and values do not sync across a user's devices; they are only local.
   */
  static +preference: (key: string) => mixed;
  /**
   * Change a saved preference or create a new one.
   * It will most likely be picked up by NotePlan after a restart, if you use one of the keys utilized by NotePlan.
   *
   * To change a NotePlan preference, use the keys found in the description of the function `.preference(key)`.
   * You can also save custom preferences specific to the plugin, if you need any.
   * repend it with the plugin id or similar to avoid collisions with existing keys.
   * Note: these keys and values do not sync across a user's devices; they are only local.
   * Note: Available from v3.1
   * @param {string}
   * @param {any}
   */
  static setPreference(key: string, value: mixed): void;
  /**
   * Save a JavaScript object to the Plugins folder as JSON file.
   * This can be used to save preferences or other persistent data.
   * It's saved automatically into a new folder "data" in the Plugins folder.
   * But you can "escape" this folder using relative paths: ../Plugins/<folder or filename>.
   * Note: Available from v3.1
   * @param {Object}
   * @param {string}
   * @return {boolean}
   */
  static saveJSON(object: Object, filename?: string): boolean;
  /**
   * Load a JavaScript object from a JSON file located (by default) in the <Plugin>/data folder.
   * But you can also use relative paths: ../Plugins/<folder or filename>.
   * Note: Available from v3.1
   * @param {string}
   * @return {Object}
   */
  static loadJSON(filename?: string): Object;
  /**
   * Save data to a file.
   * Can use this with base64 encoding to save arbitary binary data, or with string-based data (using loadAsString flag).
   * The file will be saved under "[NotePlan Folder]/Plugins/data/[plugin-id]/[filename]".
   * If the file already exists, it will be over-written.
   * Returns true if the file could be saved, false if not and prints the error.
   * Note: Available from v3.2.0; loadAsString option only from v3.6.2.
   * @param {string} data to write
   * @param {string} filename to write to
   * @param {boolean} loadAsString?
   * @return {boolean}
   */
  static saveData(data: string, filename: string, loadAsString: boolean): boolean;
  /**
   * Load data from a file.
   * Can be used with saveData() to save and load binary data from encoded as a base64 string, or string-based data (using loadAsString flag).
   * The file has to be located in "[NotePlan Folder]/Plugins/data/[plugin-id]/[filename]".
   * You can access the files of other plugins as well, if the filename is known using relative paths "../[other plugin-id]/[filename]" or simply go into the "data"'s root directory "../[filename]" to access a global file.
   * Returns undefined if the file couldn't be loaded and prints an error message.
   * Note: Available from v3.2.0; loadAsString option only from v3.6.2.
   * @param {string}
   * @param {boolean} loadAsString?
   * @return {string?}
   */
  static loadData(filename: string, loadAsString: boolean): ?string;
  /**
   * Returns the calendar note for the given date and timeframe (optional, the default is "day", see below for more options).
   * Note: 'timeframe' available from v3.6.0
   * @param {Date}
   * @param {string?} - "day" (default), "week", "month", "quarter" or "year"
   * @return {NoteObject}
   */
  static calendarNoteByDate(date: Date, timeframe?: string): ?TNote;
  /**
   * Returns the calendar note for the given date string (can be undefined, if the calendar note was not created yet). See the date formats below for various types of calendar notes:
   * Daily: "YYYYMMDD", example: "20210410"
   * Weekly: "YYYY-Wwn", example: "2022-W24"
   * Quarter: "YYYY-Qq", example: "2022-Q4"
   * Monthly: "YYYY-MM", example: "2022-10"
   * Yearly: "YYYY", example: "2022"
   * Note: Some available from v3.7.2
   * @param {string}
   * @return {NoteObject}
   */
  static calendarNoteByDateString(dateString: string): ?TNote;
  /**
   * Returns all regular notes with the given title.
   * Since multiple notes can have the same title, an array is returned.
   * Use 'caseSensitive' (default = false) to search for a note ignoring
   * the case and set 'searchAllFolders' to true if you want to look for
   * notes in trash and archive as well.
   * By default NotePlan won't return notes in trash and archive.
   */
  static projectNoteByTitle(title: string, caseInsensitive?: boolean, searchAllFolders?: boolean): ?$ReadOnlyArray<TNote>;
  /**
   * Returns all regular notes with the given case insensitive title.
   * Note: Since multiple notes can have the same title, an array is returned.
   */
  static projectNoteByTitleCaseInsensitive(title: string): ?$ReadOnlyArray<TNote>;
  /**
   * Returns the regular note with the given filename with file-extension
   * Returns the regular note for the given filename with file-extension, the filename has to include the relative folder such as `folder/filename.txt`. Use no folder if it's in the root (means without leading slash).
   */
  static projectNoteByFilename(filename: string): ?TNote;
  /**
   * Returns a regular or calendar note for the given filename. Type can be "Notes" or "Calendar". Include relative folder and file extension (`folder/filename.txt` for example).
   * Use "YYYYMMDD.ext" for calendar notes, like "20210503.txt".
   */
  static noteByFilename(filename: string, type: NoteType): ?TNote;
  /**
   * Move a regular note using the given filename (with extension) to another
   * folder. Use "/" for the root folder.
   * Returns the final filename; if the there is a duplicate, it will add a number.
   */
  static moveNote(noteName: string, folder: string): ?string;
  /**
   * Creates a regular note using the given title and folder.
   * Use "/" for the root folder.
   * It will write the given title as "# title" into the new file.
   * Returns the final filename; if the there is a duplicate, it will add a number.
   */
  static newNote(noteTitle: string, folder: string): ?string;
  /**
   * Creates a regular note using the given content, folder and filename. Use "/" for the root folder.
   * The content should ideally also include a note title at the top.
   * Returns the final filename with relative folder (`folder/filename.txt` for example).
   * If the there is a duplicate, it will add a number.
   * Alternatively, you can also define the filename as the third optional variable (v3.5.2+)
   * Note: available from v3.5, with 'filename' parameter added in v3.5.2
   * @param {string} content for note
   * @param {string} folder to create the note in
   * @param {string} filename of the new note (optional) (available from v3.5.2)
   * @return {string}
   */
  static newNoteWithContent(content: string, folder: string, filename?: string): string;

  /**
   * Returns an array of paragraphs having the same blockID like the given one (which is also part of the return array).
   * You can use `paragraph[0].note` to access the note behind it and make updates via `paragraph[0].note.updateParagraph(paragraph[0])` if you make changes to the content, type, etc (like checking it off as type = "done").
   * Note: Available from v3.5.2
   * @param {TParagraph}
   * @return {Array<TParagraph>}
   */
  static referencedBlocks(paragraph: TParagraph): TParagraph;

  /**
<<<<<<< HEAD
   * Loads all available plugins asynchronously from the GitHub repository and returns a list. 
=======
   * Updates the cache, so you can access changes faster.
   * 'shouldUpdateTags' parameter controls whether to update .hashtags and .mentions too.
   * If so, the note has to be reloaded for the updated .mentions to be available.
   * Note: Available from NotePlan v3.7.1
   * @param {TNote} note to update
   * @param {Boolean} shouldUpdateTags? 
   */
  static updateCache(note, shouldUpdateTags): void;

  /**
   * Loads all available plugins asynchronously from the GitHub repository and returns a list.
>>>>>>> 4768140b
   * You can show a loading indicator using the first parameter (true) if this is part of some user interaction. Otherwise, pass "false" so it happens in the background.
   * Set `showHidden` to true if it should also load hidden plugins. Hidden plugins have a flag `isHidden`.
   * Set the third parameter `skipMatchingLocalPlugins` to true if you want to see only the available plugins from GitHub and not merge the data with the locally available plugins. Then the version will always be that of the plugin that is available online.
   * Note: Available from NotePlan v3.5.2; 'skipMatchingLocalPlugins' added v3.7.2 build 926
   * @param {boolean} showLoading?
   * @param {boolean} showHidden?
   * @param {boolean} skipMatchingLocalPlugins?
   * @return {Promise<any>} pluginList
   */
  static listPlugins(showLoading, showHidden, skipMatchingLocalPlugins): Promise < Array < PluginObject >>;
  /**
   * Installs a given plugin (load a list of plugins using `.listPlugins` first). If this is part of a user interfaction, pass "true" for `showLoading` to show a loading indicator.
   * Note: Available from v3.5.2
   * @param {PluginObject}
   * @param {boolean}
   */
  static installPlugin(pluginObject: PluginObject, showLoading: boolean): Promise<void>;
  /**
   * Returns all installed plugins as PluginObject(s).
   * Note: Available from v3.5.2
   * @return {Array<PluginObject>}
   */
  static installedPlugins(): Array<PluginObject>;
  /**
   * Invoke a given command from a plugin (load a list of plugins using `.listPlugins` first, then get the command from the `.commands` list).
   * If the command supports it, you can also pass an array of arguments which can contain any type (object, date, string, integer,...)
   * It returns the particular return value of that command which can be a Promise so you can use it with `await`.
   * Note: Available from v3.5.2
   * @param {PluginCommandObject}
   * @param {$ReadOnlyArray<mixed>}
   * @return {any} Return value of the command, like a Promise
   */
  static invokePluginCommand(command: PluginCommandObject, arguments: $ReadOnlyArray<mixed>): Promise<any>;
  /**
   * Invoke a given command from a plugin using the name and plugin ID, so you don't need to load it from the list.
   * If the command doesn't exist locally null will be returned with a log message.
   * If the command supports it, you can also pass an array of arguments which can contain any type (object, date, string, integer,...)
   * Note: Available from v3.5.2
   * @param {string}
   * @param {string}
   * @param {$ReadOnlyArray<mixed>}
   * @return {any} Return value of the command, like a Promise
   */
  static invokePluginCommandByName(command: string, pluginID: string, arguments?: $ReadOnlyArray<mixed>): Promise<any>;
  /**
   * Checks if the given pluginID is installed or not.
   * Note: Available from v3.6.0
   * @param {string}
   * @return {boolean}
   */
  static isPluginInstalledByID(pluginID: string): boolean;
  /**
   * Installs a given array of pluginIDs if needed. It checks online if a new version is available and downloads it.
   * Use it without `await` so it keeps running in the background or use it with `await` in "blocking mode" if you need to install a plugin as a dependency. In this case you can use `showPromptIfSuccessful = true` to show the user a message that a plugin was installed and `showProgressPrompt` will show a loading indicator beforehand. With both values set to false or not defined it will run in "silent" mode and show no prompts.
   * returns an object with an error code and a message { code: -1, message: "something went wrong" } for example. Anything code >= 0 is a success.
   * Note: Available from v3.6.0
   * @param {Array<string>} IDs
   * @param {boolean} showPromptIfSuccessful
   * @param {boolean} showProgressPrompt
   * @param {boolean} showFailedPrompt
   * @return {Promise<{number, string}>}
   */
  static installOrUpdatePluginsByID(
    pluginIDs: Array<string>,
    showPromptIfSuccessful: boolean,
    showProgressPrompt: boolean,
    showFailedPrompt: boolean,
  ): Promise<{ code: number, message: string }>;

  /**
   * Searches all notes for a keyword (uses multiple threads to speed it up).
   * By default it searches in project notes and in the calendar notes. Use the second parameters "typesToInclude" to include specific types. Otherwise, pass `null` or nothing to include all of them.
   * This function is async, use it with `await`, so that the UI is not being blocked during a long search.
   * Optionally pass a list of folders (`inNotes`) to limit the search to notes that ARE in those folders (applies only to project notes). If empty, it is ignored.
   * Optionally pass a list of folders (`notInFolders`) to limit the search to notes NOT in those folders (applies only to project notes). If empty, it is ignored.
   * Searches for keywords are case-insensitive.
   * It will sort it by filename (so search results from the same notes stay together) and calendar notes also by filename with the newest at the top (highest dates).
   * Note: Available from v3.6.0
   * @param {string} = keyword to search for
   * @param {Array<string> | null?} typesToInclude ["notes", "calendar"] (by default all, or pass `null`)
   * @param {Array<string> | null?} list (optional)
   * @param {Array<string> | null?} list (optional)
   * @param {boolean?} (optional) true to enable date-referenced items to be included in the search
   * @return {$ReadOnlyArray<TParagraph>} array of results
   */
  static search(
    keyword: string,
    typesToInclude ?: Array < string >,
    inFolders?: Array<string>,
    notInFolders?: Array<string>,
    shouldLoadDatedTodos?: boolean,
  ): Promise<$ReadOnlyArray<TParagraph>>;

  /**
   * Searches all project notes for a keyword (uses multiple threads to speed it up).
   * This function is async, use it with `await`, so that the UI is not being blocked during a long search.
   * Optionally pass a list of folders (`inNotes`) to limit the search to notes that ARE in those folders (applies only to project notes)
   * Optionally pass a list of folders (`notInFolders`) to limit the search to notes NOT in those folders (applies only to project notes)
   * Searches for keywords are case-insensitive.
   * Note: Available from v3.6.0
   * @param {string} = keyword to search for
   * @param {Array<string> | null?} folders list (optional)
   * @param {Array<string> | null?} folders list (optional)
   * @return {$ReadOnlyArray<TParagraph>} results array
   */
  static searchProjectNotes(keyword: string, inFolders?: Array<string>, notInFolders?: Array<string>): Promise<$ReadOnlyArray<TParagraph>>;

  /**
   * Searches all calendar notes for a keyword (uses multiple threads to speed it up).
   * This function is async, use it with `await`, so that the UI is not being blocked during a long search.
   * Note: Available from v3.6.0
   * @param {string} = keyword to search for
   * @param {boolean?} (optional) true to enable date-referenced items to be included in the search
   * @return {$ReadOnlyArray<TParagraph>} array of results
   */
  static searchCalendarNotes(keyword: string, shouldLoadDatedTodos?: boolean): Promise<$ReadOnlyArray<TParagraph>>;
}

/**
 * An object when trying to run a plugin Object
 */
type PluginCommandObject = {
  /**
   * Name of the plugin command (getter)
   */
  +name: string,
  /**
   * Description of the plugin command (getter)
   */
  +desc: string,
  /**
   * ID of the plugin this command belongs to (getter)
   */
  +pluginID: string,
  /**
   * Name of the plugin this command belongs to (getter)
   */
  +pluginName: string,
  /**
   * Whether this is marked as a hidden command (getter)
   */
  +isHidden: boolean,
  +hidden: boolean,
  /**
   * List of optional argument descriptions for the specific command (getter). Use this if you want to invoke this command from another plugin to inform the user what he nees to enter for example.
   */
  +arguments: $ReadOnlyArray<string>,
}

/**
 * An object that represents a plugin
 */
type PluginObject = {
  /**
   * ID of the plugin (getter)
   */
  +id: string,
  /**
   * Name of the plugin (getter)
   */
  +name: string,
  /**
   * Description of the plugin (getter)
   */
  +desc: string,
  /**
   * Author of the plugin (getter)
   */
  +author: string,
  /**
   * RepoUrl of the plugin (getter)
   */
  +repoUrl: ?string,
  /**
   * Release page URL of the plugin (on GitHub) (getter)
   */
  +releaseUrl: ?string,
  /**
   * Version of the plugin (getter)
   */
  +version: string,
  /**
   * This is the online data of the plugin. It might not be installed locally. (getter)
   */
  +isOnline: boolean,
  /**
   * Whether this plugin is marked as hidden (getter)
   */
  +isHidden: boolean,
  +hidden: boolean,
  /**
   * Script filename that contains the code for this plugin (like script.js) (getter)
   */
  +script: string,
  /**
   * If this is a locally installed plugin, you can use this variable to check if an updated version is available online. (getter)
   */
  +availableUpdate: PluginObject,
  /**
   * A list of available commands for this plugin. (getter)
   * @type {PluginCommandObject}
   */
  +commands: $ReadOnlyArray<PluginCommandObject>,
}

/**
 * Use CommandBar to get user input. Either by asking the user to type in a
 * free-form string, like a note title, or by giving him a list of choices.
 * This list can be "fuzzy-search" filtered by the user. So, it's fine to show
 * a long list of options, like all folders or notes or tasks in a note.
 */
type TCommandBar = Class<CommandBar>
declare class CommandBar {
  // Impossible constructor
  constructor(_: empty): empty;
  /**
   * Get or set the current text input placeholder (what you can read when no
   * input is typed in) of the Command Bar.
   */
  static placeholder: string;
  /**
   * Get or set the current text input content of the Command Bar
   * (what the user normally types in).
   */
  static searchText: string;
  /**
   * Hides the Command Bar
   */
  static hide(): void;
  // show(): void,
  /**
   * Display an array of choices as a list (only strings) which the user can
   * "fuzzy-search" filter by typing something.
   *
   * The user selection is returned as a Promise.
   * So use it with `await CommandBar.showOptions(...)`.
   *
   * The result is a CommandBarResultObject (as Promise success result), which
   * has `.value` and `.index`.
   *
   * It only supports a string array as input for the options, so you might
   * need to map your list first to `Array<string>`.
   *
   * Use the `.index` attribute to refer back to the selected item in the
   * original array.
   */
  static showOptions<TOption: string = string>(options: $ReadOnlyArray<TOption>, placeholder: string): Promise<{ +index: number, +value: TOption }>;
  /**
   * Asks the user to enter something into the CommandBar.
   *
   * Use the "placeholder" value to display a question,
   * like "Type the name of the task".
   *
   * Use the "submitText" to describe what happens with the selection,
   * like "Create task named '%@'".
   *
   * The "submitText" value supports the variable "%@" in the string, that
   * NotePlan autofill with the typed text.
   *
   * It returns a Promise, so you can wait (using "await...") for the user
   * input with the entered text as success result.
   */
  static showInput(placeholder: string, submitText: string): Promise<string>;
  /**
   * Shows or hides a window with a loading indicator or a progress ring (if progress is defined) and an info text (optional).
   * `text` is optional, if you define it, it will be shown below the loading indicator.
   * `progress` is also optional. If it's defined, the loading indicator will change into a progress ring. Use float numbers from 0-1 to define how much the ring is filled.
   * When you are done, call `showLoading(false)` to hide the window.
   * Note: Available from v3.0.26
   * @param {boolean}
   * @param {string?}
   * @param {Float?}
   */
  static showLoading(visible: boolean, text?: string, progress?: number): void;
  /**
   * If you call this, anything after `await CommandBar.onAsyncThread()` will run on an asynchronous thread.
   * Use this together with `showLoading`, so that the work you do is not blocking the user interface.
   * Otherwise the loading window will be also blocked.
   *
   * Warning: Don't use any user interface calls (other than showLoading) on an asynchronous thread. The app might crash.
   * You need to return to the main thread before you change anything in the window (such as Editor functions do).
   * Use `onMainThread()` to return to the main thread.
   * Note: Available from v3.0.26
   */
  static onAsyncThread(): Promise<void>;
  /**
   * If you call this, anything after `await CommandBar.onMainThread()` will run on the main thread.
   * Call this after `onAsyncThread`, once your background work is done.
   * It is safe to call Editor and other user interface functions on the main thread.
   * Note: Available from v3.0.26
   */
  static onMainThread(): Promise<void>;

  /**
   * Show a native alert or confirm with title and message
   * Define at least one or more buttons for the user to select.
   * If you don't supply any buttons, an "OK" button will be displayed.
   * The promise returns selected button, with button index (0 - first button)
   * Note: Available from v3.3.2
   * @param {string}
   * @param {string}
   * @param {?$ReadOnlyArray<string>}
   */
  static prompt(title: string, message: string, buttons?: $ReadOnlyArray<string>): Promise<number>;

  /**
   * Show a native text input prompt to the user with title and message text.
   * The buttons will be "OK" and "Cancel".
   * You can supply a default value which will be pre-filled.
   * If the user selects "OK", the promise returns users entered value
   * If the user selects "Cancel", the promise returns false.
   * Note: Available from v3.3.2
   * @param {string}
   * @param {string?}
   * @param {string?}
   */
  static textPrompt(title: string, message: string, defaultValue: string): Promise<string | false>;
}

type CalendarDateUnit = 'year' | 'month' | 'day' | 'hour' | 'minute' | 'second'

type DateRange = {
  +start: Date,
  +end: Date,
}

type ParsedTextDateRange = {
  /**
   * The start date of the parsed date text.
   */
  +start: Date,
  /**
   * The end date of the parsed date text. This might not be defined in the
   * date text. Then the end date = start date.
   *
   * If two time or dates are mentioned in the input string of
   * `Calendar.parseDateText(...)`, then the start and end dates will have the
   * respective times and dates set.
   */
  +end: Date,
  /**
   * The detected date string (e.g. the specific words that parseDate used to create a date/time)
   */
  +text: string,
  /**
   *  The character index of the start of the detected date string
   */
  +index: number,
}

type TCalendar = Class<Calendar>
/**
 * Use Calendar to create events, reminders, and to parse dates, like
 * - "tomorrow at 8am to 10am"
 * - "today"
 * - "1st May"
 *
 * See also `CalendarItem` if you want to create an event or reminder.
 */
declare class Calendar {
  // Impossible constructor
  constructor(_: empty): empty;
  /**
   * Get all available date units: "year", "month", "day", "hour", "minute", "second"
   */
  static +dateUnits: $ReadOnlyArray<CalendarDateUnit>;
  /**
   * Get the titles of all calendars the user has access to. Set `writeOnly` true, if you want to get only the calendars the user has write access to (some calendars, like holidays are not writable).
   * Note: Available from v3.1
   * @param {boolean}
   * @return {Array<string>}
   */
  static availableCalendarTitles(writeOnly: boolean): $ReadOnlyArray<string>;
  /**
   * Get the titles of all reminders the user has access to.
   * Note: Available from v3.1
   * @return {Array<string>}
   */
  static availableReminderListTitles(): $ReadOnlyArray<string>;
  /**
   * Create an event or reminder based on the given CalendarItem.
   * Returns the created CalendarItem with the assigned id, so you can
   * reference it later. If it failed, undefined is returned.
   */
  static add(item: TCalendarItem): TCalendarItem | void;
  /**
   * Parses a text describing a text as natural language input into a date. Such as "today", "next week", "1st May", "at 5pm to 6pm", etc.
   * Returns an array with possible results (usually one), the most likely at the top.
   * The possible values that can be accessed are:
   *   .start: time
   *   .end: time
   *   .index: character index of the start of the detected date string (available from v3.6.0)
   *   .text: the detected date string (available from v3.6.0)
   * Example:
   *    Calendar.parseDateText("* Next F1 race is Sun June 19 (Canadian GP)")
   * -> [{"index":18,"start":"2023-06-19T17:00:00.000Z","text":"Sun June 19 ","end":"2023-06-19T17:00:00.000Z"}]
   * Under the hood this uses the Chrono library.
   * IMPORTANT NOTE:
   * when .parseDate thinks something is an all-day event, it puts it at noon (both start/end at noon).
   * That means that these two (quite different) lines look identical in the return:
   *   - on Friday
   *   - on Friday at 12
   * The function helpers/dateTime.js::isReallyAllDay() can be used to disambiguate
   */
  static parseDateText(text: string): $ReadOnlyArray<ParsedTextDateRange>;
  /**
   * Create a date object from parts. Like year could be 2021 as a number.
   * Note: month uses Swift counting (1-12) not Javascript counting (0-11).
   */
  static dateFrom(year: number, month: number, day: number, hour: number, minute: number, second: number): Date;
  /**
   * Add a unit to an existing date. Look up all unit types using `dateUnits`.
   * For example, to add 10 days, use num = 10 and type = "day"
   */
  static addUnitToDate(date: Date, unit: CalendarDateUnit, num: number): Date;
  /**
   * Returns the integer of a unit like "year" (should be this year's number).
   * Look up all unit types using `dateUnits`.
   */
  static unitOf(date: Date, type: CalendarDateUnit): number;
  /**
   * Returns a description of how much time has past between the date and
   * today = now.
   */
  static timeAgoSinceNow(date: Date): string;
  /**
   * Returns the amount of units between the given date and now. Look up all
   * unit types using `dateUnits`.
   */
  static unitsUntilNow(date: Date, type: CalendarDateUnit): number;
  /**
   * Returns the amount of units from now and the given date. Look up all unit
   * types using `dateUnits`.
   */
  static unitsAgoFromNow(date: Date, type: CalendarDateUnit): number;
  /**
   * Returns the amount of units between the first and second date. Look up all
   * unit types using `dateUnits`.
   */
  static unitsBetween(date1: Date, date2: Date, type: CalendarDateUnit): number;
  /**
   * Returns all events between the `startDate` and `endDate`. Use `filter` to search for specific events (keyword in the title).
   * This function fetches events asynchronously, so use async/await.
   * Note: Available from v3.0.25
   * @param {Date}
   * @param {Date}
   * @param {string?}
   * @return {Promise}
   */
  static eventsBetween(startDate: Date, endDate: Date, filter?: ?string): Promise<Array<TCalendarItem>>;
  /**
   * Returns all reminders between the `startDate` and `endDate`. Use `filter` to search for specific reminders (keyword in the title).
   * This function fetches reminders asynchronously, so use async/await.
   * Note: Available from v3.0.25
   * @param {Date}
   * @param {Date}
   * @param {string?}
   * @return {Promise}
   */
  static remindersBetween(startDate: Date, endDate: Date, filter?: ?string): Promise<Array<TCalendarItem>>;
  /**
   * Returns all events for today. Use `filter` to search for specific events (keyword in the title).
   * This function fetches events asynchronously, so use async/await.
   * Note: Available from v3.0.25
   * @param {string?}
   * @return {Promise}
   */
  static eventsToday(filter: ?string): Promise<Array<TCalendarItem>>;
  /**
   * Returns all reminders between for today. Use `filter` to search for specific reminders (keyword in the title).
   * This function fetches reminders asynchronously, so use async/await.
   * Note: Available from v3.0.25
   * @param {string?}
   * @return {Promise}
   */
  static remindersToday(filter: ?string): Promise<Array<TCalendarItem>>;
  /**
   * Updates an event or reminder based on the given CalendarItem, which needs to have an ID.
   * A CalendarItem has an ID, when you have used `.add(...)` and saved the return value or when you query
   * the event using `eventsBetween(...)`, `remindersBetween(...)`, `eventByID(...)`, `reminderByID(...)`, etc.
   * Returns a promise, because it needs to fetch the original event objects first in the background,
   * then updates it. Use it with `await`.
   * Note: Available from v3.0.26
   * @param {CalendarItem}
   * @return {Promise}
   */
  static update(calendarItem: TCalendarItem): Promise<void>;
  /**
   * Removes an event or reminder based on the given CalendarItem, which needs to have an ID.
   * A CalendarItem has an ID, when you have used `.add(...)` and saved the return value or when you query
   * the event using `eventsBetween(...)`, `remindersBetween(...)`, `eventByID(...)`, `reminderByID(...)`, etc.
   * Returns a promise, because it needs to fetch the original event objects first in the background,
   * then updates it. Use it with `await`.
   * Note: Available from v3.0.26
   * @param {CalendarItem}
   * @return {Promise}
   */
  static remove(calendarItem: TCalendarItem): Promise<void>;
  /**
   * Returns the event by the given ID. You can get the ID from a CalendarItem, which you got from using `.add(...)` (the return value is a CalendarItem with ID) or when you query the event using `eventsBetween(...)`, `eventByID(...)`, etc.
   * This function fetches reminders asynchronously, so use async/await.
   * Note: Available from v3.0.26
   * @param {string}
   * @return {Promise(CalendarItem)}
   */
  static eventByID(id: string): Promise<TCalendarItem>;
  /**
   * Returns the reminder by the given ID. You can get the ID from a CalendarItem, which you got from using `.add(...)` (the return value is a CalendarItem with ID) or when you query the event using `remindersBetween(...)`, `reminderByID(...)`, etc.
   * Use with async/await.
   * Note: Available from v3.0.26
   * @param {string}
   * @return {Promise(CalendarItem)}
   */
  static reminderByID(id: string): Promise<TCalendarItem>;
  /**
   * Returns all reminders (completed and incomplete) for the given lists (array of strings).
   * If you keep the lists variable empty, NotePlan will return all reminders from all lists. You can get all Reminders lists calling `Calendar.availableReminderListTitles()`
   * This function fetches reminders asynchronously, so use async/await.
   * Note: Available from v3.5.2
   * @param {Array<string>?}
   * @return {Promise}
   */
  static remindersByLists(lists: $ReadOnlyArray<string>): Promise<Array<TCalendarItem>>;
  /**
   * Returns the week number of the given date adjusted by the start of the week configured by the user in the preferences.
   * @param {Date}
   * @returns {number} week number (integer)
   * Note: Available from v3.7.0
   */
  static weekNumber(date: Date): number;
  /**
   * Returns the first day of the given date's week adjusted by the start of the week configured by the user in the preferences (means the returned date will always be the configured first day of the week).
   * @param {Date} date
   * @returns {Date} date of start of week
   * Note: Available from v3.7.0
   */
  static startOfWeek(date: Date): Date;
  /**
   * Returns the last day of the given date's week adjusted by the start of the week configured by the user in the preferences (means the returned endOfWeek date will always be the day before the first day of the week specified in Preferences).
   * @param {Date} date
   * @returns {Date} date of last day of week
   * Note: Available from v3.7.0
   */
  static endOfWeek(date: Date): Date;
}

/**
 * You can get paragraphs from `Editor` or `Note`.
 * They represent blocks or lines of text (delimited by linebreaks = \n).
 * A task for example is a paragraph, a list item (bullet), heading, etc.
 */
type TParagraph = Paragraph
declare interface Paragraph {
  // Impossible to create Paragraphs manually
  constructor(_: empty): empty;
  /**
   * Get or set the type of the paragraph
   */
  type: ParagraphType;
  /**
   * Returns the NoteObject behind this paragraph. This is a convenience method, so you don't need to use DataStore.
   * Note: Available from v3.5.2
   */
  +note: ?TNote;
  /**
   * Get or set the content of the paragraph
   * (without the Markdown 'type' prefix, such as '* [ ]' for open task)
   */
  content: string;
  /**
   * Get the content of the paragraph
   * (with the Markdown 'type' prefix, such as '* [ ]' for open task)
   */
  +rawContent: string;
  /**
   * Get the Markdown prefix of the paragraph (like '* [ ]' for open task)
   */
  +prefix: string;
  /**
   * Get the range of the paragraph.
   */
  +contentRange: Range | void;
  /**
   * Get the line index of the paragraph.
   */
  +lineIndex: number;
  /**
   * Get the date of the paragraph, if any (in case of scheduled tasks).
   */
  +date: Date | void;
  /**
   * Get the heading of the paragraph (looks for a previous heading paragraph).
   */
  +heading: string;
  /**
   * Get the heading range of the paragraph
   * (looks for a previous heading paragraph).
   */
  +headingRange: Range | void;
  /**
   * Get the heading level of the paragraph ('# heading' = level 1).
   */
  +headingLevel: number;
  /**
   * If the task is a recurring one (contains '@repeat(...)')
   */
  +isRecurring: boolean;
  /**
   * Get the amount of indentations.
   */
  +indents: number;
  /**
   * Get the filename of the note this paragraph was loaded from
   */
  +filename: ?string;
  /**
   * Get the note type of the note this paragraph was loaded from.
   */
  +noteType: ?NoteType;
  /**
   * Get the linked note titles this paragraph contains,
   * such as '[[Note Name]]' (will return names without the brackets).
   */
  +linkedNoteTitles: $ReadOnlyArray<string>;
  /**
   * Creates a duplicate object, so you can change values without affecting the
   * original object
   */
  duplicate(): Paragraph;
  /**
   * Returns indented paragraphs (children) underneath a task
   * Only tasks can have children, but any paragraph indented underneath a task
   * can be a child of the task. This includes bullets, tasks, quotes, text.
   * Children are counted until a blank line, HR, title, or another item at the
   * same level as the parent task. So for items to be counted as children, they
   * need to be contiguous vertically.
   * Important note: .children() for a task paragraph will return every child,
   * grandchild, greatgrandchild, etc. So a task that has a child task that has
   * a child task will have 2 children (and the first child will have one)
   * Note: Available from v3.3
   * @return {[TParagraph]}
   */
  children(): $ReadOnlyArray<TParagraph>;
  /**
   * Returns an array of all paragraphs having the same blockID (including this paragraph). You can use `paragraph[0].note` to access the note behind it and make updates via `paragraph[0].note.updateParagraph(paragraph[0])` if you make changes to the content, type, etc (like checking it off as type = "done")
   * Note: Available from v3.5.2
   * @type {[TParagraph]} - getter
   */
  +referencedBlocks: [TParagraph];
  /**
   * Returns the NoteObject behind this paragraph. This is a convenience method, so you don't need to use DataStore.
   * Note: Available from v3.5.2
   * @type {TNote?}
   */
  +note: ?TNote;
  /**
   * Returns the given blockId if any.
   * WARNING: This has a different capitalisation than '.addBlockID'
   * Note: Available from v3.5.2
   * @type {string?}
   */
  +blockId: ?string;
}

type TNote = Note
type NoteType = 'Calendar' | 'Notes'
/**
 * Notes can be queried by DataStore. You can change the complete text of the
 * note, which will be saved to file or query, add, remove, or modify
 * particular paragraphs (a paragraph is a task for example). See more
 * paragraph editing examples under Editor. NoteObject and Editor both
 * inherit the same paragraph functions.
 */
declare interface Note extends CoreNoteFields {
  /**
   * Optional date if it's a calendar note
   */
  +date: Date | void;
  /**
   * Date and time when the note was last modified.
   */
  +changedDate: Date;
  /**
   * Date and time of the creation of the note.
   */
  +createdDate: Date;
  /**
   * All #hashtags contained in this note.
   */
  +hashtags: $ReadOnlyArray<string>;
  /**
   * All @mentions contained in this note.
   */
  +mentions: $ReadOnlyArray<string>;
  /**
   * Get paragraphs contained in this note which contain a link to another [[project note]] or [[YYYY-MM-DD]] daily note.
   * Note: Available from v3.2.0
   */
  +linkedItems: $ReadOnlyArray<TParagraph>;
  /**
   * Get paragraphs contained in this note which contain a link to a daily note.
   * Specifically this includes paragraphs with >YYYY-MM-DD, @YYYY-MM-DD, <YYYY-MM-DD, >today, @done(YYYY-MM-DD HH:mm), but only in non-calendar notes (because currently NotePlan doesn't create references between daily notes).
   * Note: Available from v3.2.0
   */
  +datedTodos: $ReadOnlyArray<TParagraph>;
  /**
   * Get all backlinks pointing to the current note as Paragraph objects. In this array, the toplevel items are all notes linking to the current note and the 'subItems' attributes (of the paragraph objects) contain the paragraphs with a link to the current note. The heading of the linked paragraphs are also listed here, although they don't have to contain a link.
   * NB: Backlinks are all [[note name]] and >date links.
   * Note: Available from v3.2.0
   */
  +backlinks: $ReadOnlyArray<TParagraph>;
  /**
   * Get all types assigned to this note in the frontmatter as an array of strings.
   * You can set types of a note by adding frontmatter e.g. `type: meeting-note, empty-note` (comma separated).
   * Note: Available from v3.5.0
   */
  +frontmatterTypes: $ReadOnlyArray<string>;
}

/**
 * Ranges are used when you deal with selections or need to know where a
 * paragraph is in the complete text.
 */
declare var Range: TRange
declare interface TRange {
  /**
   * Character start index of the range. (Get or set.)
   */
  start: number;
  /**
   * Character end index of the range. (Get or set.)
   */
  end: number;
  /**
   * Character length of the range (end - start). (Get only.)
   */
  +length: number;
  /**
   * Create an instance of a Range object with the start and end positions.
   * The length variable is calculated automatically and doesn't have to be set.
   * Example: Range.create(0, 10)
   * @param {number} start
   * @param {number} end
   * @returns {Range}
   */
  create(start: number, end: number): Range;
}

type CalenderItemType = 'event' | 'reminder'
/**
 * The CalendarItem is used in combination with
 * [Calendar](Editor)
 * to create events or reminders.
 */
declare var CalendarItem: TCalendarItem
declare interface TCalendarItem {
  /**
   * The ID of the event or reminder after it has been created by
   * `Calendar.add(calendarItem)`.
   *
   * The ID is not set in the original CalendarItem, you need to use the return
   * value of `Calendar.add(calendarItem)` to get it.
   *
   * Use the ID later to refer to this event (to modify or delete).
   */
  +id: ?string;
  /**
   * The title of the event or reminder.
   */
  title: string;
  /**
   * The date (with time) of the event or reminder.
   */
  date: Date;
  /**
   * The endDate (with time) of the event (reminders have no endDate).
   * So, this can be optional.
   */
  endDate: ?Date;
  /**
   * The type of the calendar item, either "event" or "reminder".
   * Cannot be set.
   */
  +type: string;
  /**
   * If the calendar item is all-day, means it has no specific time.
   */
  isAllDay: boolean;
  /**
   * If the calendar item is completed. This applies only to reminders.
   * Note: Available from v3.0.15
   */
  isCompleted: boolean;
  /**
   * All the dates the event or reminder occurs (if it's a multi-day event for example)
   * Note: Available from v3.0.15
   */
  +occurrences: $ReadOnlyArray<Date>;
  /**
   * The calendar or reminders list where this event or reminder is (or should be) saved. If you set nothing, the event or reminder will be added to the default and this field will be set after adding.
   * Note: Available from v3.0.15.
   */
  calendar: string;
  /**
   * Text saved in the "Notes" field of the event or reminder.
   * Note: Available from v3.0.26
   */
  notes: string;
  /**
   * URL saved with the event or reminder.
   * Note: Available from v3.0.26
   */
  url: string;
  /**
   * If supported, shows the availability for the event. The default is 0 = busy.
   * notSupported = -1
   * busy = 0
   * free = 1
   * tentative = 2
   * unavailable = 3
   * Note: Available from v3.3
   */
  availability: number;
  /**
   * List of attendee names or emails.
   * Some example result strings show the variety possible:
   * - "[bob@example.com](mailto:bob@example.com)"
   * - "✓ [Jonathan Clark](/aOTg2Mjk1NzU5ODYyOTU3NUcglJxZek7H6BDKiYH0Y7RvgqchDTUR8sAcaQmcnHR_/principal/) (organizer)"
   * - "[TEST Contact1](mailto:test1@clarksonline.me.uk)",
   * But I think it is closer to being a JS Map [string, string].
   * Note: Available from v3.5.0
   */
  attendees: Array<string>;
  /**
   * List of attendee names (or email addresses if name isn't available).
   * Note: Available from v3.5.2
   */
  +attendeeNames: $ReadOnlyArray<string>;
  /**
   * Markdown link for the given event. If you add this link to a note, NotePlan will link the event with the note and show the note in the dropdown when you click on the note icon of the event in the sidebar.
   * Note: Available from v3.5, only events; reminders are not supported yet
   */
  calendarItemLink: string;
  /**
   * Location in the event
   * Note: Available from v3.5.2? for events
   */
  location: string;
  /**
   * Is this from a writeable calendar?
   * Note: get only
   */
  +isCalendarWritable: boolean;
  /**
   * Is the event part of a recurring series?
   * Note: get only
   */
  +isRecurring: boolean;
  /**
   * Create a CalendarItem. The .endDate is optional, but recommended for events.
   * Reminders don't use this field.
   *
   * The type can be "event" or "reminder".
   * And isAllDay can be used if you don't want to define a specific time, like holidays.
   * Use the calendar variable, if you want to add the event or reminder to another
   * calendar or reminders list other than the default. This is optional: if you set
   * nothing, it will use the default.
   * Use isCompleted only for reminders, by default it's false if you set nothing.
   * Note: some available from v3.0.26.
   */
  create(
    title: string,
    date: Date,
    endDate: Date | void,
    type: CalenderItemType,
    isAllDay?: boolean,
    calendar?: string,
    isCompleted?: boolean,
    notes?: string,
    url?: string,
    availability?: number,
  ): TCalendarItem;
}

/**
 * Access and set the data inside the current clipboard.
 * Note: See also 2 methods in the TEditor object.
 */
declare class Clipboard {
  // Impossible constructor
  constructor(_: empty): empty;
  /**
   * Get or set the current text of the clipboard.
   */
  static string: string;
  /**
   * Returns a list of types.
   */
  static +types: $ReadOnlyArray<string>;
  /**
   * Set the text of the clipboard using a specific type.
   */
  static setStringForType(string: string, type: string): void;
  /**
   * Get the text in the clipboard accessing a specific type.
   */
  static stringForType(type: string): ?string;
  /**
   * Set the data as base64 string for a specific type like an image or RTF.
   * Note: Available from v3.4.1
   * @param {string} base64String
   * @param {string} type
   */
  static setBase64DataStringForType(base64String: string, type: string): void;
  /**
   * Get the base64 data string for a specific type like an image or RTF from the clipboard.
   * Note: Available from v3.4.1
   * @param {string} type
   * @return {string}
   */
  static base64DataStringForType(type: string): string;
  /**
   * Get the data in the clipboard accessing a specific type.
   */
  static dataForType(type: string): mixed;
  /**
   * Set the data in the clipboard for a specific type.
   */
  static setDataForType(data: mixed, type: string): void;
  /**
   * Clears the contents of the clipboard.
   */
  static clearContents(): void;
  /**
   * Pass in the types you are interested in and get the available type back.
   */
  static availableType(fromTypes: $ReadOnlyArray<string>): ?string;
}

/* Available paragraph types
 * Note: 'separator' added v3.4.1, and the 'checklist*' types added v3.8.0
 */
type ParagraphType = 'open' | 'done' | 'scheduled' | 'cancelled' | 'checklist' | 'checklistDone' | 'checklistScheduled' | 'checklistCancelled' | 'title' | 'quote' | 'list' | 'empty' | 'text' | 'code' | 'separator'

type TCoreNoteFields = CoreNoteFields
declare interface CoreNoteFields {
  /**
   * Title = first line of the note. (NB: Getter only.)
   */
  +title: string | void;
  /**
   * Type of the note, either "Notes" or "Calendar".
   */
  +type: NoteType;
  /**
   * Get the filename of the note.
   * Folder + Filename of the note (the path is relative to the root of the chosen storage location)
   * From v3.6.0 can also *set* the filename, which does a rename.
   */
  filename: string;
  /**
   * Renames the note. You can also define a folder path. The note will be moved to that folder and the folder will be automatically created.
   * If the filename already exists, a number will be appended. If the filename begins with ".", it will be removed.
   * It returns the actual filename.
   * Note: Available from v3.6.1
   * @param {String} newFilename requested
   * @returns {String} actualFilename
   */
  rename(newFilename: string): string;
  /**
   * Get or set the raw text of the note (without hiding or rendering any Markdown).
   * If you set the content, NotePlan will write it immediately to file.
   * If you get the content, it will be read directly from the file.
   */
  content: string | void;
  /**
   * Get or set the array of paragraphs contained in this note, such as tasks,
   * bullets, etc. If you set the paragraphs, the content of the note will be
   * updated.
   * TODO: Should this really be $ReadOnlyArray?
   */
  paragraphs: $ReadOnlyArray<TParagraph>;
  /**
   * Get all available versions of a note from the backup database. It returns an array with objects that have following attributes: `content` (full content of the note) and `date` (when this version was saved).
   * You can use this in combination with note triggers and diffs to figure out what has changed inside the note.
   * The first entry in the array is the current version and the second contains the content of the previous version, etc.
   * Note: Available from v3.7.2
   */
  +versions: $ReadOnlyArray<string, Date>;
  /**
   * Inserts the given text at the given character position (index)
   * Note: this is not quite the same as Editor.insertTextAtCharacterIndex()
   * @param text 	  - Text to insert
   * @param index   - Position to insert at (you can get this using 'renderedSelection' for example)
   */
  insertTextInCharacterIndex(text: string, index: number): void;
  /**
   * Replaces the text at the given range with the given text
   * Note: this is not quite the same name as Editor.replaceTextInCharacterRange()
   * @param text 	    - Text to insert
   * @param location  - Position to insert at (you can get this using 'renderedSelection' for example)
   * @param length    - Amount of characters to replace from the location
   */
  replaceTextAtCharacterRange(text: string, location: number, length: number): void;
  /**
   * Returns a range object of the full paragraph of the given character
   * position.
   */
  paragraphRangeAtCharacterIndex(characterPosition: number): Range;

  /**
   * Inserts a plain paragraph at the given line index
   */
  insertParagraph(name: string, lineIndex: number, type: ParagraphType): void;

  /**
   * Inserts a todo at the given line index
   */
  insertTodo(name: string, lineIndex: number): void;

  /**
   * Inserts a completed todo at the given line index
   */
  insertCompletedTodo(name: string, lineIndex: number): void;

  /**
   * Inserts a cancelled todo at the given line index
   */
  insertCancelledTodo(name: string, lineIndex: number): void;

  /**
   * Inserts a scheduled todo at the given line index
   */
  insertScheduledTodo(name: string, lineIndex: number, date: Date): void;

  /**
   * Inserts a quote at the given line index
   */
  insertQuote(name: string, lineIndex: number): void;

  /**
   * Inserts a list (bullet) item at the given line index
   */
  insertList(name: string, lineIndex: number): void;

  /**
   * Inserts a heading at the given line index
   */
  insertHeading(name: string, lineIndex: number, level: 1 | 2 | 3 | 4 | 5 | 6 | 7 | 8): void;

  /**
   * Appends a todo at the end of the note
   */
  appendTodo(content: string): void;

  /**
   * Prepends a todo at the beginning of the note (after the title heading)
   */
  prependTodo(content: string): void;

  /**
   * Appends a paragraph at the end of the note
   */
  appendParagraph(content: string, type: ParagraphType): void;

  /**
   * Prepends a paragraph at the beginning of the note (after the title heading)
   */
  prependParagraph(content: string, type: ParagraphType): void;

  /**
   * Inserts a todo below the given title of a heading (at the beginning or end of existing text)
   * @param {string} content - Text of the todo
   * @param {string} headingTitle - Title of the heading (without '#  Markdown)
   * @param {boolean} shouldAppend - If the todo should be appended at the bottom of existing text
   * @param {boolean} shouldCreate - If the heading should be created if non-existing
   */
  addTodoBelowHeadingTitle(content: string, headingTitle: string, shouldAppend: boolean, shouldCreate: boolean): void;

  /**
   * Inserts a paragraph below the given title of a heading (at the beginning or end of existing text)
   * @param {string} content - Text of the paragraph
   * @param {ParagraphType} paragraphType
   * @param {string} headingTitle - Title of the heading (without '#  Markdown)
   * @param {boolean} shouldAppend - If the todo should be appended at the bottom of existing text
   * @param {boolean} shouldCreate - If the heading should be created if non-existing
   */
  addParagraphBelowHeadingTitle(content: string, paragraphType: ParagraphType, headingTitle: string, shouldAppend: boolean, shouldCreate: boolean): void;

  /**
   * Appends a todo below the given heading index (at the end of existing text)
   * @param {string} content - Text of the todo
   * @param {number} headingLineIndex - Line index of the heading (get the line index from a paragraph object)
   */
  appendTodoBelowHeadingLineIndex(content: string, headingLineIndex: number): void;

  /**
   * Appends a paragraph below the given heading index (at the end of existing text)
   * @param {string} content - Text of the paragraph
   * @param {paragraphType} paragraphType
   * @param {number} headingLineIndex - Line index of the heading (get the line index from a paragraph object)
   */
  appendParagraphBelowHeadingLineIndex(content: string, paragraphType: ParagraphType, headingLineIndex: number): void;

  /**
   * Inserts a todo after a given paragraph
   * @param {string} content - Text of the paragraph
   * @param {TParagraph} otherParagraph - Another paragraph, get it from `.paragraphs`
   */
  insertTodoAfterParagraph(content: string, otherParagraph: TParagraph): void;

  /**
   * Inserts a todo before a given paragraph
   * @param {string} content - Text of the paragraph
   * @param {TParagraph} otherParagraph - Another paragraph, get it from `.paragraphs`
   */
  insertTodoBeforeParagraph(content: string, otherParagraph: TParagraph): void;

  /**
   * Inserts a paragraph after a given paragraph
   * @param {string} content - Text of the paragraph
   * @param {TParagraph} otherParagraph - Another paragraph, get it from `.paragraphs`
   * @param {paragraphType} paragraphType
   */
  insertParagraphAfterParagraph(content: string, otherParagraph: TParagraph, paragraphType: ParagraphType): void;

  /**
   * Inserts a paragraph before a given paragraph
   * @param {string} content - Text of the paragraph
   * @param {TParagraph} otherParagraph - Another paragraph, get it from `.paragraphs`
   * @param {paragraphType} paragraphType
   */
  insertParagraphBeforeParagraph(content: string, otherParagraph: TParagraph, paragraphType: ParagraphType): void;

  /**
   * Removes a paragraph at a given line index
   * @param {number} lineIndex - Line index of the paragraph
   */
  removeParagraphAtIndex(lineIndex: number): void;

  /**
   * Removes a given paragraph
   * @param {TParagraph} paragraph - Paragraph object to remove, get it from `.paragraphs`
   */
  removeParagraph(paragraph: TParagraph): void;

  /**
   * Removes given paragraphs
   * @param {Array<TParagraph>} paragraphs - Array of Paragraph object to remove, get it from `.paragraphs`
   */
  removeParagraphs(paragraphs: $ReadOnlyArray<TParagraph>): void;

  /**
   * Updates a given paragraph. Get the paragraph, then modify it and update the text in the note or editor using this method.
   * @param {TParagraph} paragraph - Paragraph object to update, get it from `.paragraphs`
   */
  updateParagraph(paragraph: TParagraph): void;

  /**
   * Updates an array paragraphs. Get the paragraphs, then modify them and update the text in the note or editor using this method.
   * @param {Array<TParagraph>} paragraphs - Paragraph objects to update, get it from `.paragraphs`
   * TODO: Should this really be $ReadOnlyArray?
   */
  updateParagraphs(paragraphs: $ReadOnlyArray<TParagraph>): void;

  /**
   * Replaces the text at the given range with the given text
   * @param {string} text - Text to insert
   * @param {number} location - Position to insert at (you can get this using 'renderedSelection' for example)
   * @param {number} length - Amount of characters to replace from the location
   */
  replaceTextInCharacterRange(text: string, location: number, length: number): void;
  /**
   * Generates a unique block ID and adds it to the content of this paragraph.
   * Remember to call .updateParagraph(p) to write it to the note.
   * You can call this on the Editor or note you got the paragraph from.
   * Note: Available from v3.5.2
   * @param {TParagraph} paragraph
   */
  addBlockID(paragraph: TParagraph): void;

  /**
   * Removes the unique block ID, if it exists in the content.
   * Remember to call .updateParagraph(p) to write it to the note afterwards.
   * You can call this on the Editor or note you got the paragraph from.
   * Note: Available from v3.5.2
   * @param {TParagraph}
   */
  removeBlockID(paragraph: TParagraph): void;
  /**
   * Returns an array of paragraphs having the same blockID like the given one.
   * You can use 'paragraph [0].note to access the note behind it and make updates via `paragraph[0].note.updateParagraph(paragraph [0])` if you make changes to the content, type, etc (like checking it off as type = "done").
   * If you pass no paragraph as argument this will return all synced lines that are available.
   * Note: Available from v3.5.2
   * @param {TParagraph?} paragraph
   * @return {Array<TParagraph>}
   */
  referencedBlocks(paragraph?: TParagraph): Array<TParagraph>;
  /**
   * Print the note, optionally with backlinks and events sections
   * Note: available from v3.4 on macOS
   * @param {boolean} addReferenceSections
   */
  printNote(addReferenceSections: boolean): void;
}

declare class NotePlan {
  // Impossible constructor.
  constructor(_: empty): empty;
  /**
   * Returns the environment information from the operating system:
   * Available from v3.3.2:
   *   .languageCode: string?
   *   .regionCode: string?
   *   .is12hFormat: boolean
   *   .preferredLanguages: Array<string>
   *   .secondsFromGMT: integer
   *   .localTimeZoneAbbreviation: string
   *   .localTimeZoneIdentifier: string
   *   .isDaylightSavingTime: boolean
   *   .daylightSavingTimeOffset: Double
   *   .nextDaylightSavingTimeTransition: Date
   *   .platform: "macOS" | "iPadOS" | "iOS"
   *   .hasSettings: boolean
   * Available from v3.4.1:
   *   .templateFolder: string (this return path relative to NP's root folder, normally "@Templates")
   *   .version: string (NotePlan's version, for example "3.4.1". Note: it may contain alpha characters too, so it is not recommended for use in tests or comparisons)
   *   .versionNumber: number (NotePlan's version as integer,for example 341. JGC Note: this will return '36' for v3.6.0, and is not recommended for use in tests or comparisons)
   *   .buildVersion: number (NotePlan's build number as integer,for example 730. Note: This is the item recommended for use in tests or comparisons)
   */
  static +environment: Object;
  /**
   * The selected sidebar folder (useful when a note is not showing in Editor, which is then null)
   * Note: available from v3.5.1
   */
  static +selectedSidebarFolder?: string;
  /**
   * Open the current plugin's config UI, if available.
   * Note: available from v3.3.2 (just for macOS so far)
   */
  static showConfigurationView(): Promise<void>;
  /**
   * To reset the caches, particularly in the case where the sidebar turns out incorrect.
   * It's an async operation, but it doesn't return a promise to tell you when it's done.
   * Note: available from v3.5.0
   */
  static resetCaches(): void;
  /**
   * Updates the cache, so you can access changes faster. And returns the updated note (from the updated cache).
   * Note: Available from NotePlan v3.7.1
   * @param {TNote} note
   * @param {boolean} shouldUpdateTags
   * @returns {TNote}
   */
  static updateCache(note: TNote, shouldUpdateTags: boolean): TNote;
  /**
   * Opens the given URL using the default browser (x-callback-urls can also be triggered with this).
   * Note: Available from v3.5.2
   */
  static openURL(url: string): void;
  /**
   * Returns the ranges that have changed between the two versions.
   * Note: Available from v3.7.2
   * @param {string} version1
   * @param {string} version2
   * @returns {Array<RangeObject>}
   */
  static stringDiff(version1: string, version2: string): Array<RangeObject>;
}

declare class HTMLView {
  // Impossible constructor.
  constructor(_: empty): empty;
  /**
   * Show HTML in a NotePlan sheet.
   * Note: Available from v3.6.2
   * @param {string} HTML to show
   * @param {number?} width (optional integer)
   * @param {number?} height (optional integer)
   */
  static showSheet(HTML: string, width?: number, height?: number): void;
  /**
   * Open a non-modal window above the main window with the given html code and window title.
   * Note: Available from v3.7.0 (build >862)
   * @param {string} HTML to show
   * @param {string} title for window
   * @param {number?} width (optional integer)
   * @param {number?} height (optional integer)
   */
  static showWindow(html: string, title: string, width?: number, height?: number): void;
}

type FetchOptions = {
  /* all optional */
  headers?: { [string]: string } /* key/value pairs of headers for the request */,
  method?: string /* GET, POST, PUT, DELETE, etc. */,
  body?: string /* body for a POST or PUT request. is a string so needs to be JSON.stringified */,
  timeout?: number /* timeout in ms */,
}

/**
 * Request a URL from a server and return the result as a string or null if no response
 * If you want to get detailed errors (e.g. no internet connection, etc.), use old-school promises instead, e.g.:
 * fetch('https://example.com').then((result) => { console.log(result) }).catch((error) => { console.log(error) })
 * If your response is a JSON response string, you should run JSON.parse(result) on the result.
 * @param {string} url
 * @param {FetchOptions} options (optional) options to pass to the fetch() call: method, headers, body, timeout (in ms)
 */
declare function fetch(url: string, options?: FetchOptions): Promise<string> /* do not run with await. see documentation */

// Every function made available must be assigned to `globalThis`
// This type ensures that only functions are made available as plugins
declare var globalThis: { [string]: () => mixed, document: mixed }<|MERGE_RESOLUTION|>--- conflicted
+++ resolved
@@ -566,9 +566,6 @@
   static referencedBlocks(paragraph: TParagraph): TParagraph;
 
   /**
-<<<<<<< HEAD
-   * Loads all available plugins asynchronously from the GitHub repository and returns a list. 
-=======
    * Updates the cache, so you can access changes faster.
    * 'shouldUpdateTags' parameter controls whether to update .hashtags and .mentions too.
    * If so, the note has to be reloaded for the updated .mentions to be available.
@@ -579,8 +576,7 @@
   static updateCache(note, shouldUpdateTags): void;
 
   /**
-   * Loads all available plugins asynchronously from the GitHub repository and returns a list.
->>>>>>> 4768140b
+   * Loads all available plugins asynchronously from the GitHub repository and returns a list. 
    * You can show a loading indicator using the first parameter (true) if this is part of some user interaction. Otherwise, pass "false" so it happens in the background.
    * Set `showHidden` to true if it should also load hidden plugins. Hidden plugins have a flag `isHidden`.
    * Set the third parameter `skipMatchingLocalPlugins` to true if you want to see only the available plugins from GitHub and not merge the data with the locally available plugins. Then the version will always be that of the plugin that is available online.
@@ -1829,14 +1825,6 @@
    */
   static resetCaches(): void;
   /**
-   * Updates the cache, so you can access changes faster. And returns the updated note (from the updated cache).
-   * Note: Available from NotePlan v3.7.1
-   * @param {TNote} note
-   * @param {boolean} shouldUpdateTags
-   * @returns {TNote}
-   */
-  static updateCache(note: TNote, shouldUpdateTags: boolean): TNote;
-  /**
    * Opens the given URL using the default browser (x-callback-urls can also be triggered with this).
    * Note: Available from v3.5.2
    */
