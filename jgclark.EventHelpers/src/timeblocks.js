// @flow
<<<<<<< HEAD
=======
// ------------------------------------------------------------------------------------
// Command to turn time blocks into full calendar events
// @jgclark
// Last updated 5.2.2022 for v0.11.3, by @jgclark
//
// See https://help.noteplan.co/article/121-time-blocking
// for definition of time blocks. In summary:
//  "It is essential to use the keyword at or write the time with colons (HH:mm).
//   You can also use the 24h format like 15:00 without am / pm.
//   And, you don't have to define an end time."
// They work on tasks, titles, and list lines, but not scheduled/cancelled tasks, quotes, or just text.
// NB: The actual detection allows for more time types than is mentioned in the docs.
// ------------------------------------------------------------------------------------
>>>>>>> 9a829f9f

import { getEventsSettings } from './config'
import { writeTimeBlocksToCalendar } from '../../helpers/NPCalendar'

/**
 * Go through current Editor note, identify time blocks to turn into events,
 * and then add them as events.
 * @author @jgclark
 */
export async function timeBlocksToCalendar(): Promise<void> {
  // Get config settings from Template folder _configuration note
  const config = await getEventsSettings()
<<<<<<< HEAD
  await writeTimeBlocksToCalendar(config, Editor)
}
=======

  let calendarToWriteTo = '' // NP will then use the default
  if (config.calendarToWriteTo != null && config.calendarToWriteTo !== '') {
    // Check that the calendar name we've been given is in the list and is writable
    const writableCalendars: $ReadOnlyArray<string> = Calendar.availableCalendarTitles(true)
    if (writableCalendars.includes(config.calendarToWriteTo)) {
      calendarToWriteTo = config.calendarToWriteTo
      console.log(`\twill write to calendar '${calendarToWriteTo}'`)
    } else {
      console.log(`\trequested calendar '${config.calendarToWriteTo}' is not writeable. Will use default calendar instead.`)
    }
  }

  // Look through open note to find valid time blocks, but stop at Done or Cancelled sections
  const endOfActive = findEndOfActivePartOfNote(note)
  const timeblockParas = paragraphs.filter( (p) => isTimeBlockPara(p) && p.lineIndex <= endOfActive )
  if (timeblockParas.length > 0) {
    console.log(`  found ${timeblockParas.length} in '${noteTitle}'`)
    // Work out our current date context (as YYYY-MM-DD):
    // - if a calendar note -> date of note
    // - if a project note -> today's date
    // NB: But these are ignored if there's an actual date in the time block
    const dateContext =
      note.type === 'Calendar'
        ? isoDateStringFromCalendarFilename(note.filename) ?? todaysDateISOString
        : todaysDateISOString

    // Iterate over timeblocks
    for (let i = 0; i < timeblockParas.length; i++) {
      const thisPara = timeblockParas[i]
      const thisParaContent = thisPara.content ?? ''
      console.log(`${i}: ${thisParaContent}`)
      const reResults = thisParaContent.match(RE_TIMEBLOCK) ?? ['']
      // console.log(reResults.toString())
      let timeBlockString = reResults[0].trim() // or ...
      timeBlockString = getTimeBlockString(thisParaContent).trim()
      
      // Check to see if this line has been processed before, by looking for the
      // processed tag, or an [[event:ID]]
      // $FlowFixMe[incompatible-call]
      if ((config.processedTagName !== "" && thisParaContent.match(config.processedTagName))
          || thisParaContent.match(RE_EVENT_ID)) {
        console.log(
          `\tIgnoring timeblock in '${thisParaContent}' as it has already been processed`,
        )
      } else {
        // Go ahead and process this time block
        console.log(`\tFound timeblock '${timeBlockString}'`)
        let datePart = ''
        // Now add date part (or dateContext if there wasn't one in the paragraph)
        const origTimeBlockString = timeBlockString
        if (!thisParaContent.match(RE_ISO_DATE)) {
          console.log(
            `\tNo date in time block so will add current dateContext (${dateContext})`,
          )
          datePart = dateContext
        } else {
          const temp = thisParaContent.match(RE_ISO_DATE) ?? []
          datePart = temp[0]
        }
        timeBlockString = `${datePart} ${timeBlockString}`
        // NB: parseDateText returns an array, so we'll use the first one as most likely
        const timeblockDateRange = Calendar.parseDateText(timeBlockString)[0]

        if (timeblockDateRange) {
          // We have a valid timeblock, so let's make the event etc.
          // First strip out time + date (if present) from the timeblock line,
          // as we don't want those to go into the calendar event itself (=restOfTask).
          // But also keep a version with date (if present) as we don't want to lose that from the task itself.
          let restOfTaskWithoutTimeBlock = thisPara.content.replace(origTimeBlockString, '').trim() // take off timeblock
          let restOfTaskWithoutDateTime = restOfTaskWithoutTimeBlock.replace(`>${datePart}`, '').trim() // take off >date (if present)
          restOfTaskWithoutDateTime = restOfTaskWithoutDateTime.replace(datePart, '').trim() // take off date (if present)
          console.log(`\tWill process time block '${timeBlockString}' for '${restOfTaskWithoutDateTime}'`)

          // Do we want to add this particular event?
          if (config.confirmEventCreation) {
            const res = await showMessageYesNo(`Add '${restOfTaskWithoutDateTime}' at '${timeBlockString}'?`, ['Yes', 'No'], 'Make event from time block')
            if (res === 'No') {
              continue // go to next time block
            }
          }

          const eventID = await createEventFromDateRange(restOfTaskWithoutDateTime, timeblockDateRange, calendarToWriteTo) ?? '<error getting eventID>'

          // Remove time block string (if wanted)
          let thisParaContent = thisPara.content
          console.log(`\tstarting with thisPara.content: '${thisParaContent}'`)
          if (config.removeTimeBlocksWhenProcessed) {
            thisParaContent = restOfTaskWithoutTimeBlock
          }
          // Add processedTag (if not empty)
          if (config.processedTagName !== '') {
            thisParaContent += ` ${config.processedTagName}`
          }
          // Add event ID (if wanted)
          if (config.addEventID) {
            thisParaContent += ` ⏰event:${eventID}`
          }
          thisPara.content = thisParaContent
          // console.log(`\tsetting thisPara.content -> '${thisParaContent}'`)
          // FIXME(@EduardMe): there's something odd going on here. Often 3 characters are left or repeated at the end of the line as a result of this
          Editor.updateParagraph(thisPara)
        } else {
          console.log(`\tError getting DateRange from '${timeBlockString}'`)
        }
      }
    }
  } else {
    console.log(`  -> No time blocks found.`)
    await showMessage(`Sorry, no time blocks found.`)
  }
}

/**
 * Create a new calendar event
 * @author @jgclark
 * 
 * @param {string} - eventTitle: title to use for this event
 * @param {DateRange} - dateRange: date range for this event
 * @param {string} - calendarName: name of calendar to write to. Needs to be writable!
 * @return {string} Calendar ID of new event (or 'error')
 */
async function createEventFromDateRange(
  eventTitle: string,
  dateRange: DateRange,
  calendarName: string): Promise<string> {
  // console.log(`\tStarting cEFDR with ${eventTitle} for calendar ${pref_calendarToWriteTo}`)
  // If we have a pref_calendarToWriteTo setting, then include that in the call
  const event: TCalendarItem = CalendarItem.create(
      eventTitle,
      dateRange.start,
      dateRange.end,
      'event', // not 'reminder'
      false, // not 'isAllDay'
      calendarName,
    )
  const createdEvent = Calendar.add(event)
  const calendarDisplayName = (calendarName !== '') ? calendarName : 'system default'
  if (createdEvent != null) {
    const newID = createdEvent.id ?? 'undefined'
    console.log(`-> Event created with id: ${newID} in ${calendarDisplayName} calendar `)
    return newID
  } else {
    console.log(`-> Error: failed to create event in ${calendarDisplayName} calendar`)
    await showMessage(`Sorry, I failed to create event in ${calendarDisplayName} calendar`)
    return 'error'
  }
}

//----------------------------------------------------------------------
// Markdown to test timeblock functionality
// These should create:
// - 2:30-3:45 TBT1a
//  - TBT1b @done(2021-12-12) 2:30-3:45
//  - TBT1c at 2:30-3:45
// - TBT2a at 2PM-3PM
// - TBT2b @done(2021-12-12) at 2PM-3PM -- but fails in API?
// - TBT3 at 2-3PM
// - TBT4 at 2PM-3
// - TBT5a at 2-3
// - TBT5b at 2 -3
// * TBT5c at 2- 3
//  * TBT5d at 2 - 3
// 	* TBT5e at 2~3
// * [ ] TBT5f at 2to3
// - [ ] TBT5h at 2 to 3
// - TBT5i at 2–3
// - [ ] TBT6 >2021-06-02 at 2-3
// - TBT7 >2021-06-02 at 2:30-3:45
// - TBT8 >2021-06-02 at 2am-3PM
// - TBT9 >2021-06-02 2:15 - 3:45
// - TBT10 2021-06-02 2:15 - 3:45
// - TBT11a >2021-06-02 16:00 - 16:45
// * TBT11b 2021-06-02 16:00 - 16:45
// * TBT12 @done(2021-12-12) 2:30-3:45
// * [x] TBT13 done at 2PM-3PM @done(2021-12-12)
// - TBT14 at 5-5:45pm
// - TBT15 at 5pm
// * TBT22a 1️⃣ 6:00 AM - 9:30 AM - Part I -- but parsed wrongly
// - [ ] TBT22b 1️⃣ 6:00AM - 9:30AM
// * TBT23 at noon
// * TBT24 at noon:24
// - TBT25 at midnight
// - TBT26 at midnight:26
// These shouldn't create:
// - TBT16a at 5a
// - TBT16b at 5p
// - TBT17 shouldn't create 2021-06-02 2.15PM-3.45PM
// - TBT18 shouldn't create 2PM-3PM _doesn't parse_
// - TBT9 shouldn't create 2-3 _parsed wrongly_
// - TBT0 shouldn't create 2-3PM _doesn't parse_
// - [ ] TBT21 shouldn't create 2PM-3 _doesn't parse_
// - TBT27 cost was 23.12
// - TBT28 Philippians 2.6-11
// - TBT29 ### 21/11/2021  CCC Hybrid service
// - TBT30 _not yet clear whether this should pass:_ terminal 5
// * TBT31 Do something <2022-01-05
// * [x] TBT32 Done something @done(2022-01-05)
// - TBT33 the temp is 17-18 -- does create but really shouldn't
// - TBT34 no: I sat 2pm onwards
// - TBT35 no: somethingfrom 2pm onwards
// - TBT36 no: 1234:56
>>>>>>> 9a829f9f
<|MERGE_RESOLUTION|>--- conflicted
+++ resolved
@@ -1,20 +1,10 @@
 // @flow
-<<<<<<< HEAD
-=======
 // ------------------------------------------------------------------------------------
 // Command to turn time blocks into full calendar events
+// (From 0.11.4 code mostly in helpers/NPcalendar.js)
 // @jgclark
-// Last updated 5.2.2022 for v0.11.3, by @jgclark
-//
-// See https://help.noteplan.co/article/121-time-blocking
-// for definition of time blocks. In summary:
-//  "It is essential to use the keyword at or write the time with colons (HH:mm).
-//   You can also use the 24h format like 15:00 without am / pm.
-//   And, you don't have to define an end time."
-// They work on tasks, titles, and list lines, but not scheduled/cancelled tasks, quotes, or just text.
-// NB: The actual detection allows for more time types than is mentioned in the docs.
+// Last updated 5.2.2022 for v0.11.4, by @jgclark
 // ------------------------------------------------------------------------------------
->>>>>>> 9a829f9f
 
 import { getEventsSettings } from './config'
 import { writeTimeBlocksToCalendar } from '../../helpers/NPCalendar'
@@ -27,210 +17,5 @@
 export async function timeBlocksToCalendar(): Promise<void> {
   // Get config settings from Template folder _configuration note
   const config = await getEventsSettings()
-<<<<<<< HEAD
   await writeTimeBlocksToCalendar(config, Editor)
-}
-=======
-
-  let calendarToWriteTo = '' // NP will then use the default
-  if (config.calendarToWriteTo != null && config.calendarToWriteTo !== '') {
-    // Check that the calendar name we've been given is in the list and is writable
-    const writableCalendars: $ReadOnlyArray<string> = Calendar.availableCalendarTitles(true)
-    if (writableCalendars.includes(config.calendarToWriteTo)) {
-      calendarToWriteTo = config.calendarToWriteTo
-      console.log(`\twill write to calendar '${calendarToWriteTo}'`)
-    } else {
-      console.log(`\trequested calendar '${config.calendarToWriteTo}' is not writeable. Will use default calendar instead.`)
-    }
-  }
-
-  // Look through open note to find valid time blocks, but stop at Done or Cancelled sections
-  const endOfActive = findEndOfActivePartOfNote(note)
-  const timeblockParas = paragraphs.filter( (p) => isTimeBlockPara(p) && p.lineIndex <= endOfActive )
-  if (timeblockParas.length > 0) {
-    console.log(`  found ${timeblockParas.length} in '${noteTitle}'`)
-    // Work out our current date context (as YYYY-MM-DD):
-    // - if a calendar note -> date of note
-    // - if a project note -> today's date
-    // NB: But these are ignored if there's an actual date in the time block
-    const dateContext =
-      note.type === 'Calendar'
-        ? isoDateStringFromCalendarFilename(note.filename) ?? todaysDateISOString
-        : todaysDateISOString
-
-    // Iterate over timeblocks
-    for (let i = 0; i < timeblockParas.length; i++) {
-      const thisPara = timeblockParas[i]
-      const thisParaContent = thisPara.content ?? ''
-      console.log(`${i}: ${thisParaContent}`)
-      const reResults = thisParaContent.match(RE_TIMEBLOCK) ?? ['']
-      // console.log(reResults.toString())
-      let timeBlockString = reResults[0].trim() // or ...
-      timeBlockString = getTimeBlockString(thisParaContent).trim()
-      
-      // Check to see if this line has been processed before, by looking for the
-      // processed tag, or an [[event:ID]]
-      // $FlowFixMe[incompatible-call]
-      if ((config.processedTagName !== "" && thisParaContent.match(config.processedTagName))
-          || thisParaContent.match(RE_EVENT_ID)) {
-        console.log(
-          `\tIgnoring timeblock in '${thisParaContent}' as it has already been processed`,
-        )
-      } else {
-        // Go ahead and process this time block
-        console.log(`\tFound timeblock '${timeBlockString}'`)
-        let datePart = ''
-        // Now add date part (or dateContext if there wasn't one in the paragraph)
-        const origTimeBlockString = timeBlockString
-        if (!thisParaContent.match(RE_ISO_DATE)) {
-          console.log(
-            `\tNo date in time block so will add current dateContext (${dateContext})`,
-          )
-          datePart = dateContext
-        } else {
-          const temp = thisParaContent.match(RE_ISO_DATE) ?? []
-          datePart = temp[0]
-        }
-        timeBlockString = `${datePart} ${timeBlockString}`
-        // NB: parseDateText returns an array, so we'll use the first one as most likely
-        const timeblockDateRange = Calendar.parseDateText(timeBlockString)[0]
-
-        if (timeblockDateRange) {
-          // We have a valid timeblock, so let's make the event etc.
-          // First strip out time + date (if present) from the timeblock line,
-          // as we don't want those to go into the calendar event itself (=restOfTask).
-          // But also keep a version with date (if present) as we don't want to lose that from the task itself.
-          let restOfTaskWithoutTimeBlock = thisPara.content.replace(origTimeBlockString, '').trim() // take off timeblock
-          let restOfTaskWithoutDateTime = restOfTaskWithoutTimeBlock.replace(`>${datePart}`, '').trim() // take off >date (if present)
-          restOfTaskWithoutDateTime = restOfTaskWithoutDateTime.replace(datePart, '').trim() // take off date (if present)
-          console.log(`\tWill process time block '${timeBlockString}' for '${restOfTaskWithoutDateTime}'`)
-
-          // Do we want to add this particular event?
-          if (config.confirmEventCreation) {
-            const res = await showMessageYesNo(`Add '${restOfTaskWithoutDateTime}' at '${timeBlockString}'?`, ['Yes', 'No'], 'Make event from time block')
-            if (res === 'No') {
-              continue // go to next time block
-            }
-          }
-
-          const eventID = await createEventFromDateRange(restOfTaskWithoutDateTime, timeblockDateRange, calendarToWriteTo) ?? '<error getting eventID>'
-
-          // Remove time block string (if wanted)
-          let thisParaContent = thisPara.content
-          console.log(`\tstarting with thisPara.content: '${thisParaContent}'`)
-          if (config.removeTimeBlocksWhenProcessed) {
-            thisParaContent = restOfTaskWithoutTimeBlock
-          }
-          // Add processedTag (if not empty)
-          if (config.processedTagName !== '') {
-            thisParaContent += ` ${config.processedTagName}`
-          }
-          // Add event ID (if wanted)
-          if (config.addEventID) {
-            thisParaContent += ` ⏰event:${eventID}`
-          }
-          thisPara.content = thisParaContent
-          // console.log(`\tsetting thisPara.content -> '${thisParaContent}'`)
-          // FIXME(@EduardMe): there's something odd going on here. Often 3 characters are left or repeated at the end of the line as a result of this
-          Editor.updateParagraph(thisPara)
-        } else {
-          console.log(`\tError getting DateRange from '${timeBlockString}'`)
-        }
-      }
-    }
-  } else {
-    console.log(`  -> No time blocks found.`)
-    await showMessage(`Sorry, no time blocks found.`)
-  }
-}
-
-/**
- * Create a new calendar event
- * @author @jgclark
- * 
- * @param {string} - eventTitle: title to use for this event
- * @param {DateRange} - dateRange: date range for this event
- * @param {string} - calendarName: name of calendar to write to. Needs to be writable!
- * @return {string} Calendar ID of new event (or 'error')
- */
-async function createEventFromDateRange(
-  eventTitle: string,
-  dateRange: DateRange,
-  calendarName: string): Promise<string> {
-  // console.log(`\tStarting cEFDR with ${eventTitle} for calendar ${pref_calendarToWriteTo}`)
-  // If we have a pref_calendarToWriteTo setting, then include that in the call
-  const event: TCalendarItem = CalendarItem.create(
-      eventTitle,
-      dateRange.start,
-      dateRange.end,
-      'event', // not 'reminder'
-      false, // not 'isAllDay'
-      calendarName,
-    )
-  const createdEvent = Calendar.add(event)
-  const calendarDisplayName = (calendarName !== '') ? calendarName : 'system default'
-  if (createdEvent != null) {
-    const newID = createdEvent.id ?? 'undefined'
-    console.log(`-> Event created with id: ${newID} in ${calendarDisplayName} calendar `)
-    return newID
-  } else {
-    console.log(`-> Error: failed to create event in ${calendarDisplayName} calendar`)
-    await showMessage(`Sorry, I failed to create event in ${calendarDisplayName} calendar`)
-    return 'error'
-  }
-}
-
-//----------------------------------------------------------------------
-// Markdown to test timeblock functionality
-// These should create:
-// - 2:30-3:45 TBT1a
-//  - TBT1b @done(2021-12-12) 2:30-3:45
-//  - TBT1c at 2:30-3:45
-// - TBT2a at 2PM-3PM
-// - TBT2b @done(2021-12-12) at 2PM-3PM -- but fails in API?
-// - TBT3 at 2-3PM
-// - TBT4 at 2PM-3
-// - TBT5a at 2-3
-// - TBT5b at 2 -3
-// * TBT5c at 2- 3
-//  * TBT5d at 2 - 3
-// 	* TBT5e at 2~3
-// * [ ] TBT5f at 2to3
-// - [ ] TBT5h at 2 to 3
-// - TBT5i at 2–3
-// - [ ] TBT6 >2021-06-02 at 2-3
-// - TBT7 >2021-06-02 at 2:30-3:45
-// - TBT8 >2021-06-02 at 2am-3PM
-// - TBT9 >2021-06-02 2:15 - 3:45
-// - TBT10 2021-06-02 2:15 - 3:45
-// - TBT11a >2021-06-02 16:00 - 16:45
-// * TBT11b 2021-06-02 16:00 - 16:45
-// * TBT12 @done(2021-12-12) 2:30-3:45
-// * [x] TBT13 done at 2PM-3PM @done(2021-12-12)
-// - TBT14 at 5-5:45pm
-// - TBT15 at 5pm
-// * TBT22a 1️⃣ 6:00 AM - 9:30 AM - Part I -- but parsed wrongly
-// - [ ] TBT22b 1️⃣ 6:00AM - 9:30AM
-// * TBT23 at noon
-// * TBT24 at noon:24
-// - TBT25 at midnight
-// - TBT26 at midnight:26
-// These shouldn't create:
-// - TBT16a at 5a
-// - TBT16b at 5p
-// - TBT17 shouldn't create 2021-06-02 2.15PM-3.45PM
-// - TBT18 shouldn't create 2PM-3PM _doesn't parse_
-// - TBT9 shouldn't create 2-3 _parsed wrongly_
-// - TBT0 shouldn't create 2-3PM _doesn't parse_
-// - [ ] TBT21 shouldn't create 2PM-3 _doesn't parse_
-// - TBT27 cost was 23.12
-// - TBT28 Philippians 2.6-11
-// - TBT29 ### 21/11/2021  CCC Hybrid service
-// - TBT30 _not yet clear whether this should pass:_ terminal 5
-// * TBT31 Do something <2022-01-05
-// * [x] TBT32 Done something @done(2022-01-05)
-// - TBT33 the temp is 17-18 -- does create but really shouldn't
-// - TBT34 no: I sat 2pm onwards
-// - TBT35 no: somethingfrom 2pm onwards
-// - TBT36 no: 1234:56
->>>>>>> 9a829f9f
+}