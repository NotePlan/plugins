--- conflicted
+++ resolved
@@ -1,18 +1,14 @@
 # What's changed in 🕓 Event Helpers?
 See [website README for more details](https://github.com/NotePlan/plugins/tree/main/jgclark.EventHelpers), and how to configure.
 
-<<<<<<< HEAD
 ### v0.4.0, 27.8.2021
 - updated: when using `/time blocks to calendar` command with the `addEventID` setting set to true, the string is tweaked to read `⏰event:ID` rather than making it a pseudo-link. This makes it easier to style (and normally hide) the ID using theme customisation. See the README for an example of how to do this.
 
-### v0.3.8, 21.8.2021
-=======
 ### v0.3.8, 23.8.2021
 - fix: time block not being detected at start of task (thanks, @stacey)
 - fix: remove time string from appearing in the event title in the calendar
 
 ### v0.3.7, 21.8.2021
->>>>>>> 1682bc42
 - fix: error in `includeHeadings` setting lookup
 
 ### v0.3.6, 18.8.2021
