--- conflicted
+++ resolved
@@ -8,13 +8,8 @@
   "plugin.author": "Jonathan Clark",
   "plugin.url": "https://github.com/NotePlan/plugins/tree/main/jgclark.Summaries/",
   "plugin.changelog": "https://github.com/NotePlan/plugins/blob/main/jgclark.Summaries/CHANGELOG.md",
-<<<<<<< HEAD
   "plugin.version": "0.16.0",
-  "plugin.lastUpdateInfo": "0.16.0: Adds ability to run since a specific date (e.g. 2022-02-15)\n0.15.0: Adds new '@mentions to average' and '@mentions to total' alongside existing '@mentions to count' setting.",
-=======
-  "plugin.version": "0.15.1",
-  "plugin.lastUpdateInfo": "0.15.1: Adds new '@mentions to average' and '@mentions to total' alongside existing '@mentions to count' setting. Also new 'Items to Chart' setting for /weeklyStatsToCSV command.",
->>>>>>> b6923f10
+  "plugin.lastUpdateInfo": "0.16.0: Adds ability to run since a specific date (e.g. 2022-02-15)\n0.15.1: Adds new '@mentions to average' and '@mentions to total' alongside existing '@mentions to count' setting. Also new 'Items to Chart' setting for /weeklyStatsToCSV command.\n0.15.0: Adds new '@mentions to average' and '@mentions to total' alongside existing '@mentions to count' setting.",
   "plugin.dependencies": [],
   "plugin.script": "script.js",
   "plugin.isRemote": "false",
