--- conflicted
+++ resolved
@@ -31,16 +31,11 @@
  ****************************************************************************************************************************/
 
 import React, { useEffect, type Node } from 'react'
+import { clo, logDebug, timer } from '@helpers/react/reactDev'
 import { type PassedData } from '../../reactMain.js'
 import { AppProvider } from './AppContext.jsx'
 import CompositeLineExample from './CompositeLineExample.jsx'
 import Button from './Button.jsx'
-<<<<<<< HEAD
-import { clo, logDebug, timer } from '@helpers/react/reactDev.js'
-=======
-import { logDebug } from '@helpers/react/reactDev'
-
->>>>>>> a9f5b986
 /**
  * Root element for the Plugin's React Tree
  * @param {any} data
@@ -77,7 +72,7 @@
    * @param {any} e - the event object
    * @param {number} index - the index of the button that was clicked
    */
-  const onSubmitClick = (e:any, index:number) => {
+  const onSubmitClick = (e: any, index: number) => {
     logDebug(`Webview: onSubmitClick: ${e.type || ''} click on index: ${index}`)
     sendActionToPlugin('onSubmitClick', { index: index })
   }
@@ -127,7 +122,7 @@
    * @returns {string} cleaned text without HTML entities
    */
   // eslint-disable-next-line no-unused-vars
-  function decodeHTMLEntities(text:string):string {
+  function decodeHTMLEntities(text: string): string {
     const textArea = document.createElement('textarea')
     textArea.innerHTML = text
     const decoded = textArea.value
@@ -143,7 +138,7 @@
    */
   const addPassthroughVars = (data: PassedData): PassedData => {
     const newData = { ...data }
-    if (!newData.passThroughVars) newData.passThroughVars = {lastWindowScrollTop:0}
+    if (!newData.passThroughVars) newData.passThroughVars = { lastWindowScrollTop: 0 }
     newData.passThroughVars.lastWindowScrollTop = window.scrollY
     return newData
   }
