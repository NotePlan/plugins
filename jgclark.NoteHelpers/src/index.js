// @flow

// -----------------------------------------------------------------------------
// Note Helpers plugin for NotePlan
// Jonathan Clark & Eduard Metzger
<<<<<<< HEAD
// last updated 15.8.2023 for v0.18.1, @jgclark
=======
// last updated 13.8.2023 for v0.18.0, @jgclark
>>>>>>> 3ff6d83e
// -----------------------------------------------------------------------------

// allow changes in plugin.json to trigger recompilation
import pluginJson from '../plugin.json'

import { JSP, logDebug, logError } from '@helpers/dev'
import { editSettings } from '@helpers/NPSettings'
import { showMessage } from '@helpers/userInput'

export { countAndAddDays } from './countDays'
<<<<<<< HEAD
export { indexFolders } from './indexFolders'
export { listInconsistentNames } from './lib/commands/listInconsistentNames'
export { titleToFilename } from './lib/commands/titleToFilename'
export { renameInconsistentNames } from './lib/commands/renameInconsistentNames'
export { jumpToDone, jumpToHeading, jumpToNoteHeading, openCurrentNoteNewSplit, openNoteNewWindow, openNoteNewSplit, openURLFromANote } from './noteNavigation'
export { addTriggerToNote, convertLocalLinksToPluginLinks, addFrontmatterToNote, moveNote, renameNoteFile } from './noteHelpers'
=======
export {
  indexFolders,
  updateAllIndexes
} from './indexFolders'
export {
  jumpToDone,
  jumpToHeading,
  jumpToNoteHeading,
  openCurrentNoteNewSplit,
  openNoteNewWindow,
  openNoteNewSplit,
  openURLFromANote,
  showMonth,
  showQuarter,
  showYear
} from './noteNavigation'
export {
  addTriggerToNote,
  convertLocalLinksToPluginLinks,
  addFrontmatterToNote,
  moveNote,
  renameNoteFile,
} from './noteHelpers'
>>>>>>> 3ff6d83e

export function init(): void {
  // In the background, see if there is an update to the plugin to install, and if so let user know
  DataStore.installOrUpdatePluginsByID([pluginJson['plugin.id']], false, false, false)
}

export function onSettingsUpdated(): void {
  // Placeholder only to stop error in logs
}

const configKey = 'noteHelpers'

export async function onUpdateOrInstall(): Promise<void> {
  try {
    logDebug(pluginJson, `${configKey}: onUpdateOrInstall running`)

    // Tell user the plugin has been updated
    if (pluginJson['plugin.lastUpdateInfo'] !== undefined) {
      await showMessage(pluginJson['plugin.lastUpdateInfo'], 'OK, thanks', `Plugin ${pluginJson['plugin.name']}\nupdated to v${pluginJson['plugin.version']}`)
    }
  } catch (error) {
    logError(pluginJson, error)
  }
  logDebug(pluginJson, `${configKey}: onUpdateOrInstall finished`)
}

/**
 * Update Settings/Preferences (for iOS etc)
 * Plugin entrypoint for command: "/<plugin>: Update Plugin Settings/Preferences"
 * @author @dwertheimer
 */
export async function updateSettings() {
  try {
    logDebug(pluginJson, `updateSettings running`)
    await editSettings(pluginJson)
  } catch (error) {
    logError(pluginJson, JSP(error))
  }
}

export function resetCaches() {
  NotePlan.resetCaches()
}<|MERGE_RESOLUTION|>--- conflicted
+++ resolved
@@ -3,11 +3,7 @@
 // -----------------------------------------------------------------------------
 // Note Helpers plugin for NotePlan
 // Jonathan Clark & Eduard Metzger
-<<<<<<< HEAD
 // last updated 15.8.2023 for v0.18.1, @jgclark
-=======
-// last updated 13.8.2023 for v0.18.0, @jgclark
->>>>>>> 3ff6d83e
 // -----------------------------------------------------------------------------
 
 // allow changes in plugin.json to trigger recompilation
@@ -18,18 +14,11 @@
 import { showMessage } from '@helpers/userInput'
 
 export { countAndAddDays } from './countDays'
-<<<<<<< HEAD
-export { indexFolders } from './indexFolders'
+export { indexFolders, updateAllIndexes } from './indexFolders'
 export { listInconsistentNames } from './lib/commands/listInconsistentNames'
 export { titleToFilename } from './lib/commands/titleToFilename'
 export { renameInconsistentNames } from './lib/commands/renameInconsistentNames'
-export { jumpToDone, jumpToHeading, jumpToNoteHeading, openCurrentNoteNewSplit, openNoteNewWindow, openNoteNewSplit, openURLFromANote } from './noteNavigation'
 export { addTriggerToNote, convertLocalLinksToPluginLinks, addFrontmatterToNote, moveNote, renameNoteFile } from './noteHelpers'
-=======
-export {
-  indexFolders,
-  updateAllIndexes
-} from './indexFolders'
 export {
   jumpToDone,
   jumpToHeading,
@@ -42,14 +31,6 @@
   showQuarter,
   showYear
 } from './noteNavigation'
-export {
-  addTriggerToNote,
-  convertLocalLinksToPluginLinks,
-  addFrontmatterToNote,
-  moveNote,
-  renameNoteFile,
-} from './noteHelpers'
->>>>>>> 3ff6d83e
 
 export function init(): void {
   // In the background, see if there is an update to the plugin to install, and if so let user know
