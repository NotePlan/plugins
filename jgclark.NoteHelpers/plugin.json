--- conflicted
+++ resolved
@@ -7,13 +7,8 @@
   "plugin.author": "Jonathan Clark & Eduard Metzger",
   "plugin.url": "https://github.com/NotePlan/plugins/tree/main/jgclark.NoteHelpers/",
   "plugin.changelog": "https://github.com/NotePlan/plugins/blob/main/jgclark.NoteHelpers/CHANGELOG.md",
-<<<<<<< HEAD
   "plugin.version": "0.18.1",
-  "plugin.lastUpdateInfo": "0.18.1: Add 3 file naming commands (by @leo)\n.0.18.0: 3 new commands about file naming\n0.17.3: fix bugs in '/index folders'. New setting 'Title to use for Index notes'. 0.17.0: new command '/open url from a note'.\n0.16.2: added ability to create new folders when selecting a folder.",
-=======
-  "plugin.version": "0.18.0",
-  "plugin.lastUpdateInfo": "0.18.0: Add '/Show This Month/Quarter/Year'  and '/update all indexes' commands.\n0.17.3: fix bugs in '/index folders'. New setting 'Title to use for Index notes'. 0.17.0: new command '/open url from a note'.\n0.16.2: added ability to create new folders when selecting a folder.\n0.16.0: New command '/add trigger to note'. Can now customise /indexFolders with new settings, a Refresh button, and also use from x-callbacks.",
->>>>>>> 3ff6d83e
+  "plugin.lastUpdateInfo": "0.18.1: Add 3 file naming commands (by @leo)\n.0.18.0: Add '/Show This Month/Quarter/Year'  and '/update all indexes' commands\n0.17.3: fix bugs in '/index folders'. New setting 'Title to use for Index notes'. 0.17.0: new command '/open url from a note'.\n0.16.2: added ability to create new folders when selecting a folder.",
   "plugin.dependencies": [],
   "plugin.script": "script.js",
   "plugin.commands": [
@@ -171,7 +166,6 @@
       "jsFunction": "resetCaches"
     },
     {
-<<<<<<< HEAD
       "name": "list inconsistent note filenames",
       "alias": [
         "listInconsistentNames"
@@ -194,7 +188,8 @@
       ],
       "description": "Renames the files of notes whose filenames are inconsistent with their titles.",
       "jsFunction": "renameInconsistentNames"
-=======
+    },
+    {
       "name": "Show This Month",
       "alias": [
         "stm",
@@ -229,7 +224,6 @@
       ],
       "description": "Update all folder index notes",
       "jsFunction": "updateAllIndexes"
->>>>>>> 3ff6d83e
     },
     {
       "name": "NoteHelpers: update plugin settings",
