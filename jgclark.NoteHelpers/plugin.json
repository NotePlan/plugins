--- conflicted
+++ resolved
@@ -8,11 +8,7 @@
   "plugin.url": "https://github.com/NotePlan/plugins/tree/main/jgclark.NoteHelpers/",
   "plugin.changelog": "https://github.com/NotePlan/plugins/blob/main/jgclark.NoteHelpers/CHANGELOG.md",
   "plugin.version": "0.20.0",
-<<<<<<< HEAD
-  "plugin.lastUpdateInfo": "0.20.0: Added \"find unlinked notes\" command.\n0.19.2: \"add trigger to note\" more resilient to unusual frontmatter.\n0.19.1: \"add trigger to note\" command can now be run from template. Added migration message about 'open note' commands.\n0.19.0: fix to '/rename inconsistent filename' command. Moved 'open note' functions to WindowTools plugin. Updated the display of the 'index folders' command. Removed 'Show month/quarter/year' commands as they are now in the main NP menus.\n0.18.2: fix edge case with /add trigger command.\n0.18.1: Add 3 file naming commands (by @leo)\n.0.18.0: Add '/Show This Month/Quarter/Year'  and '/update all indexes' commands\n0.17.3: fix bugs in '/index folders'. New setting 'Title to use for Index notes'. 0.17.0: new command '/open url from a note'.",
-=======
   "plugin.lastUpdateInfo": "0.20.0: new commands \"unlinked note finder\" and \"delete note\". Bug fix to \"rename note filename\" command.\n0.19.2: fix edge cases with \"add trigger to note\".\n0.19.1: \"add trigger to note\" command can now be run from template. Added migration message about 'open note' commands.\n0.19.0: fix to '/rename inconsistent filename' command. Moved 'open note' functions to WindowTools plugin. Updated the display of the 'index folders' command. Removed 'Show month/quarter/year' commands as they are now in the main NP menus.\n0.18.2: fix edge case with /add trigger command.\n0.18.1: Add 3 file naming commands (by @leo)\n.0.18.0: Add '/Show This Month/Quarter/Year'  and '/update all indexes' commands\n0.17.3: fix bugs in '/index folders'. New setting 'Title to use for Index notes'. 0.17.0: new command '/open url from a note'.",
->>>>>>> 943c08fe
   "plugin.dependencies": [],
   "plugin.script": "script.js",
   "plugin.commands": [
@@ -66,7 +62,7 @@
       "jsFunction": "convertLocalLinksToPluginLinks"
     },
     {
-      "name": "find and link unlinked notes",
+      "name": "find and link unlinked notes in current note",
       "alias": [
         "unlinked"
       ],
@@ -74,9 +70,9 @@
       "jsFunction": "findUnlinkedNotesInCurrentNote"
     },
     {
-      "name": "All - find & link all unlinked notes",
-      "alias": [
-        "all"
+      "name": "find and link unlinked notes in all notes",
+      "alias": [
+        "allunlinked"
       ],
       "description": "Find and create links to all unlinked notes",
       "jsFunction": "findUnlinkedNotesInAllNotes"
