# 📙 NoteHelpers plugin
This plugin provides commands to do things with notes that aren't yet provided in the app:

- **add number of days to dates**: looks for bullets in your current open note that end with `[[YYYY-MM-DD]]:` and adds the number of days to or since that date. Useful for making lists of important days and easily knowing number of days to (or since) that day.
- **add trigger to note**: makes it easy to add a trigger to a particular note. It lists the functions from all plugins that it can work out are written for triggers, but also allows any function to be picked. (See [NotePlan help page on Triggers](https://help.noteplan.co/article/173-plugin-note-triggers).)
- **convert to frontmatter**: convert the current note to use frontmatter syntax, including optional default text that can be added in the Plugin's settings.
- **delete note** (alias **dn**): delete the current note (moves to Trash). This is quicker than the current convoluted way through the NotePlan UI.
- **enable heading links**: converts Local links to headings (they start with the `#` character) to `x-callback-url` links that makes them work the way you expect them to. Note: They currently only support links to headings within the same note.  (by @nmn)
- **find unlinked notes**: finds and creates links to existing notes in the current note (by @aaronpoweruser). See below for more details.
- **index folders** (alias **index**): make/update indexes for all notes in a folder (and sub-folders if wanted). There are settings available to customise this:
  - Sort order for index items: 'alphabetical', 'createdDate' or 'updatedDate'
  - What type of date suffix to add?: 'none', 'timeSince' last update, 'updatedDate'
  - Include Subfolders when making an index? If set, then all subfolders will be indexed in the same name as the folder.
  - Title to use for Index notes: this can include a placeholder `{{folder}}` or `{{full_folder_path}}` which will be replaced by the folder's name or full path.
- **jump to heading** (alias **jh**): jumps the cursor to the selected heading in the current note. See below for how to use this from a x-callback-url
- **jump to note's heading** (alias **jn**): jump to a different note, and then to the selected heading
- **jump to done** (alias **jd**): simply jumps the cursor to the `## Done` section of the current note (if it exists)
- **list inconsistent note filenames**: lists the names of notes whose filenames are inconsistent with their titles
- **move note** (alias **mn**): which moves a note to a different folder the user selects
- **open current note new split** (alias **ocns**): open the current note again in a new split of the main window (and places the cursor at what it judges to be the start of the main content)
- **open note new window** (alias **onw**): open a user-selected note in a new window (and places the cursor at what it judges to be the start of the main content)
- **open note new split** (alias **ons**): open a user-selected note in a new split of the main window (and places the cursor at what it judges to be the start of the main content)
- **open url from a note**: asks for a note, and then presents a list of URLs found in that note. The selected one is then opened in your default browser. (There's a setting to ignore URLs in closed tasks.)
- **rename note filename**: renames the currently open note to one you specify. Note: this changes the underlying _filename_ not the visible _title_.
- **rename filename to title**: renames the current filename to the title of the note
- **rename inconsistent note filenames**: renames the files of notes whose filenames are inconsistent with their titles. When run it offers to rename all in one go, or to go one by one so you can choose which ones to rename.
- **reset title to match filename**: resets the current note title to match its filename.
- **reset caches**: this simply runs the command of that name in the NotePlan Help menu.
- **Show This Month** (alias /stm)
- **Show This Quarter** (alias /stq)
- **Show This Year** (alias /sty)
<<<<<<< HEAD
- **update all indexes**: updates all the existing folder index notes
- **list inconsistent note filenames**: lists the names of notes whose filenames are inconsistent with their titles
- **rename filename to title**: renames the current filename to the title of the note
- **rename inconsistent note filenames**: renames the files of notes whose filenames are inconsistent with their titles. When run it offers to rename all in one go, or to go one by one so you can choose which ones to rename.
- **Find unlinked notes**: Finds and creates links to existing notes in the current note.
=======
- **update all indexes** (alias **uai**): updates all the existing folder index notes
>>>>>>> 943c08fe

**Tip**: some of these are even more helpful if you assign a keyboard shortcut to them, using macOS's Keyboard > Shortcuts > App Shortcuts system. For example I have mapped ⇧⌘H to `/jump to heading`.

(If these commands are useful to you, you'll probably find the [TidyUp plugin](https://github.com/NotePlan/plugins/blob/main/np.Tidy/) helpful too. It's rather arbitrary which commands live in which plugin.)

## Find unlinked notes
Here is a demo:
![Unlinked notes demo](docs/unlinked_note_demo.gif) 

_Awaiting @aaronpoweruser to provide more detailed documentation._

## Using from x-callback-url calls
You can trigger these commands from [outside NotePlan using the **x-callback-url mechanism**](https://help.noteplan.co/article/49-x-callback-url-scheme#runplugin). This can be used in a **template** or **shortcut**, or any other place a URL can be accessed. Every call takes the same form:
```
noteplan://x-callback-url/runPlugin?pluginID=jgclark.NoteHelpers&command=<encoded command name>
```
As with all x-callback-urls, all the arguments (including the command name) need to be URL encoded. For example, spaces need to be turned into '%20'.  **Tip**: use @dwertheimer's Link Creator Plugin's "/Get x-callback-url" command to do the fiddly work for you.

Additionally the **add trigger to note**, **index folders** and **jump to heading** commands can take arguments, which also need to be encoded. 
```
noteplan://x-callback-url/runPlugin?pluginID=jgclark.NoteHelpers&command=<encoded command name>&arg0=<encoded string>[&arg1=<encoded string>]
```
The arguments are:

| Command | encoded command name | arg0 | arg1 |
|-----|-------------|-----|-----|
| add trigger to note | `...add%20trigger%20to%20note&` | "triggers: ..." line to add to frontmatter | - |
| index folders | `...index%20folders&` | folder name | other args as a `key=value;key2=value` string.<br />Possible keys are displayOrder (`alphabetical` (default) or `updatedDate`, `createdDate`),  dateDisplayType (`none` (default) or `timeSince`, `updateDate`), includeSubfolders (`true` or `false`) |
| jump to heading | `...jump%20to%20heading&` | heading to jump to | - |

## Support
If you find an issue with this plugin, or would like to suggest new features for it, please raise a [Bug or Feature 'Issue'](https://github.com/NotePlan/plugins/issues).

If you would like to support my late-night work extending NotePlan through writing these plugins, you can through:

[<img width="200px" alt="Buy Me A Coffee" src="https://www.buymeacoffee.com/assets/img/guidelines/download-assets-sm-2.svg" />](https://www.buymeacoffee.com/revjgc)

Thanks!

## History
See [CHANGELOG](CHANGELOG.md) for the plugin's history.<|MERGE_RESOLUTION|>--- conflicted
+++ resolved
@@ -6,7 +6,7 @@
 - **convert to frontmatter**: convert the current note to use frontmatter syntax, including optional default text that can be added in the Plugin's settings.
 - **delete note** (alias **dn**): delete the current note (moves to Trash). This is quicker than the current convoluted way through the NotePlan UI.
 - **enable heading links**: converts Local links to headings (they start with the `#` character) to `x-callback-url` links that makes them work the way you expect them to. Note: They currently only support links to headings within the same note.  (by @nmn)
-- **find unlinked notes**: finds and creates links to existing notes in the current note (by @aaronpoweruser). See below for more details.
+- **find and link unlinked notes in current note**: finds and creates links to existing notes in the current note (by @aaronpoweruser). See below for more details.
 - **index folders** (alias **index**): make/update indexes for all notes in a folder (and sub-folders if wanted). There are settings available to customise this:
   - Sort order for index items: 'alphabetical', 'createdDate' or 'updatedDate'
   - What type of date suffix to add?: 'none', 'timeSince' last update, 'updatedDate'
@@ -26,28 +26,23 @@
 - **rename inconsistent note filenames**: renames the files of notes whose filenames are inconsistent with their titles. When run it offers to rename all in one go, or to go one by one so you can choose which ones to rename.
 - **reset title to match filename**: resets the current note title to match its filename.
 - **reset caches**: this simply runs the command of that name in the NotePlan Help menu.
-- **Show This Month** (alias /stm)
-- **Show This Quarter** (alias /stq)
-- **Show This Year** (alias /sty)
-<<<<<<< HEAD
-- **update all indexes**: updates all the existing folder index notes
-- **list inconsistent note filenames**: lists the names of notes whose filenames are inconsistent with their titles
-- **rename filename to title**: renames the current filename to the title of the note
-- **rename inconsistent note filenames**: renames the files of notes whose filenames are inconsistent with their titles. When run it offers to rename all in one go, or to go one by one so you can choose which ones to rename.
-- **Find unlinked notes**: Finds and creates links to existing notes in the current note.
-=======
+- **Show This Month** (alias **/stm**)
+- **Show This Quarter** (alias **/stq**)
+- **Show This Year** (alias **/sty**)
 - **update all indexes** (alias **uai**): updates all the existing folder index notes
->>>>>>> 943c08fe
 
 **Tip**: some of these are even more helpful if you assign a keyboard shortcut to them, using macOS's Keyboard > Shortcuts > App Shortcuts system. For example I have mapped ⇧⌘H to `/jump to heading`.
 
 (If these commands are useful to you, you'll probably find the [TidyUp plugin](https://github.com/NotePlan/plugins/blob/main/np.Tidy/) helpful too. It's rather arbitrary which commands live in which plugin.)
 
-## Find unlinked notes
+## "find and link unlinked notes ..." commands
 Here is a demo:
 ![Unlinked notes demo](docs/unlinked_note_demo.gif) 
 
 _Awaiting @aaronpoweruser to provide more detailed documentation._
+
+- There is also a version of the command **/find and link unlinked notes in all notes** which runs over all notes, not just the current one
+- It introduces a new `onEditorWillSave` trigger called `triggerFindUnlinkedNotes` which can be added to any notes of interest.
 
 ## Using from x-callback-url calls
 You can trigger these commands from [outside NotePlan using the **x-callback-url mechanism**](https://help.noteplan.co/article/49-x-callback-url-scheme#runplugin). This can be used in a **template** or **shortcut**, or any other place a URL can be accessed. Every call takes the same form:
