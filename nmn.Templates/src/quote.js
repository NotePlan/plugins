// @flow

import { showMessage } from '../../helpers/userInput'

export async function getDailyQuote(quoteParams: string, config: { [string]: ?mixed }): Promise<string> {
  // TODO: Eventually support API options
  console.log('getDailyQuote():')
  const availableModes = [
    'today', // Zenquotes
    'random', // Zenquotes
    'author', // Zenquotes (premium account required)
    'readwise', // Readwise (account required)
  ]
  if (quoteParams != null) {
    await showMessage('\tInfo: {{quote()}} tag parameters are not currently supported')
  }

  const quoteConfig: any = config.quote ?? null
  if (quoteConfig == null) {
    console.log(`\tInfo: No 'quote' settings in Templates/_configuration note`)
  } else {
    console.log(`\tConfig for 'quote': ${JSON.stringify(quoteConfig)}`)
  }

  // Default setting
  // TODO: import proper config functions
  const pref_mode = quoteConfig?.mode && availableModes.includes(quoteConfig?.mode) ? quoteConfig?.mode : 'random'

  let API: string
  let URL: string
  if (pref_mode === 'readwise') {
    const pref_readwise_key = quoteConfig?.readwiseKey ?? '<error - no key found>' // as token is mandatory
    API = `"https://readwise.io/api/v2/`
<<<<<<< HEAD
    XXX.setRequestHeader('Authorization', pref_readwise_key)
=======
    // ???.setRequestHeader('Authorization', pref_readwise_key);
>>>>>>> ca11464a
    URL = `${API}highlights?page_size=10`
    // Ask for 1 result then read "count"
    // then ask for random number within that count with page_size=1, page number that random

    console.log(`Before API call: ${URL}`)
    const response = await fetch(URL)
    if (response != null) {
      //$FlowIgnore[incompatible-call]
      const data = JSON.parse(response)[0]
      const quoteLine = `${data.q} - *${data.a}*`
      console.log(`\t${quoteLine}`)
      return quoteLine
    } else {
      console.log(`\tError in Quote lookup to ${API}. Please check your _configuration note.`)
      return `Error in Quote lookup to ${API}. Please check your _configuration note.`
    }
  } else {
    const pref_author = quoteConfig?.author // Available authors: https://premium.zenquotes.io/available-authors/
    const pref_zenquotes_key = quoteConfig?.zenquotesKey ?? '' // https://premium.zenquotes.io/
    API = `https://zenquotes.io/api/`
    URL =
      pref_mode === 'author' && pref_author && pref_zenquotes_key
        ? `${API}quotes/${pref_mode}/${pref_author}/${pref_zenquotes_key}`
        : `${API}${pref_mode}`
    console.log(`Before API call: ${URL}`)
    const response = await fetch(URL)
    if (response != null) {
      //$FlowIgnore[incompatible-call]
      const data = JSON.parse(response)[0]
      const quoteLine = `${data.q} - *${data.a}*`
      console.log(`\t${quoteLine}`)
      return quoteLine
    } else {
      console.log(`\tError in Quote lookup to ${API}. Please check your _configuration note.`)
      return `Error in Quote lookup to ${API}. Please check your _configuration note.`
    }
  }
<<<<<<< HEAD
}
=======
}

/** 
 * INFO ON FETCH

Getting a response is usually a two-stage process.

First, the promise, returned by fetch, resolves with an object of the built-in Response class as soon as the server responds with headers.

At this stage we can check HTTP status, to see whether it is successful or not, check headers, but don't have the body yet.

The promise rejects if the fetch was unable to make HTTP-request, e.g. network problems, or there's no such site. Abnormal HTTP-statuses, such as 404 or 500 do not cause an error.

We can see HTTP-status in response properties:

status - HTTP status code, e.g. 200.
ok - boolean, true if the HTTP status code is 200-299.
For example:

let response = await fetch(url);

if (response.ok) { // if HTTP-status is 200-299
  // get the response body (the method explained below)
  let json = await response.json();
} else {
  alert("HTTP-Error: " + response.status);
}
Second, to get the response body, we need to use an additional method call.

Response provides multiple promise-based methods to access the body in various formats:

response.text() - read the response and return as text,
response.json() - parse the response as JSON,
response.formData() - return the response as FormData object (explained in the next chapter),
response.blob() - return the response as Blob (binary data with type),
response.arrayBuffer() - return the response as ArrayBuffer (low-level representation of binary data),
additionally, response.body is a ReadableStream object, it allows you to read the body chunk-by-chunk, we'll see an example later.


For instance, let's get a JSON-object with latest commits from GitHub:

let url = 'https://api.github.com/repos/javascript-tutorial/en.javascript.info/commits';
let response = await fetch(url);
let commits = await response.json(); // read response body and parse as JSON
alert(commits[0].author.login);

To get the response text, await response.text() instead of .json():

let response = await fetch('https://api.github.com/repos/javascript-tutorial/en.javascript.info/commits');
let text = await response.text(); // read response body as text
alert(text.slice(0, 80) + '...');


Response headers
The response headers are available in a Map-like headers object in response.headers.
It's not exactly a Map, but it has similar methods to get individual headers by name or iterate over them:

let response = await fetch('https://api.github.com/repos/javascript-tutorial/en.javascript.info/commits');
// get one header
alert(response.headers.get('Content-Type')); // application/json; charset=utf-8
// iterate over all headers
for (let [key, value] of response.headers) {
  alert(`${key} = ${value}`);
}

All options
  let promise = fetch(url, {
  method: "GET", // POST, PUT, DELETE, etc.
  headers: {
    // the content type header value is usually auto-set
    // depending on the request body
    "Content-Type": "text/plain;charset=UTF-8"
  },
  body: undefined // string, FormData, Blob, BufferSource, or URLSearchParams
  referrer: "about:client", // or "" to send no Referer header,
  // or an url from the current origin
  referrerPolicy: "no-referrer-when-downgrade", // no-referrer, origin, same-origin...
  mode: "cors", // same-origin, no-cors
  credentials: "same-origin", // omit, include
  cache: "default", // no-store, reload, no-cache, force-cache, or only-if-cached
  redirect: "follow", // manual, error
  integrity: "", // a hash, like "sha256-abcdef1234567890"
  keepalive: false, // true
  signal: undefined, // AbortController to abort request
  window: window // null
});

credentials
The credentials option specifies whether fetch should send cookies and HTTP-Authorization headers with the request.

"same-origin" - the default, don't send for cross-origin requests,
"include" - always send, requires Access-Control-Allow-Credentials from cross-origin server in order for JavaScript to access the response, that was covered in the chapter Fetch: Cross-Origin Requests,
"omit" - never send, even for same-origin requests.


 */
>>>>>>> ca11464a
<|MERGE_RESOLUTION|>--- conflicted
+++ resolved
@@ -2,19 +2,24 @@
 
 import { showMessage } from '../../helpers/userInput'
 
-export async function getDailyQuote(quoteParams: string, config: { [string]: ?mixed }): Promise<string> {
+export async function getDailyQuote(
+  quoteParams: string,
+  config: { [string]: ?mixed },
+): Promise<string> {
   // TODO: Eventually support API options
   console.log('getDailyQuote():')
   const availableModes = [
     'today', // Zenquotes
     'random', // Zenquotes
     'author', // Zenquotes (premium account required)
-    'readwise', // Readwise (account required)
+    'readwise' // Readwise (account required)
   ]
   if (quoteParams != null) {
-    await showMessage('\tInfo: {{quote()}} tag parameters are not currently supported')
+    await showMessage(
+      "\tInfo: {{quote()}} tag parameters are not currently supported",
+    )
   }
-
+  
   const quoteConfig: any = config.quote ?? null
   if (quoteConfig == null) {
     console.log(`\tInfo: No 'quote' settings in Templates/_configuration note`)
@@ -24,20 +29,18 @@
 
   // Default setting
   // TODO: import proper config functions
-  const pref_mode = quoteConfig?.mode && availableModes.includes(quoteConfig?.mode) ? quoteConfig?.mode : 'random'
+  const pref_mode = (quoteConfig?.mode && availableModes.includes(quoteConfig?.mode))
+    ? quoteConfig?.mode
+    : 'random'
 
   let API: string
   let URL: string
   if (pref_mode === 'readwise') {
     const pref_readwise_key = quoteConfig?.readwiseKey ?? '<error - no key found>' // as token is mandatory
     API = `"https://readwise.io/api/v2/`
-<<<<<<< HEAD
-    XXX.setRequestHeader('Authorization', pref_readwise_key)
-=======
     // ???.setRequestHeader('Authorization', pref_readwise_key);
->>>>>>> ca11464a
     URL = `${API}highlights?page_size=10`
-    // Ask for 1 result then read "count"
+    // Ask for 1 result then read "count" 
     // then ask for random number within that count with page_size=1, page number that random
 
     console.log(`Before API call: ${URL}`)
@@ -52,14 +55,14 @@
       console.log(`\tError in Quote lookup to ${API}. Please check your _configuration note.`)
       return `Error in Quote lookup to ${API}. Please check your _configuration note.`
     }
-  } else {
+  }
+  else {
     const pref_author = quoteConfig?.author // Available authors: https://premium.zenquotes.io/available-authors/
     const pref_zenquotes_key = quoteConfig?.zenquotesKey ?? '' // https://premium.zenquotes.io/
     API = `https://zenquotes.io/api/`
-    URL =
-      pref_mode === 'author' && pref_author && pref_zenquotes_key
-        ? `${API}quotes/${pref_mode}/${pref_author}/${pref_zenquotes_key}`
-        : `${API}${pref_mode}`
+    URL = (pref_mode === 'author' && pref_author && pref_zenquotes_key)
+      ? `${API}quotes/${pref_mode}/${pref_author}/${pref_zenquotes_key}`
+      : `${API}${pref_mode}`
     console.log(`Before API call: ${URL}`)
     const response = await fetch(URL)
     if (response != null) {
@@ -73,9 +76,6 @@
       return `Error in Quote lookup to ${API}. Please check your _configuration note.`
     }
   }
-<<<<<<< HEAD
-}
-=======
 }
 
 /** 
@@ -172,4 +172,3 @@
 
 
  */
->>>>>>> ca11464a
