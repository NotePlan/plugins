/*eslint no-unused-vars: [2, {"args": "all", "varsIgnorePattern": "clo|timer|log|logError|JSP"}]*/
// @flow

/**
<<<<<<< HEAD
 * TODO:
=======
 * TODO: 
>>>>>>> ea9d893a
 * - Prompt for nulls
 */
import pluginJson from '../plugin.json'
import { sortListBy, getTasksByType } from '@helpers/sorting'

import { clo, JSP, log, logError, logDebug, timer } from '@helpers/dev'
import { inFolderList } from '@helpers/general'
import { selectFirstNonTitleLineInEditor } from '@helpers/NPnote'
import { removeDuplicateSyncedLines } from '@helpers/paragraph'
<<<<<<< HEAD
import { getInput } from '@helpers/userInput'
=======
import {getInput} from '@helpers/userInput'
>>>>>>> ea9d893a
import { getSyncedCopiesAsList } from '@helpers/NPSyncedCopies'
import { replaceContentUnderHeading } from '@helpers/NPParagraph'
// import type { ExtendedParagraph } from '../../dwertheimer.EventAutomations/src/timeblocking-helpers'

// eslint-disable-next-line max-len
export async function searchForTasks(searchString: string, types: Array<string>, inFolders: Array<string>, notInFolders: Array<string>): Promise<$ReadOnlyArray<TParagraph>> {
  logDebug(pluginJson, `${String(searchString)} ${String(types)} ${String(inFolders)} ${String(notInFolders)}`)
  const data = await DataStore.search(searchString)
  logDebug(pluginJson, `Found: ${data.length} results`)
  // FIXME: when @eduard fixes the API, can use the following line (needs testing)
  // const data = await DataStore.search(searchString, types.length ? types : ['calendar', 'notes'], inFolders.length ? inFolders : null, notInFolders.length ? notInFolders : null)
  return data
}

function filterTasks(
  tasksIn: $ReadOnlyArray<TParagraph>,
  includeTaskTypes: Array<string>,
  inFolders: Array<string>,
  notInFolders: Array<string>,
  filename: string,
): Array<TParagraph> {
  const tasks = [...tasksIn]
<<<<<<< HEAD
  logDebug(pluginJson, `Filtering ${tasksIn.length} tasks; sliced: ${tasks.length} t0content="${tasks[0].content}"`)
  // tasks.forEach(t => logDebug(`Before Filtering for ${includeTaskTypes}: ${t.type} | ${t.content}`))
  let filteredTasks = includeTaskTypes.length ? tasks.filter((task) => includeTaskTypes.includes(task.type)) : tasks
  logDebug(pluginJson, `Found: ${filteredTasks.length} results of type [${String(includeTaskTypes)}]`)
  filteredTasks.forEach((t) => logDebug(`After Filtering for ${includeTaskTypes.toString()}: ${t.type} | ${t.content}`))
=======
 logDebug(pluginJson, `Filtering ${tasksIn.length} tasks; sliced: ${tasks.length} t0content="${tasks[0].content}"`)
  // tasks.forEach(t => logDebug(`Before Filtering for ${includeTaskTypes}: ${t.type} | ${t.content}`))
  let filteredTasks = includeTaskTypes.length ? tasks.filter((task) => includeTaskTypes.includes(task.type)) : tasks
 logDebug(pluginJson, `Found: ${filteredTasks.length} results of type [${String(includeTaskTypes)}]`)
  filteredTasks.forEach(t => logDebug(`After Filtering for ${includeTaskTypes}: ${t.type} | ${t.content}`))
>>>>>>> ea9d893a
  if (inFolders?.length) {
    filteredTasks = filteredTasks.filter((f) => f.filename?.length && inFolderList(f.filename, inFolders))
    logDebug(pluginJson, `Found: ${filteredTasks.length} after inFolderList: [${String(inFolders)}]`)
  }
  filteredTasks.forEach((t) => logDebug(`After inFolders: ${t.type} | ${t.content}`))
  if (notInFolders?.length) {
    filteredTasks = filteredTasks.filter((f) => f.filename && !inFolderList(f.filename, notInFolders))
    logDebug(pluginJson, `Found: ${filteredTasks.length} after notInFolders: [${String(notInFolders)}]`)
  }
<<<<<<< HEAD
  filteredTasks.forEach((t) => logDebug(`After notInFolders: ${t.type} | ${t.filename || ''} ${t.content}`))
  // filter out items in this file (on re-runs)
  filteredTasks = filename !== '' ? filteredTasks.filter((f) => f.filename !== filename) : filteredTasks
  logDebug(pluginJson, `After notThisFile (filename) filter -- filteredTasks.length=${filteredTasks.length}`)
  filteredTasks.forEach((t) => logDebug(`After Filter for this filename: ${t.type} | ${t.filename || ''} ${t.content}`))
  // filter out duplicate tasks (esp synced lines)
  filteredTasks = [...removeDuplicateSyncedLines(filteredTasks)]
  filteredTasks.forEach((t) => logDebug(`After removeDuplicateSyncedLines: ${t.type} | ${t.filename || ''} ${t.content}`))
=======
  filteredTasks.forEach((t) => logDebug(`After notInFolders: ${t.type} | ${t.filename} ${t.content}`))
  // filter out items in this file (on re-runs)
  filteredTasks = filename !== '' ? filteredTasks.filter((f) => f.filename !== filename) : filteredTasks
  logDebug(pluginJson, `After notThisFile (filename) filter -- filteredTasks.length=${filteredTasks.length}`)
  filteredTasks.forEach((t) => logDebug(`After Filter for this filename: ${t.type} | ${t.filename} ${t.content}`))
  // filter out duplicate tasks (esp synced lines)
  filteredTasks = [...removeDuplicateSyncedLines(filteredTasks)]
  filteredTasks.forEach((t) => logDebug(`After removeDuplicateSyncedLines: ${t.type} | ${t.filename} ${t.content}`))
>>>>>>> ea9d893a
  // filter for task types
  logDebug(pluginJson, `Found: ${filteredTasks.length} unduplicated (non-synced) results of type [${String(includeTaskTypes)}]`)
  return filteredTasks
}

function sortTasks(filteredTasks: Array<TParagraph>, includeTaskTypes: Array<string>, sortByFields: Array<string>): Array<TParagraph> {
  const tasksByType = getTasksByType(filteredTasks) //FIXME: need to check getTasksbyType -- numbers are wrong
  let consolidatedTasks = []
  // Object.keys(tasksByType).forEach((type) => {
  //   consolidatedTasks = [...consolidatedTasks, ...tasksByType[type]]
  // })
  includeTaskTypes.forEach((type) => {
    logDebug(pluginJson, `${tasksByType[type].length} tasks before consolidating | ${consolidatedTasks.length} tasks `)
    consolidatedTasks = [...consolidatedTasks, ...tasksByType[type]]
  })
  logDebug(pluginJson, `Found: ${consolidatedTasks.length} unsorted consolidated tasks [${String(includeTaskTypes)}]`)
  const sortedTasks = sortByFields?.length ? sortListBy(consolidatedTasks, sortByFields) : consolidatedTasks
  logDebug(pluginJson, `Found: ${sortedTasks.length} sorted results of consolidated types [${String(includeTaskTypes)}]`)
  const sortedParas = sortedTasks?.length ? sortedTasks.map((t) => t.paragraph ?? null).filter(Boolean) : []
  // sortedParas.forEach((t) => {
  //   logDebug(`sorted: ${t.type} ${t.filename} ${t.content}`)
  // })
  return sortedParas || []
}

function getSyncedCopies(sortedTasks: Array<TParagraph>, includeTaskTypes: Array<string>): Array<string> {
  let syncedCopyList = []
  syncedCopyList = sortedTasks && sortedTasks.length ? getSyncedCopiesAsList(sortedTasks, includeTaskTypes) : []
  return syncedCopyList
}

function getNoteOutput(syncedCopyList: Array<string>, callbackArgs: any) {
  const { searchFor, searchInTypesStr, includeTaskTypesStr, sortByFieldsStr, inFoldersStr, notInFoldersStr, outputFilename, headings } = callbackArgs
  const { includeInstructions } = DataStore.settings
  const instructions = includeInstructions
    ? `\n*Clicking the "Open Tasks" will refresh the items underneath the heading. You can edit lines and they will be synced/update; however, if you want to add lines, you must do that below the synced lines block.*`
    : ''
  const link = `[Open Tasks](noteplan://x-callback-url/runPlugin?pluginID=dwertheimer.TaskAutomations&command=task%20sync&arg0=${encodeURIComponent(
    searchFor,
  )}&arg1=${encodeURIComponent(searchInTypesStr)}&arg2=${encodeURIComponent(includeTaskTypesStr)}&arg3=${encodeURIComponent(sortByFieldsStr)}&arg4=${encodeURIComponent(
    outputFilename,
  )}&arg5=${encodeURIComponent(inFoldersStr)}&arg6=${encodeURIComponent(notInFoldersStr)}&arg7=${encodeURIComponent(headings)})`
  const body = syncedCopyList.length ? `${syncedCopyList.join('\n')}` : `No results found.`
  const whatFolders = inFoldersStr === '*' ? '' : ` (in folders: [${inFoldersStr}])`
  const title = `Tasks matching: ${searchFor}`
  return { link, body, instructions, whatFolders, title }
}

async function openSyncedTasksNoteInEditor(filename: string, searchFor: string, outputVars: any) {
  const { link, body, instructions, whatFolders, title } = outputVars
  logDebug(pluginJson, `Opening file: ${filename} with content`)

  //FIXME: this is not working due to API bug, but it will be fixed in the next release
  logDebug(pluginJson, `Before open note: filename is: "${filename}"`)
  let note
  const { defaultFolderName } = DataStore.settings
  const generatedFilename = filename === '' ? `${defaultFolderName}/${searchFor.replace('/', '-')}` : filename

  if (Editor.filename === generatedFilename) {
    logDebug(pluginJson, `We are in Editor; File open already: Editor.filename is: "${Editor.filename}"`)
    note = Editor.note
  } else {
    logDebug(pluginJson, `Opening filename: "${generatedFilename}"`)
    note = await Editor.openNoteByFilename(generatedFilename, false, 0, 0, true, true)
    // note = Editor
    if (!note) logDebug(pluginJson, `Failed to open note: ${filename}`)
    logDebug(pluginJson, `After open note: Editor.filename is: "${Editor.filename}"`)
    //logDebug(pluginJson, `After open note: note.filename is: "${note.filename}"`)
    // const note = await DataStore.noteByFilename(filename, 'Notes')
  }
  if (note) {
    logDebug(pluginJson, `Found existing note: length is: ${String(note?.content?.length)}`)
    if (note?.content?.length && note?.content?.length > 2) {
      logDebug(pluginJson, `Found existing note with content, replacing content under ${link}`)
      await replaceContentUnderHeading(note, link, body, false, 2)
    } else {
      logDebug(pluginJson, `Note exists but had no content ("${String(note?.content) || ''}"), adding content`)
      note.content = `# ${title}${whatFolders}\n## ${link}\n${body}\n---${instructions}\n`
      //logDebug(pluginJson, `note.content set to: >>>\n# ${searchFor}\n## ${link}\n${body}---${instructions}\n<<<`)
      logDebug(pluginJson, `note.content set. note.content.length is now: ${note.content.split('\n').length} lines`)
    }
    selectFirstNonTitleLineInEditor()
    // note ? (note.content = content) : ''
  } else {
    logDebug(pluginJson, `Could not open note: "${filename}" Command returned ${String(note) || ''}`)
  }
}

async function fillInMissingArguments(args) {
  let [searchFor, searchInTypesStr, includeTaskTypesStr, sortByFieldsStr, outputFilename, inFoldersStr, notInFoldersStr, headings] = args
<<<<<<< HEAD
  searchFor = searchFor == null ? (await getInput(`Search for:`, `Submit`, `Search`)) || '' : searchFor
  searchInTypesStr =
    searchInTypesStr == null
      ? ((await getInput(
          `Note Types to search in -- calendar,notes or both (separated by comma)\nLeave blank for all types of notes (calendar and notes)`,
          `Submit`,
          `Task Types`,
        )) || '',
        'calendar,notes')
      : searchInTypesStr
  includeTaskTypesStr =
    includeTaskTypesStr == null
      ? ((await getInput(
          `Task Types to search for -- multiple types can be separated by commas, e.g.\nopen,done,scheduled\nLeave blank for all types of tasks`,
          `Submit`,
          `Task Types`,
        )) || '*',
        '*')
      : includeTaskTypesStr
  sortByFieldsStr =
    sortByFieldsStr == null
      ? ((await getInput(
          `Sort resulting tasks by field (put a minus in front for high-to-low sort; can be multi-level sort with comma separated variables), e.g.\n-priority,content\nLeave blank for default search (-priority,content)`,
          `Submit`,
          `Sort Tasks`,
        )) || '-priority,content',
        '-priority,content')
      : sortByFieldsStr
  outputFilename =
    outputFilename == null
      ? (await getInput(
          `What should be the filename (including folders) of the results note?\nLeave blank for automatic naming based on search criteria in default folder (in preferences)`,
          `Submit`,
          `Results File Name`,
        )) || '*'
      : outputFilename
  inFoldersStr =
    inFoldersStr == null
      ? ((await getInput(
          `Folders to restrict search to?\nLeave blank to search all folders (except for the ones you specify to skip in the next step)`,
          `Submit`,
          `Folders to Search`,
        )) || '*',
        '*')
      : inFoldersStr
  notInFoldersStr =
    notInFoldersStr == null
      ? ((await getInput(`Folders to not search in?\nLeave blank to not restrict the search`, `Submit`, `Folders to Not Search`)) || '*', '*')
      : notInFoldersStr
=======
  searchFor = (searchFor == null) ? (await getInput(`Search for:`,`Submit`,`Search`) || '') : searchFor
  searchInTypesStr = (searchInTypesStr == null) ? (await getInput(`Note Types to search in -- calendar,notes or both (separated by comma)\nLeave blank for all types of notes (calendar and notes)`,`Submit`,`Task Types`) || '','calendar,notes') : searchInTypesStr
  includeTaskTypesStr = (includeTaskTypesStr == null) ? (await getInput(`Task Types to search for -- multiple types can be separated by commas, e.g.\nopen,done,scheduled\nLeave blank for all types of tasks`,`Submit`,`Task Types`) || '*','*') : includeTaskTypesStr
  sortByFieldsStr = (sortByFieldsStr == null) ? (await getInput(`Sort resulting tasks by field (put a minus in front for high-to-low sort; can be multi-level sort with comma separated variables), e.g.\n-priority,content\nLeave blank for default search (-priority,content)`,`Submit`,`Sort Tasks`) || '-priority,content','-priority,content') : sortByFieldsStr
  outputFilename = (outputFilename == null) ? (await getInput(`What should be the filename (including folders) of the results note?\nLeave blank for automatic naming based on search criteria in default folder (in preferences)`,`Submit`,`Results File Name`) || '*') : outputFilename
  inFoldersStr = (inFoldersStr == null) ? (await getInput(`Folders to restrict search to?\nLeave blank to search all folders (except for the ones you specify to skip in the next step)`,`Submit`,`Folders to Search`) || '*','*') : inFoldersStr
  notInFoldersStr = (notInFoldersStr == null) ? (await getInput(`Folders to not search in?\nLeave blank to not restrict the search`,`Submit`,`Folders to Not Search`) || '*','*') : notInFoldersStr
>>>>>>> ea9d893a
  headings = String(headings) //TBD
  return [searchFor, searchInTypesStr, includeTaskTypesStr, sortByFieldsStr, outputFilename, inFoldersStr, notInFoldersStr, headings]
}

/**
 * Create synced tasks in a document per params passed
 * @param {string|null} searchFor - search string
 * @param {string|null} searchInTypesStr - type of notes to search in (['calendar', 'notes'])
 * @param {string|null} includeTaskTypesStr - types of tasks to include (['open', 'scheduled', 'done', 'cancelled'])
 * @param {string|null} sortByFieldsStr - fields to sort by (['date', '-priority', 'title']) (minus at front for descending order)
 * @param {string|null} outputFilename - filename to save the output to (with or without the file extension) (* for auto-generated name)
 * @param {string|null} inFoldersStr - folders to look in (* for all)
 * @param {string|null} notInFoldersStr - folder to ignore (* for ignore none)
 * @param {string|null} headings - TBD
 */
<<<<<<< HEAD
export async function taskSync(...args: Array<string>): Promise<void> {
  try {
    // Setting this up this way so that args passing via xcallback ordering can be easily modified later
    const [searchFor, searchInTypesStr, includeTaskTypesStr, sortByFieldsStr, outputFilename, inFoldersStr, notInFoldersStr, headings] = await fillInMissingArguments(args)
    logDebug(`searchInTypesStr=${searchInTypesStr} typeof searchInTypesStr=${typeof searchInTypesStr} length=${searchInTypesStr?.length} BEFORE`)
    const searchInTypes = searchInTypesStr?.length ? searchInTypesStr.split(',') : ['calendar', 'notes']
    logDebug(`searchInTypes=${searchInTypes.toString()} AFTER`)
    const includeTaskTypes = includeTaskTypesStr?.length ? includeTaskTypesStr.split(',') : ['open']
    const sortByFields = sortByFieldsStr?.length ? sortByFieldsStr.split(',') : ['-priority', 'content']
    const inFolders = inFoldersStr?.length ? (inFoldersStr === '*' ? [] : inFoldersStr.split(',')) : []
    const notInFolders = notInFoldersStr?.length ? (notInFoldersStr === '*' ? [] : notInFoldersStr.split(',')) : []
    const filename = outputFilename?.length
      ? outputFilename !== '*'
        ? /.txt|.md/.test(outputFilename)
          ? outputFilename
          : `${outputFilename}.${DataStore.defaultFileExtension}`
        : ''
      : ''
    logDebug(
=======
export async function taskSync(...args:Array<string>): Promise<void> {
  try {
    // Setting this up this way so that args passing via xcallback ordering can be easily modified later
    const [searchFor, searchInTypesStr, includeTaskTypesStr, sortByFieldsStr, outputFilename, inFoldersStr, notInFoldersStr, headings] = await fillInMissingArguments(args)
    log(`searchInTypesStr=${searchInTypesStr} typeof searchInTypesStr=${typeof searchInTypesStr} length=${searchInTypesStr?.length} BEFORE`)
    const searchInTypes = searchInTypesStr?.length ? searchInTypesStr.split(',') : ["calendar","notes"]
    log(`searchInTypes=${searchInTypes} AFTER`)
    const includeTaskTypes = includeTaskTypesStr?.length ? includeTaskTypesStr.split(',') : ['open']
    const sortByFields = sortByFieldsStr?.length ? sortByFieldsStr.split(',') : ["-priority","content"]
    const inFolders = inFoldersStr?.length ? inFoldersStr === '*' ? [] : inFoldersStr.split(',') : []
    const notInFolders = notInFoldersStr?.length ? notInFoldersStr === '*' ? [] : notInFoldersStr.split(',') : []
    const filename = outputFilename?.length ? outputFilename !== '*' ? (/.txt|.md/.test(outputFilename) ? outputFilename : `${outputFilename}.${DataStore.defaultFileExtension}`) : '' : ''
   logDebug(
>>>>>>> ea9d893a
      pluginJson,
      `Running: searchFor="${searchFor}" searchInTypes=[${String(searchInTypes)}] includeTaskTypes=[${String(includeTaskTypes)}] sortByFields=[${String(
        sortByFields,
      )}] outputFilename="${String(outputFilename)}" inFolders:[${String(inFolders)}] notInFolders: [${String(notInFolders)}] headings="${headings}"`,
    )
    return
    CommandBar.showLoading(true, `Searching for:\n"${searchFor}"...`)
    await CommandBar.onAsyncThread()

    // search for tasks
    const tasks = await searchForTasks(searchFor, searchInTypes, inFolders, notInFolders)
    // filter the tasks down to the right types/locations (and not this file)
    const filteredTasks = filterTasks(tasks, includeTaskTypes, inFolders, notInFolders, filename)
    // sort tasks
    const sortedTasks = sortTasks(filteredTasks, includeTaskTypes, sortByFields)
    // create synced copies as list of strings
    const syncedCopyList = getSyncedCopies(sortedTasks, includeTaskTypes)
    // build note output
    const callbackArgs = { searchFor, searchInTypesStr, includeTaskTypesStr, sortByFieldsStr, inFoldersStr, notInFoldersStr, outputFilename, headings }
    const outputVars = getNoteOutput(syncedCopyList, callbackArgs)

    await CommandBar.onMainThread()
    CommandBar.showLoading(false)

    // open or create note in Editor
    await openSyncedTasksNoteInEditor(filename, searchFor, outputVars)
  } catch (error) {
    logError(pluginJson, JSP(error))
  }
}<|MERGE_RESOLUTION|>--- conflicted
+++ resolved
@@ -2,11 +2,7 @@
 // @flow
 
 /**
-<<<<<<< HEAD
  * TODO:
-=======
- * TODO: 
->>>>>>> ea9d893a
  * - Prompt for nulls
  */
 import pluginJson from '../plugin.json'
@@ -16,11 +12,7 @@
 import { inFolderList } from '@helpers/general'
 import { selectFirstNonTitleLineInEditor } from '@helpers/NPnote'
 import { removeDuplicateSyncedLines } from '@helpers/paragraph'
-<<<<<<< HEAD
 import { getInput } from '@helpers/userInput'
-=======
-import {getInput} from '@helpers/userInput'
->>>>>>> ea9d893a
 import { getSyncedCopiesAsList } from '@helpers/NPSyncedCopies'
 import { replaceContentUnderHeading } from '@helpers/NPParagraph'
 // import type { ExtendedParagraph } from '../../dwertheimer.EventAutomations/src/timeblocking-helpers'
@@ -43,19 +35,11 @@
   filename: string,
 ): Array<TParagraph> {
   const tasks = [...tasksIn]
-<<<<<<< HEAD
   logDebug(pluginJson, `Filtering ${tasksIn.length} tasks; sliced: ${tasks.length} t0content="${tasks[0].content}"`)
   // tasks.forEach(t => logDebug(`Before Filtering for ${includeTaskTypes}: ${t.type} | ${t.content}`))
   let filteredTasks = includeTaskTypes.length ? tasks.filter((task) => includeTaskTypes.includes(task.type)) : tasks
   logDebug(pluginJson, `Found: ${filteredTasks.length} results of type [${String(includeTaskTypes)}]`)
   filteredTasks.forEach((t) => logDebug(`After Filtering for ${includeTaskTypes.toString()}: ${t.type} | ${t.content}`))
-=======
- logDebug(pluginJson, `Filtering ${tasksIn.length} tasks; sliced: ${tasks.length} t0content="${tasks[0].content}"`)
-  // tasks.forEach(t => logDebug(`Before Filtering for ${includeTaskTypes}: ${t.type} | ${t.content}`))
-  let filteredTasks = includeTaskTypes.length ? tasks.filter((task) => includeTaskTypes.includes(task.type)) : tasks
- logDebug(pluginJson, `Found: ${filteredTasks.length} results of type [${String(includeTaskTypes)}]`)
-  filteredTasks.forEach(t => logDebug(`After Filtering for ${includeTaskTypes}: ${t.type} | ${t.content}`))
->>>>>>> ea9d893a
   if (inFolders?.length) {
     filteredTasks = filteredTasks.filter((f) => f.filename?.length && inFolderList(f.filename, inFolders))
     logDebug(pluginJson, `Found: ${filteredTasks.length} after inFolderList: [${String(inFolders)}]`)
@@ -65,8 +49,8 @@
     filteredTasks = filteredTasks.filter((f) => f.filename && !inFolderList(f.filename, notInFolders))
     logDebug(pluginJson, `Found: ${filteredTasks.length} after notInFolders: [${String(notInFolders)}]`)
   }
-<<<<<<< HEAD
   filteredTasks.forEach((t) => logDebug(`After notInFolders: ${t.type} | ${t.filename || ''} ${t.content}`))
+
   // filter out items in this file (on re-runs)
   filteredTasks = filename !== '' ? filteredTasks.filter((f) => f.filename !== filename) : filteredTasks
   logDebug(pluginJson, `After notThisFile (filename) filter -- filteredTasks.length=${filteredTasks.length}`)
@@ -74,16 +58,6 @@
   // filter out duplicate tasks (esp synced lines)
   filteredTasks = [...removeDuplicateSyncedLines(filteredTasks)]
   filteredTasks.forEach((t) => logDebug(`After removeDuplicateSyncedLines: ${t.type} | ${t.filename || ''} ${t.content}`))
-=======
-  filteredTasks.forEach((t) => logDebug(`After notInFolders: ${t.type} | ${t.filename} ${t.content}`))
-  // filter out items in this file (on re-runs)
-  filteredTasks = filename !== '' ? filteredTasks.filter((f) => f.filename !== filename) : filteredTasks
-  logDebug(pluginJson, `After notThisFile (filename) filter -- filteredTasks.length=${filteredTasks.length}`)
-  filteredTasks.forEach((t) => logDebug(`After Filter for this filename: ${t.type} | ${t.filename} ${t.content}`))
-  // filter out duplicate tasks (esp synced lines)
-  filteredTasks = [...removeDuplicateSyncedLines(filteredTasks)]
-  filteredTasks.forEach((t) => logDebug(`After removeDuplicateSyncedLines: ${t.type} | ${t.filename} ${t.content}`))
->>>>>>> ea9d893a
   // filter for task types
   logDebug(pluginJson, `Found: ${filteredTasks.length} unduplicated (non-synced) results of type [${String(includeTaskTypes)}]`)
   return filteredTasks
@@ -174,7 +148,6 @@
 
 async function fillInMissingArguments(args) {
   let [searchFor, searchInTypesStr, includeTaskTypesStr, sortByFieldsStr, outputFilename, inFoldersStr, notInFoldersStr, headings] = args
-<<<<<<< HEAD
   searchFor = searchFor == null ? (await getInput(`Search for:`, `Submit`, `Search`)) || '' : searchFor
   searchInTypesStr =
     searchInTypesStr == null
@@ -224,15 +197,6 @@
     notInFoldersStr == null
       ? ((await getInput(`Folders to not search in?\nLeave blank to not restrict the search`, `Submit`, `Folders to Not Search`)) || '*', '*')
       : notInFoldersStr
-=======
-  searchFor = (searchFor == null) ? (await getInput(`Search for:`,`Submit`,`Search`) || '') : searchFor
-  searchInTypesStr = (searchInTypesStr == null) ? (await getInput(`Note Types to search in -- calendar,notes or both (separated by comma)\nLeave blank for all types of notes (calendar and notes)`,`Submit`,`Task Types`) || '','calendar,notes') : searchInTypesStr
-  includeTaskTypesStr = (includeTaskTypesStr == null) ? (await getInput(`Task Types to search for -- multiple types can be separated by commas, e.g.\nopen,done,scheduled\nLeave blank for all types of tasks`,`Submit`,`Task Types`) || '*','*') : includeTaskTypesStr
-  sortByFieldsStr = (sortByFieldsStr == null) ? (await getInput(`Sort resulting tasks by field (put a minus in front for high-to-low sort; can be multi-level sort with comma separated variables), e.g.\n-priority,content\nLeave blank for default search (-priority,content)`,`Submit`,`Sort Tasks`) || '-priority,content','-priority,content') : sortByFieldsStr
-  outputFilename = (outputFilename == null) ? (await getInput(`What should be the filename (including folders) of the results note?\nLeave blank for automatic naming based on search criteria in default folder (in preferences)`,`Submit`,`Results File Name`) || '*') : outputFilename
-  inFoldersStr = (inFoldersStr == null) ? (await getInput(`Folders to restrict search to?\nLeave blank to search all folders (except for the ones you specify to skip in the next step)`,`Submit`,`Folders to Search`) || '*','*') : inFoldersStr
-  notInFoldersStr = (notInFoldersStr == null) ? (await getInput(`Folders to not search in?\nLeave blank to not restrict the search`,`Submit`,`Folders to Not Search`) || '*','*') : notInFoldersStr
->>>>>>> ea9d893a
   headings = String(headings) //TBD
   return [searchFor, searchInTypesStr, includeTaskTypesStr, sortByFieldsStr, outputFilename, inFoldersStr, notInFoldersStr, headings]
 }
@@ -248,8 +212,8 @@
  * @param {string|null} notInFoldersStr - folder to ignore (* for ignore none)
  * @param {string|null} headings - TBD
  */
-<<<<<<< HEAD
 export async function taskSync(...args: Array<string>): Promise<void> {
+
   try {
     // Setting this up this way so that args passing via xcallback ordering can be easily modified later
     const [searchFor, searchInTypesStr, includeTaskTypesStr, sortByFieldsStr, outputFilename, inFoldersStr, notInFoldersStr, headings] = await fillInMissingArguments(args)
@@ -268,21 +232,6 @@
         : ''
       : ''
     logDebug(
-=======
-export async function taskSync(...args:Array<string>): Promise<void> {
-  try {
-    // Setting this up this way so that args passing via xcallback ordering can be easily modified later
-    const [searchFor, searchInTypesStr, includeTaskTypesStr, sortByFieldsStr, outputFilename, inFoldersStr, notInFoldersStr, headings] = await fillInMissingArguments(args)
-    log(`searchInTypesStr=${searchInTypesStr} typeof searchInTypesStr=${typeof searchInTypesStr} length=${searchInTypesStr?.length} BEFORE`)
-    const searchInTypes = searchInTypesStr?.length ? searchInTypesStr.split(',') : ["calendar","notes"]
-    log(`searchInTypes=${searchInTypes} AFTER`)
-    const includeTaskTypes = includeTaskTypesStr?.length ? includeTaskTypesStr.split(',') : ['open']
-    const sortByFields = sortByFieldsStr?.length ? sortByFieldsStr.split(',') : ["-priority","content"]
-    const inFolders = inFoldersStr?.length ? inFoldersStr === '*' ? [] : inFoldersStr.split(',') : []
-    const notInFolders = notInFoldersStr?.length ? notInFoldersStr === '*' ? [] : notInFoldersStr.split(',') : []
-    const filename = outputFilename?.length ? outputFilename !== '*' ? (/.txt|.md/.test(outputFilename) ? outputFilename : `${outputFilename}.${DataStore.defaultFileExtension}`) : '' : ''
-   logDebug(
->>>>>>> ea9d893a
       pluginJson,
       `Running: searchFor="${searchFor}" searchInTypes=[${String(searchInTypes)}] includeTaskTypes=[${String(includeTaskTypes)}] sortByFields=[${String(
         sortByFields,
