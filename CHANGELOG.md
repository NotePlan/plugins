# codedungeon.Toolbox Changelog

### About codedungeon.Toolbox Plugin

See Plugin [README](https://github.com/NotePlan/plugins/blob/main/codedungeon.Toolbox/README.md) for details on available commands and use case.

<<<<<<< HEAD
## [3.6.0] - 2022-06-08 (@codedungeon)

- Updated @codedungeon/gunner CLI library
=======
## [3.9.0] - 2022-06-17 (@jgclark)
- removed luxon
- (unmentioned here but I believe @nmn remove luxon-business-days about 2022-06-12)

## [3.8.0] - 2022-06-15 (@nmn)

- added eslint-plugin-no-floating-promise to package.json
- added package-lock back into git
- added .watchmanconfig

## [3.7.0] - 2022-06-08 (@dwertheimer)
- added `documentation` module back in and edited the `npm run docs` command

## [3.6.0] - 2022-06-07 (@jgclark)
- added example of new "arguments: {}" fields in `plugin.json` when there are arguments that can be passed in when calling a plugin command from x-callback
>>>>>>> 53072431

## [3.5.0] - 2022-06-01 (@codedungeon)

- updated [#205](https://github.com/NotePlan/plugins/issues/205) `npc plugin:release` to include `CHANGELOG.md` if exists ()
- updated `npc plugin:create` to include extended plugin skeleton (@dwertheimer)
  > Added more skeleton tests (thank you @dwertheimer)
- restored 180 character width in `prettier` settings
  > If we continue to toggle this setting, my suggestion would be to remove it as a base setting and integrate personal `prettier.config.js` configuration

## [3.4.1] - 2022-05-24 (@codedungeon)

- fixed `npc plugin:release`

## [3.4.1] - 2022-05-15 (@codedungeon)

- removed `dayjs` dependency
  - You can remove as you see fit, but it was not being used anywhere so it should not be causing any issues

## [3.4.0] - 2022-05-15 (@jgclark)
- add `luxon` depedency
  - luxon-business-days

## [3.3.0] - 2022-05-06 (@dwertheimer)
- added support for searching notes using packages:
  - fuse.js
  - bqpjs

## [3.2.6] - 2022-04-23 (@mikeerickson)

- added support for using aliases in jest tests
  - configured in `jest.config.js` which matches configuration in `plugins.config.js`

## [3.2.5] - 2022-04-16 (@mikeerickson)

- fix `npc plugin:relase` command to properly include `plugin.name` (@jgclark)

## [3.2.4] - 2022-03-20 (@mikeerickson)

- Fixed `helpers/NPConfiguration.js :: getSetting` completed implementation
- Fixed `helpers/NPConfiguration.js :: getSettings` completed implementation

## [3.2.3] - 2022-03-20 (@mikeerickson)

- Extended `helpers/dev :: clo` to output raw value if not object (allow passing non-object without having to change method call)

## [3.2.2] - 2022-03-18 (@mikeerickson)

- Removed `fetchWithTimeout` helper that was added in 3.2.1

## [3.2.1] - 2022-03-18 (@mikeerickson)

- removed `--verbose false` flag from `test:dev` and `test:watch` scripts

## [3.2.0] - 2022-03-16 (@mikeerickson)

- added `fetchWithTimeout` helper to `./helpers/dev`

## [3.1.2] - 2022-02-27 (@mikeerickson)
- fixed issue with `npc plugin:release` build test command
- removed test execution when running test build (addresses item test imports)

## [3.1.1] - 2022-02-23 (@mikeerickson)
- updated `date-fns` dependency to `^2.23.0` (requested by @m1well)
- added `eslin-plugin-unused-imports: 1.1.5` (requested by @m1well)
- updated CLI command description and examples

## [3.1.0] - 2022-02-19 (@mikeerickson)
- fixed issue with release script
- refactored release validation in CLI `npc plugin:release`
- add guard to make sure releasing from plugins directory

## [3.0.2] - 2022-02-17 (@mikeerickson)
- restored `docs` command

## [3.0.1] - 2022-02-17 (@mikeerickson)
- updated Plugins v3.0

## [2.2.0] - 2021-09-06 (@mikeerickson)

### Fixed
- fixed `plugin:create` command to use latest `@codedungeon/gunner`
- fixed `plugin:info` command to use latest `@codedungeon/gunner`

## [2.1.0] - 2021-08-26 (@mikeerickson)

### Added
- added `showdown` node dependency
- added `codedungeon.Toolbox` v1.0.0

## [2.0.1] - 2021-08-26 (@mikeerickson)

### Changed
- modified `.flowconfig` configuration, address error messsage for node_modules which do not contain type definitions

## [2.0.0] - 2021-08-16 (@mikeerickson)

### Added
Initial Release

## Changelog
The format is based on [Keep a Changelog](https://keepachangelog.com/en/1.0.0/),
and this project adheres to [Semantic Versioning](https://semver.org/spec/v2.0.0.html).

### Plugin Versioning Uses Semver
All NotePlan plugins follow `semver` versioning. For details, please refer to [semver website](https://semver.org/)<|MERGE_RESOLUTION|>--- conflicted
+++ resolved
@@ -4,11 +4,6 @@
 
 See Plugin [README](https://github.com/NotePlan/plugins/blob/main/codedungeon.Toolbox/README.md) for details on available commands and use case.
 
-<<<<<<< HEAD
-## [3.6.0] - 2022-06-08 (@codedungeon)
-
-- Updated @codedungeon/gunner CLI library
-=======
 ## [3.9.0] - 2022-06-17 (@jgclark)
 - removed luxon
 - (unmentioned here but I believe @nmn remove luxon-business-days about 2022-06-12)
@@ -19,12 +14,11 @@
 - added package-lock back into git
 - added .watchmanconfig
 
-## [3.7.0] - 2022-06-08 (@dwertheimer)
+## [3.6.0] - 2022-06-08 (@codedungeon)
 - added `documentation` module back in and edited the `npm run docs` command
 
-## [3.6.0] - 2022-06-07 (@jgclark)
+- Updated @codedungeon/gunner CLI library
 - added example of new "arguments: {}" fields in `plugin.json` when there are arguments that can be passed in when calling a plugin command from x-callback
->>>>>>> 53072431
 
 ## [3.5.0] - 2022-06-01 (@codedungeon)
 
