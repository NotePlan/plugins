--- conflicted
+++ resolved
@@ -69,18 +69,11 @@
   const [npData, setNPData] = useState(globalSharedData) // set it from initial data
   const [reactSettings, setReactSettings] = useState({})
 
-<<<<<<< HEAD
   const [warning, setWarning] = useState({ warn: false, msg: '', color: 'w3-pale-red', border: 'w3-border-red' })
   // const [setMessageFromPlugin] = useState({})
   const [history, setHistory] = useState([lastUpdated])
   // $FlowFixMe
   const tempSavedClicksRef = useRef<Array<TAnyObject>>([]) // temporarily store the clicks in the webview
-=======
-  const [warning, setWarning] = useState<TWarning>({ warn: false, msg: '', color: 'w3-pale-red', border: '' })
-  // const [setMessageFromPlugin] = useState({})
-  const [history, setHistory] = useState([lastUpdated])
-  const tempSavedClicksRef: any = React.useRef([]) //temporarily store the clicks in the webview
->>>>>>> 134491e7
 
   /****************************************************************************************************************************
    *                             VARIABLES
@@ -160,13 +153,9 @@
         if (!type) throw (`onMessageReceived: event.data.type is undefined`, event.data)
         if (!payload) throw (`onMessageReceived: event.data.payload is undefined`, event.data)
         if (type && payload) {
-<<<<<<< HEAD
           // logDebug(`Root`, ` onMessageReceived: ${type}`)
           // logDebug(`Root`, ` onMessageReceived: payload:${JSON.stringify(payload, null, 2)}`)
           if (!payload.lastUpdated) payload.lastUpdated = { msg: '(no msg)' }
-=======
-          logDebug(`Root`, ` onMessageReceived: ${type}`)
->>>>>>> 134491e7
           // Spread existing state into new object to keep it immutable
           // TODO: ideally, you would use a reducer here
           if (type === 'SHOW_BANNER') {
