--- conflicted
+++ resolved
@@ -1,11 +1,3 @@
-<<<<<<< HEAD
-export const ErrorFallback = ({ error, resetErrorBoundary }) => {
-  return (
-    <div role="alert">
-      <h1>Something went wrong in React:</h1>
-      <pre>{error.message}</pre>
-      <button onClick={resetErrorBoundary}>Try again</button>
-=======
 import { JSP, formatReactError, clo } from '@helpers/dev'
 
 export const ErrorFallback = (props) => {
@@ -20,7 +12,6 @@
       </pre>
       <p></p>
       <p>See more detail in the console</p>
->>>>>>> d2597fdc
     </div>
   )
 }