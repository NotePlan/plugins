{
  "macOS.minVersion": "10.13.0",
  "noteplan.minAppVersion": "3.8.0",
  "plugin.id": "np.Shared",
  "plugin.name": "🤝 Shared Resources",
<<<<<<< HEAD
  "plugin.version": "0.4.8",
=======
  "plugin.version": "0.5.2",
>>>>>>> d2597fdc
  "plugin.description": "Shared resources for NotePlan plugins. (There are no commands for users to run directly.)",
  "plugin.author": "jgclark + dwertheimer",
  "plugin.dependencies": [],
  "plugin.script": "script.js",
  "plugin.url": "https://github.com/NotePlan/plugins/blob/main/np.Shared/README.md",
  "plugin.changelog": "https://github.com/NotePlan/plugins/blob/main/np.Shared/CHANGELOG.md",
  "plugin.requiredFiles": [
    "fontawesome.css",
    "css.w3.css",
    "duotone.min.flat4NP.css",
    "light.min.flat4NP.css",
    "regular.min.flat4NP.css",
    "solid.min.flat4NP.css",
    "fa-duotone-900.woff2",
    "fa-light-300.woff2",
    "fa-regular-400.woff2",
    "fa-solid-900.woff2",
    "pluginToHTMLCommsBridge.js",
    "pluginToHTMLErrorBridge.js",
    "react.core.min.js",
    "react.core.dev.js",
    "react.c.Root.min.js",
    "react.c.Root.dev.js",
    "noteplanstate-edited.otf",
    "shortcut.js",
    "encodeDecode.js"
  ],
  "plugin.commands": [
    {
      "name": "openReactWindow",
      "description": "Run React with Local Files",
      "jsFunction": "openReactWindow",
      "hidden": true
    },
    {
      "name": "onMessageFromHTMLView",
      "description": "React Window calling back to plugin",
      "jsFunction": "onMessageFromHTMLView",
      "hidden": true
    },
    {
      "name": "shared:logProvidedSharedResources",
      "description": "Log resources provided in np.Shared/ folder",
      "jsFunction": "logProvidedSharedResources"
    },
    {
      "name": "shared:logAvailableSharedResources",
      "description": "log locally available resources in np.Shared/ folder",
      "jsFunction": "logAvailableSharedResources"
    }
  ],
  "plugin.settings": [
    {
      "type": "heading",
      "title": "Settings"
    },
    {
      "type": "separator"
    },
    {
      "type": "heading",
      "title": "Debugging"
    },
    {
      "key": "_logLevel",
      "type": "string",
      "title": "Log Level",
      "choices": [
        "DEBUG",
        "INFO",
        "WARN",
        "ERROR",
        "none"
      ],
      "description": "Set how much logging output will be displayed when executing Shared commands in NotePlan Plugin Console Logs (NotePlan -> Help -> Plugin Console)\n\n - DEBUG: Show All Logs\n - INFO: Only Show Info, Warnings, and Errors\n - WARN: Only Show Errors or Warnings\n - ERROR: Only Show Errors\n - none: Don't show any logs",
      "default": "INFO",
      "required": true
    }
  ]
}<|MERGE_RESOLUTION|>--- conflicted
+++ resolved
@@ -3,11 +3,7 @@
   "noteplan.minAppVersion": "3.8.0",
   "plugin.id": "np.Shared",
   "plugin.name": "🤝 Shared Resources",
-<<<<<<< HEAD
-  "plugin.version": "0.4.8",
-=======
   "plugin.version": "0.5.2",
->>>>>>> d2597fdc
   "plugin.description": "Shared resources for NotePlan plugins. (There are no commands for users to run directly.)",
   "plugin.author": "jgclark + dwertheimer",
   "plugin.dependencies": [],
