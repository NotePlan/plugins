# 🧹 Tidy Up plugin

This plugin provides commands to help tidy up your notes:

- **/File root-level notes** (alias "frnl"): For each root-level note, asks which folder you'd like it moved to, including the option of creating a new folder. (There's a setting for ones to permanently ignore.)
- **/Generate @repeats in recent notes** (alias "grrn"): Generates any needed new @repeat() lines in all recently-changed notes. This is only useful for people using the extended @repeat() syntax of the separate [Repeat Extensions plugin](https://github.com/NotePlan/plugins/blob/main/jgclark.RepeatExtensions/README.md).  This means you don't have to add the special trigger on every relevant note: instead you can include this command in your Daily Note template, or run it manually every day or two. Please see [extra details below](#details-on-generate-repeats-in-recent-notes).
- **/List conflicted notes** (alias "conflicts"): creates/updates a note that lists all your notes on your current device with file-level conflicts, along with summary details about them. It gives options to delete one or other of the conflicted versions, or to open them side-by-side for easier comparison.
    ![](conflicted-notes-v0.13.0.png)
    (See more details below.)
- **/List duplicate notes** (alias "dupes"): creates/updates a note that lists all your notes with identical titles, along with summary details about those potential duplicates. It gives options to delete one or other of the conflicted versions:
    ![](duplicate-note-display@2x.png)
- **/List doubled notes**:  creates/updates a note that lists calendar notes that potentially have doubled content (i.e. internal duplication). Note: this is unlikely to happen, but it happened to me a lot for reasons I don't understand. This command helped me go through the notes and manually delete the duplicated content.
- **/List stubs**: creates a note that lists all your notes that have wikilinks that lead nowhere.
- **/Move top-level tasks in Editor to heading** (alias "mtth"): Move tasks orphaned at top of active note (prior to any heading) to under a specified heading. Note: this command does not work inside a template. See section below.
<<<<<<< HEAD
- **/Remove blank notes** (alias: "rbn"): deletes any completely blank notes, or just with a starting '#' character. Note: this command cannot remove Teamspace notes (as of NotePlan v3.18.1), so it won't try.
=======
- **/Remove blank notes** (alias: "rbn"): deletes any completely blank notes, or just with a starting '#' character.
- **/Remove empty blocks** (alias: "reb"): in the open note removes empty list items, quotations and headings, and reduces multiple empty lines to a single empty line. **Smart heading preservation**: If a subheading has content, its parent heading will be preserved even if the parent appears to have no direct content. This ensures your note structure remains intact when subheadings contain valuable information.
>>>>>>> 77e44f66
- **/Remove orphaned blockIDs** (alias "rob"): Remove blockIDs from lines that had been sync'd, but have become 'orphans' as the other copies of the blockID have since been deleted.
- **/Remove section from recent notes** (alias "rsrn"): Remove a given section (heading + its content block) from recently-changed notes. Can be used with parameters from Template or x-callback.
 - **/Remove section from all notes** (alias "rsan"). Remove a given section (heading + its content block) from _all notes_. Use wisely, as this is dangerous! (original function by @dwertheimer)
- **/Remove time parts from @done() dates** (alias "rtp"): Remove time parts of @done(date time) from recently-updated notes. Can be used with parameters from Template or Callback.
- **/Remove @done() markers** (alias "rdm"): Remove @done(...) markers from recently-updated notes, optionally just from completed checklist items.
- **/Remove >today tags from completed todos** (alias "rmt"): Removes the ">today" tag still attached to completed/cancelled tasks that means they keep showing up in Today's references every day forever. Does not touch open tasks.
- **/Remove triggers from recent calendar notes** (alias "rtcn"): Remove one or more triggers from recently changed calendar notes (in the past).
- **/Log notes changed in interval** (alias "lncii"): Write a list of notes changed in the last interval of days to the plugin console log. It will default to the 'Default Recent Time Interval' setting unless passed as a parameter.

Most can be used with parameters from a Template, or via an x-callback call.

There's also the **/Tidy Up** (alias "tua"), which runs as many of the other commands in this plugin as you have configured in its Settings.

(If these commands are useful to you, you'll probably find the [Note Helpers plugin](https://noteplan.co/plugins/jgclark.NoteHelpers) helpful too. It's rather arbitrary which commands live in which plugin.)

[<img width="150px" alt="Buy Me A Coffee" src="https://www.buymeacoffee.com/assets/img/guidelines/download-assets-sm-2.svg" />](https://www.buymeacoffee.com/revjgc)

<<<<<<< HEAD
### Details on /Generate @repeats in recent notes
This command works around a limitation of my separate  [Repeat Extensions plugin](https://github.com/NotePlan/plugins/blob/main/jgclark.RepeatExtensions/README.md), because the NotePlan API doesn't fire a change trigger when a task is completed from a search result list or from the Reference area.

This command catches any such completed repeats that haven't had the next repeat generated from them. It will work on all notes changed over the number of days you set the 'recently changed' setting to be.
=======
### Details on /Remove empty blocks

The **/Remove empty blocks** command intelligently cleans up your notes while preserving important structure:

**What it removes:**
- Empty list items (e.g., `- ` or `* ` with no content)
- Empty quotations (e.g., `> ` with no content)  
- Empty headings (e.g., `# ` with no text)
- Multiple consecutive empty lines (reduces to single empty lines)

**Smart heading behavior:**
- **Preserves parent headings** when their subheadings contain content
- **Removes headings** only when they have no content AND no subheadings with content
- This ensures your note hierarchy stays intact when subheadings contain valuable information

**Empty line handling:**
- **Default behavior**: Reduces multiple consecutive empty lines to a single empty line
- **Strip all empty lines**: Available as an x-callback setting to remove ALL empty lines completely
```
noteplan://x-callback-url/runPlugin?pluginID=np.Tidy&command=Remove%20empty%20elements&arg0=Editor&arg1=true
```

**Advanced options:**
- **Preserve heading structure**: Availabe as an x-callback setting. When arg2 is true, keeps ALL headings (even empty ones) to maintain note templates and structure
- This is useful for note templates where you want to keep the heading hierarchy intact
```
noteplan://x-callback-url/runPlugin?pluginID=np.Tidy&command=Remove%20empty%20elements&arg0=Editor&arg1=false&arg2=true
```
>>>>>>> 77e44f66

### Details on /List conflicted notes
Important notes:
- Conflicted notes can appear on each device you run NotePlan on, and the conflicted copies do not sync. Therefore you should consider running this on each of your devices. Each device gets its own list of conflicted notes
- If the setting 'Save a copy of previous version as a separate note?' is turned on, it will now write copy of the prior conflicted version of notes to the special '@Conflicted Copies' folder. _This enables you to use an external editor to perform more detailed comparisons and merges that possible in NotePlan, particularly on iOS devices. You will need to clear up after yourself, though._ Currently this only works for regular notes, not calendar notes.
- When you run the command it will first try to clear up after itself, deleting any saved copies (and subfolders) from an earlier run.

## Automating Tidy Up
If these commands are valuable to you, then you probably want to be running them regularly. NotePlan doesn't yet allow fully automatic running of commands, but you can get close by either including the commands in a frequently-used Template, or from a third-party utility that can invoke x-callback commands. Each are described below.

### Using from Templates
You can include Tidy Up commands in your Daily Note Template that you run each day (e.g. via the separate /dayStart command from my [Daily Journal plugin](https://github.com/NotePlan/plugins/blob/main/jgclark.DailyJournal/README.md)).

To call all the checked commands in settings inside your template:

`<% await DataStore.invokePluginCommandByName("Tidy Up","np.Tidy",[])  %>`

To call one of these commands from a Template use this Templating command:

`<% await DataStore.invokePluginCommandByName("<command name>","np.Tidy",['<parameters>'])  %>`

The parameters are passed as `"key":"value"` pairs separated by commas, and surrounded by curly brackets `{...}` (JSON encoding). Note the parameters then need to be surrounded by square brackets and single quotes.

For example, this will remove sections with the heading 'Habit Progress' from notes changed in the last 2 days, running silently:

`<% await DataStore.invokePluginCommandByName("Remove section from notes","np.Tidy",['{"numDays":2, "sectionHeading":"Habit progress", "runSilently": true}'])  %>`

And this generates any needed new @repeat() lines from finished ones, that use the Extended Repeat syntax, over all notes changed in the last 4 days:

`<% await DataStore.invokePluginCommandByName("Generate @repeats in recent notes","np.Tidy",['{"numDays":4}'])  %>`

**Tip:** as these are complicated and fiddly to create, **I suggest you use @dwertheimer's excellent [Link Creator plugin](https://github.com/NotePlan/plugins/blob/main/np.CallbackURLs/README.md) command "/Get X-Callback-URL"** which makes it much simpler.

### Using from x-callback calls
It's possible to call most of these commands from [outside NotePlan using the **x-callback mechanism**](https://help.noteplan.co/article/49-x-callback-url-scheme#runplugin). The URL calls all take the same form:

`noteplan://x-callback-url/runPlugin?pluginID=np.Tidy&command=<encoded command name>&arg0=<encoded parameters>`

Notes:
- all parameters are passed as `"key":"value"` pairs separated by commas, and surrounded by curly brackets `{...}`. (This is JSON encoding.)
- as with all x-callback URLs, all the arguments (including the command name) need to be URL-encoded. For example, spaces need to be turned into '%20'.

This is an example of a fully URL-encoded call:

| un-encoded call | URL-encoded call |
| ----- | ----- |
| `noteplan://x-callback-url/runPlugin?pluginID=np.Tidy&command=Remove section from notes&arg0={"numDays":20, "sectionHeading":"Test Delete Me"}` | `noteplan://x-callback-url/runPlugin?pluginID=np.Tidy&command=Remove%20section%20from%20notes&arg0=%7B%22numDays%22%3A%202%2C%20%22sectionHeading%22%3A%22Test%20Delete%20Me%22%7D` |

The available parameters are:

| command name | parameter name |
| --------- | --------- |
| List conflicted notes | runSilently |
| List duplicate notes | runSilently |
| Remove @done() markers | foldersToExclude, justRemoveFromChecklists, numDays, runSilently |
| Remove orphaned blockIDs | runSilently |
| Remove section from all notes | keepHeading, runSilently, sectionHeading |
| Remove section from recent notes | matchType, sectionHeading |
| Remove time parts from @done() dates | runSilently |
| Remove >today tags from completed todos | runSilently |
| Move top-level tasks in Editor to heading | Heading name to place the tasks under | runSilently |

**Tip:** as these are complicated and fiddly to create, **I strongly suggest you use @dwertheimer's excellent [Link Creator plugin](https://noteplan.co/plugins/np.CallbackURLs) command "/Get X-Callback-URL"** which makes it vastly easier.

### Special case: **/Move top-level tasks in Editor to heading**
#### Running from in a template

This command rewrites the current document in the Editor, moving tasks from the top to underneath a specified heading. It cannot run like the other commands by itself or as part of TidyUp in a template, because the template processor is rewriting the document in parallel, and you will get duplicate headings. 

However, there _is_ a way to include this in your daily note. If you include some code like the following in your daily note template, it will run the command and include the output in the flow of writing the template, and so the document will not be getting written twice in parallel.

```markdown
## Tasks
*
<% const tasks = await DataStore.invokePluginCommandByName("Move top-level tasks in Editor to heading","np.Tidy",["Tasks",true,true]);  -%>
<% if (tasks?.length) { -%>
<%- tasks %>
<% } -%>
```
This piece of my daily note template:
- creates a "Tasks" heading
- creates a blank task underneath for me to enter tasks during the day
- scans note and gets a list of task content that was at the top of the note (saves in "tasks" variable)
- outputs any tasks that were pre-existing in the note under that new Tasks heading that was just created
NOTE: (thx @phenix): The order is important because the task header needs to be added before the tasks are inserted underneath.

> **NOTE:** If you also run the `Tidy Up` command in your template, you should uncheck this command in the TidyUp settings.

#### Running from an x-callback
Or you can use this x-callback link, placed in your daily note template, to move all top-level tasks in the current note to a heading, in this example "Tasks":

```markdown
[Top-level->Tasks](noteplan://x-callback-url/runPlugin?pluginID=np.Tidy&command=Move%20top-level%20tasks%20in%20Editor%20to%20heading&arg0=Tasks&arg1=false&arg2=false)
```

## Configuration
On macOS, click the gear button on the '🧹 Tidy Up' line in the Plugin Preferences panel, and fill in the settings accordingly. Defaults and descriptions are given for each one.

On iOS/iPadOS, use the "/Update plugin settings" command for this plugin, which will guide you through the options in turn.

## Thanks
@dwertheimer wrote one of the functions used in this plugin, and helped beta test much of the plugin.

## Support
If you find an issue with this plugin, or would like to suggest new features for it, please raise a [Bug or Feature 'Issue'](https://github.com/NotePlan/plugins/issues).

If you would like to support my late-night work extending NotePlan through writing these plugins, you can through:

[<img width="200px" alt="Buy Me A Coffee" src="https://www.buymeacoffee.com/assets/img/guidelines/download-assets-sm-2.svg" />](https://www.buymeacoffee.com/revjgc)

Thanks!

## History
Please see the [CHANGELOG](CHANGELOG.md).<|MERGE_RESOLUTION|>--- conflicted
+++ resolved
@@ -7,17 +7,14 @@
 - **/List conflicted notes** (alias "conflicts"): creates/updates a note that lists all your notes on your current device with file-level conflicts, along with summary details about them. It gives options to delete one or other of the conflicted versions, or to open them side-by-side for easier comparison.
     ![](conflicted-notes-v0.13.0.png)
     (See more details below.)
+- **/List doubled notes**:  creates/updates a note that lists calendar notes that potentially have doubled content (i.e. internal duplication). Note: this is unlikely to happen, but it happened to me a lot for reasons I don't understand. This command helped me go through the notes and manually delete the duplicated content.
 - **/List duplicate notes** (alias "dupes"): creates/updates a note that lists all your notes with identical titles, along with summary details about those potential duplicates. It gives options to delete one or other of the conflicted versions:
     ![](duplicate-note-display@2x.png)
-- **/List doubled notes**:  creates/updates a note that lists calendar notes that potentially have doubled content (i.e. internal duplication). Note: this is unlikely to happen, but it happened to me a lot for reasons I don't understand. This command helped me go through the notes and manually delete the duplicated content.
-- **/List stubs**: creates a note that lists all your notes that have wikilinks that lead nowhere.
+- **/List missing daily notes**: create a note that lists any missing or empty daily notes in the last year.
+- **/List stubs**: creates a note that lists all your notes that contain "stubs" -- i.e. that caontain `[[note links]]` (aka "wikilinks") that don't lead to other notes in NotePlan.
 - **/Move top-level tasks in Editor to heading** (alias "mtth"): Move tasks orphaned at top of active note (prior to any heading) to under a specified heading. Note: this command does not work inside a template. See section below.
-<<<<<<< HEAD
 - **/Remove blank notes** (alias: "rbn"): deletes any completely blank notes, or just with a starting '#' character. Note: this command cannot remove Teamspace notes (as of NotePlan v3.18.1), so it won't try.
-=======
-- **/Remove blank notes** (alias: "rbn"): deletes any completely blank notes, or just with a starting '#' character.
 - **/Remove empty blocks** (alias: "reb"): in the open note removes empty list items, quotations and headings, and reduces multiple empty lines to a single empty line. **Smart heading preservation**: If a subheading has content, its parent heading will be preserved even if the parent appears to have no direct content. This ensures your note structure remains intact when subheadings contain valuable information.
->>>>>>> 77e44f66
 - **/Remove orphaned blockIDs** (alias "rob"): Remove blockIDs from lines that had been sync'd, but have become 'orphans' as the other copies of the blockID have since been deleted.
 - **/Remove section from recent notes** (alias "rsrn"): Remove a given section (heading + its content block) from recently-changed notes. Can be used with parameters from Template or x-callback.
  - **/Remove section from all notes** (alias "rsan"). Remove a given section (heading + its content block) from _all notes_. Use wisely, as this is dangerous! (original function by @dwertheimer)
@@ -35,14 +32,12 @@
 
 [<img width="150px" alt="Buy Me A Coffee" src="https://www.buymeacoffee.com/assets/img/guidelines/download-assets-sm-2.svg" />](https://www.buymeacoffee.com/revjgc)
 
-<<<<<<< HEAD
 ### Details on /Generate @repeats in recent notes
-This command works around a limitation of my separate  [Repeat Extensions plugin](https://github.com/NotePlan/plugins/blob/main/jgclark.RepeatExtensions/README.md), because the NotePlan API doesn't fire a change trigger when a task is completed from a search result list or from the Reference area.
+This command exists to work around a limitation of my separate [Repeat Extensions plugin](https://github.com/NotePlan/plugins/blob/main/jgclark.RepeatExtensions/README.md), because the NotePlan API doesn't fire a change trigger when a task is completed from a search result list or from the Reference area.
 
 This command catches any such completed repeats that haven't had the next repeat generated from them. It will work on all notes changed over the number of days you set the 'recently changed' setting to be.
-=======
+
 ### Details on /Remove empty blocks
-
 The **/Remove empty blocks** command intelligently cleans up your notes while preserving important structure:
 
 **What it removes:**
@@ -69,7 +64,6 @@
 ```
 noteplan://x-callback-url/runPlugin?pluginID=np.Tidy&command=Remove%20empty%20elements&arg0=Editor&arg1=false&arg2=true
 ```
->>>>>>> 77e44f66
 
 ### Details on /List conflicted notes
 Important notes:
