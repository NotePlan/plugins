// @flow
//-----------------------------------------------------------------------------
// Tidy plugin
// Jonathan Clark
<<<<<<< HEAD
// Last updated 2025-02-16 for v0.14.8 by @jgclark
=======
// Last updated 2025-10-12 for v1.0.0 by @jgclark
>>>>>>> 77e44f66
//-----------------------------------------------------------------------------

// allow changes in plugin.json to trigger recompilation
import pluginJson from '../plugin.json'
import { JSP, logDebug, logError, logInfo } from '@helpers/dev'
import { pluginUpdated, updateSettingData } from '@helpers/NPConfiguration'
import { editSettings } from '@helpers/NPSettings'
import { findHeadingInNotes } from '@helpers/NPParagraph'

const pluginID = 'np.Tidy'

export {
  removeSectionFromAllNotes,
  removeSectionFromRecentNotes,
} from './removeSections'
export {
  logNotesChangedInInterval,
  removeBlankNotes,
  removeDoneMarkers,
  removeDoneTimeParts,
  removeOrphanedBlockIDs,
<<<<<<< HEAD
=======
  removeTodayTagsFromCompletedTodos,
>>>>>>> 77e44f66
  removeTriggersFromRecentCalendarNotes,
  tidyUpAll,
} from './tidyMain'
export { listConflicts, openConflictSideBySide, resolveConflictWithCurrentVersion, resolveConflictWithOtherVersion } from './conflicts'
export { listPotentialDoubles } from './doubledNotes'
export { listDuplicates } from './duplicates'
export { removeEmptyElements } from './emptyElements'
export { fileRootNotes } from './fileRoot'
export { generateRepeatsFromRecentNotes } from './repeats'
export { removeSectionFromAllNotes, removeSectionFromRecentNotes } from './removeSections'
export { listStubs } from './stubs'
export { moveTopLevelTasksInEditor } from './topLevelTasks'

/**
 * Other imports/exports
 */
// eslint-disable-next-line import/order
<<<<<<< HEAD
export { onUpdateOrInstall, init, onSettingsUpdated } from './triggersHooks'
=======
export { onUpdateOrInstall, init, onSettingsUpdated } from './triggers-hooks'
export { openCalendarNoteInSplit } from '@helpers/NPWindows'
>>>>>>> 77e44f66

// Note: not yet written or used:
// export { onOpen, onEditorWillSave } from './NPTriggers-Hooks'

/**
 * Update Settings/Preferences (for iOS etc)
 * Plugin entrypoint for command: "/<plugin>: Update Plugin Settings/Preferences"
 * @author @dwertheimer
 */
export async function updateSettings(): Promise<void> {
  try {
    logDebug(pluginJson, `updateSettings running`)
    await editSettings(pluginJson)
  } catch (error) {
    logError(pluginJson, JSP(error))
  }
}<|MERGE_RESOLUTION|>--- conflicted
+++ resolved
@@ -2,11 +2,7 @@
 //-----------------------------------------------------------------------------
 // Tidy plugin
 // Jonathan Clark
-<<<<<<< HEAD
-// Last updated 2025-02-16 for v0.14.8 by @jgclark
-=======
-// Last updated 2025-10-12 for v1.0.0 by @jgclark
->>>>>>> 77e44f66
+// Last updated 2025-10-13 for v1.0.0 by @jgclark
 //-----------------------------------------------------------------------------
 
 // allow changes in plugin.json to trigger recompilation
@@ -28,10 +24,7 @@
   removeDoneMarkers,
   removeDoneTimeParts,
   removeOrphanedBlockIDs,
-<<<<<<< HEAD
-=======
   removeTodayTagsFromCompletedTodos,
->>>>>>> 77e44f66
   removeTriggersFromRecentCalendarNotes,
   tidyUpAll,
 } from './tidyMain'
@@ -40,8 +33,8 @@
 export { listDuplicates } from './duplicates'
 export { removeEmptyElements } from './emptyElements'
 export { fileRootNotes } from './fileRoot'
+export { listMissingDailyNotes } from './missingDailyNotes'
 export { generateRepeatsFromRecentNotes } from './repeats'
-export { removeSectionFromAllNotes, removeSectionFromRecentNotes } from './removeSections'
 export { listStubs } from './stubs'
 export { moveTopLevelTasksInEditor } from './topLevelTasks'
 
@@ -49,12 +42,8 @@
  * Other imports/exports
  */
 // eslint-disable-next-line import/order
-<<<<<<< HEAD
 export { onUpdateOrInstall, init, onSettingsUpdated } from './triggersHooks'
-=======
-export { onUpdateOrInstall, init, onSettingsUpdated } from './triggers-hooks'
 export { openCalendarNoteInSplit } from '@helpers/NPWindows'
->>>>>>> 77e44f66
 
 // Note: not yet written or used:
 // export { onOpen, onEditorWillSave } from './NPTriggers-Hooks'
