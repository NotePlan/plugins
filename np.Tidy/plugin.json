{
  "COMMENT": "Details on these fields: https://help.noteplan.co/article/67-create-command-bar-plugins",
  "macOS.minVersion": "10.13.0",
  "noteplan.minAppVersion": "3.9.11",
  "plugin.id": "np.Tidy",
  "plugin.name": "🧹 Tidy Up",
  "plugin.author": "jgclark",
  "plugin.description": "Tidy up and delete various things in your NotePlan notes",
<<<<<<< HEAD
  "plugin.version": "0.11.0",
  "plugin.lastUpdateInfo": "v0.11.0: new command '/find doubled notes'.\nv0.10.0: fix bug in moving top level tasks, and adds support for indented tasks.\nv0.9.2: update command aliases.\nv0.9.1: exclude the list-of-stubs note from itself.\nv0.9.0: new '/list stubs' command.\nv0.8.1: fixes.\nv0.8.0: new command: Move top-level tasks in Editor to heading\nv0.7.0: new command: /Remove >today tags from completed todos\nv0.6.0: new commands 'Remove empty notes' 'List conflicted notes' + display improvements.\nv0.5.0: new 'list duplicate notes' command.",
=======
  "plugin.version": "0.12.1",
  "plugin.lastUpdateInfo": "v0.12.1: '/List conflicted notes' now covers Calendar notes as well.\nv0.12.0: add more capability to '/List conflicted notes'.\nv0.11.0: new command '/find doubled notes'.\nv0.10.0: fix bug in moving top level tasks, and adds support for indented tasks.\nv0.9.2: update command aliases.\nv0.9.1: exclude the list-of-stubs note from itself.\nv0.9.0: new '/list stubs' command.\nv0.8.1: fixes.\nv0.8.0: new command: Move top-level tasks in Editor to heading\nv0.7.0: new command: /Remove >today tags from completed todos\nv0.6.0: new commands 'Remove empty notes' 'List conflicted notes' + display improvements.\nv0.5.0: new 'list duplicate notes' command.",
>>>>>>> 2e048bdd
  "plugin.dependencies": [],
  "plugin.script": "script.js",
  "plugin.url": "https://github.com/NotePlan/plugins/blob/main/np.Tidy/README.md",
  "plugin.changelog": "https://github.com/NotePlan/plugins/blob/main/np.Tidy/CHANGELOG.md",
  "plugin.commands": [
    {
      "name": "Tidy Up",
      "description": "Run as many of the other commands in this plugin as you have configured.",
      "jsFunction": "tidyUpAll",
      "alias": [
        "tua",
        "tidy"
      ]
    },
    {
      "name": "File root-level notes",
      "description": "For each root-level note, asks which folder you'd like it moved to. (There's a setting for ones to ignore.)",
      "jsFunction": "fileRootNotes",
      "alias": [
        "frln",
        "tidy"
      ]
    },
    {
      "name": "List conflicted notes",
      "alias": [
        "conflicts"
      ],
      "description": "Creates/updates a note that lists all notes on this device that have conflicts. (Requires NP v3.9.3)",
      "jsFunction": "listConflicts"
    },
    {
      "name": "List duplicate notes",
      "alias": [
        "dupes"
      ],
      "description": "Creates/updates a note that lists potentially duplicate notes because they have identical titles",
      "jsFunction": "listDuplicates"
    },
    {
      "name": "List doubled notes",
      "alias": [
        "doubles"
      ],
      "description": "Creates/updates a note that lists notes that potentially have doubled content (internal duplication)",
      "jsFunction": "listPotentialDoubles"
    },
    {
      "name": "openCalendarNoteInSplit",
      "hidden": true,
      "description": "callback entry point for double-finder",
      "jsFunction": "openCalendarNoteInSplit",
      "arguments": [
        "filename",
        "point in file for cursor to be moved to"
      ]
    },
    {
      "name": "List stubs",
      "description": "Creates/updates a note that lists all your notes that have note links (wikilinks) that lead nowhere",
      "jsFunction": "listStubs"
    },
    {
      "name": "Move top-level tasks in Editor to heading",
      "description": "Tasks at top of active note (prior to any heading) will be placed under a specified heading",
      "jsFunction": "moveTopLevelTasksInEditor",
      "alias": [
        "mtth",
        "Tidy: Move top-level tasks in Editor to heading"
      ],
      "arguments": [
        "Heading name to place the tasks under (will be created if doesn't exist). If you are running this command in a template, put any non-blank text in the field below.",
        "Run silently (e.g. in a template). Default is false.",
        "Return the content of the tasks text, rather than inserting under a heading (e.g. for inserting in a tempate)"
      ]
    },
    {
      "name": "Remove @done() markers",
      "description": "Remove @done() markers from recently-updated notes. Can be used with parameters from Template or Callback.",
      "jsFunction": "removeDoneMarkers",
      "alias": [
        "rdm",
        "tidy"
      ],
      "arguments": [
        "Parameters"
      ]
    },
    {
      "name": "Remove blank notes",
      "description": "Remove notes that are completely empty, or just have a `#` character",
      "jsFunction": "removeBlankNotes",
      "alias": [
        "rbn",
        "tidy"
      ],
      "arguments": [
        "Parameters"
      ]
    },
    {
      "name": "Remove orphaned blockIDs",
      "description": "Remove blockIDs from lines that had been sync'd, but are 'orphans' as the other copies of the blockID have since been deleted.",
      "jsFunction": "removeOrphanedBlockIDs",
      "alias": [
        "rob",
        "tidy"
      ],
      "arguments": [
        "Parameters"
      ]
    },
    {
      "name": "Remove time parts from @done() dates",
      "description": "Remove time parts of @done(date time) from recently-updated notes. Can be used with parameters from Template or Callback.",
      "jsFunction": "removeDoneTimeParts",
      "alias": [
        "rtp",
        "tidy"
      ],
      "arguments": [
        "Parameters"
      ]
    },
    {
      "name": "Remove section from recent notes",
      "description": "Remove a given section (both the heading and its content) from recently-changed notes.\nCan be used with parameters from Template or x-callback.",
      "jsFunction": "removeSectionFromRecentNotes",
      "alias": [
        "rsrn",
        "tidy"
      ],
      "arguments": [
        "Parameters"
      ]
    },
    {
      "name": "Remove section from all notes",
      "description": "Remove a given section (both the heading and its content) from all notes.\nCan be used with parameters from Template or x-callback.",
      "jsFunction": "removeSectionFromAllNotes",
      "alias": [
        "rsan",
        "tidy"
      ],
      "arguments": [
        "Parameters"
      ]
    },
    {
      "name": "Remove >today tags from completed todos",
      "description": "Remove Completed todos that have a >today tag. Can be used with parameters from Template or Callback.",
      "jsFunction": "removeTodayTagsFromCompletedTodos",
      "alias": [
        "rmt",
        "removeToday"
      ]
    },
    {
      "name": "Remove triggers from recent calendar notes",
      "description": "Remove one or more triggers from recent (but past) calendar notes.\nCan be used with parameters from Template or x-callback.",
      "jsFunction": "removeTriggersFromRecentCalendarNotes",
      "alias": [
        "rtcn",
        "tidy"
      ],
      "arguments": [
        "Parameters"
      ]
    },
    {
      "name": "resolveConflictWithCurrentVersion",
      "hidden": true,
      "description": "x-callback entry for resolveConflictWithCurrentVersion",
      "jsFunction": "resolveConflictWithCurrentVersion"
    },
    {
      "name": "resolveConflictWithOtherVersion",
      "hidden": true,
      "description": "x-callback entry for resolveConflictWithOtherVersion",
      "jsFunction": "resolveConflictWithOtherVersion"
    },
    {
      "name": "Log notes changed in interval",
      "description": "Write a list of notes changed in the last interval of days to the plugin console log. It will default to the 'Default Recent Time Interval' setting unless passed as a parameter.",
      "jsFunction": "logNotesChangedInInterval",
      "alias": [
        "lncii",
        "tidy"
      ],
      "arguments": [
        "Parameters"
      ]
    },
    {
      "name": "Update plugin settings",
      "description": "Settings interface (even for iOS)",
      "jsFunction": "updateSettings"
    }
  ],
  "plugin.commands_disabled": [
    {
      "name": "onOpen",
      "description": "Trigger, not a user command",
      "jsFunction": "onOpen",
      "hidden": true
    },
    {
      "name": "onEditorWillSave",
      "description": "Trigger, not a user command",
      "jsFunction": "onEditorWillSave",
      "hidden": true
    }
  ],
  "plugin.settings": [
    {
      "type": "heading",
      "title": "'/File root-level notes' command settings"
    },
    {
      "title": "Which root notes to ignore?",
      "key": "rootNotesToIgnore",
      "description": "Comma-separated list of note titles that you need or want to leave in the root folder. These will be ignored when running the command.\nNote: the '# ' is not part of the title, so don't include it.",
      "type": "[string]",
      "default": [],
      "required": false
    },
    {
      "type": "separator"
    },
    {
      "type": "heading",
      "title": "'/List ... commands settings"
    },
    {
      "key": "listFoldersToExclude",
      "title": "Folders to exclude for /List ... commands",
      "description": "List of folders to ignore in the '/List ...' commands. May be empty.",
      "type": "[string]",
      "default": [
        "Saved Searches",
        "@Templates",
        "@Archive",
        "@Trash"
      ],
      "required": false
    },
    {
      "key": "conflictedNoteFilename",
      "title": "/List conflicted notes: Filepath for results note",
      "description": "The filepath (including any NP folders) of which NotePlan note to use. (Default: 'Conflicted Notes.md')",
      "type": "string",
      "default": "Conflicted Notes.md",
      "required": true
    },
    {
      "key": "duplicateNoteFilename",
      "title": "/List duplicate notes: Filepath for results",
      "description": "The filepath (including any NP folders) of which NotePlan note to use. (Default: 'Duplicate Notes.md')",
      "type": "string",
      "default": "Duplicate Notes.md",
      "required": true
    },
    {
      "key": "doubledNoteFilename",
      "title": "/List doubled notes: Filepath for results",
      "description": "The filepath (including any NP folders) of which NotePlan note to use. (Default: 'Possible Doubled Notes.md')",
      "type": "string",
      "default": "Possible Doubled Notes.md",
      "required": true
    },
    {
      "key": "stubsNoteFilename",
      "title": "/List stubs: filepath for results note",
      "description": "The filepath (including any NP folders) of which NotePlan note to use. (Default: 'Stubs.md')",
      "type": "string",
      "default": "Stubs.md",
      "required": true
    },
    {
      "type": "separator"
    },
    {
      "type": "heading",
      "title": "'/Remove ... from recent ...' command settings"
    },
    {
      "title": "How many days count as recent?",
      "key": "numDays",
      "type": "number",
      "description": "The number of days to look back for 'recently changed' notes. If this is 0 or empty, then all notes will be checked.",
      "default": 7,
      "required": false
    },
    {
      "key": "removeFoldersToExclude",
      "title": "Folders to exclude",
      "description": "List of folders to exclude in the '/Remove ...' commands. May be empty.",
      "type": "[string]",
      "default": [
        "@Templates",
        "@Archive",
        "@Trash"
      ],
      "required": false
    },
    {
      "title": "Just remove @done(...) markers from checklists?",
      "key": "justRemoveFromChecklists",
      "description": "When removing @done(...) markers, remove just from done checklist items, not done tasks as well? (This is relevant when calculating heatmaps of when tasks but not checklists are completed in Summaries plugin.)",
      "type": "bool",
      "default": true,
      "required": true
    },
    {
      "type": "heading",
      "title": "'/Remove section...' command settings"
    },
    {
      "title": "Type of match for section headings",
      "key": "matchType",
      "description": "The 'Starts with' setting allows headings that always start the same (e.g. 'Habit Progress') to be matched, even if the end of the heading changes (e.g. 'Habit Progress for Tuesday').",
      "type": "string",
      "choices": [
        "Exact",
        "Starts with",
        "Contains"
      ],
      "default": "Exact",
      "required": true
    },
    {
      "type": "heading",
      "title": "'/Move top-level tasks in Editor...' command settings"
    },
    {
      "title": "Heading name for '/Move top-level tasks in Editor to heading' command",
      "key": "moveTopLevelTasksHeading",
      "description": "When \"/Move top-level tasks in Editor to heading\" is run, this is the name of the heading to move the tasks under. If the heading doesn't exist in the current Editor note, it will be created.\nNOTE: If you leave this blank, you will be prompted for the heading to move the tasks under at run-time.",
      "type": "string",
      "default": "Tasks",
      "required": false
    },
    {
      "type": "separator"
    },
    {
      "type": "heading",
      "title": "'/Tidy Up' command: which commands to run?"
    },
    {
      "title": "Run commands silently?",
      "key": "runSilently",
      "description": "When running commands silently, they will run entirely in the background and not pop up dialogs to check or report success. Only turn this on when you're comfortable that the commands are doing what you expect.\nNote: If you run in this mode, then details will be written to the Plugin Console at level 'INFO' instead.",
      "type": "bool",
      "default": false,
      "required": true
    },
    {
      "title": "Run '/List conflicted notes' command?",
      "key": "runConflictFinderCommand",
      "description": "",
      "type": "bool",
      "default": false,
      "required": true
    },
    {
      "title": "Run '/List duplicate notes' command?",
      "key": "runDuplicateFinderCommand",
      "description": "",
      "type": "bool",
      "default": false,
      "required": true
    },
    {
      "title": "Run '/Remove blank notes' command?",
      "key": "runRemoveBlankNotes",
      "description": "",
      "type": "bool",
      "default": false,
      "required": true
    },
    {
      "title": "Run '/Remove orphaned blockIDs' command?",
      "key": "runRemoveOrphansCommand",
      "description": "",
      "type": "bool",
      "default": false,
      "required": true
    },
    {
      "title": "Run '/Remove @done() markers' command?",
      "key": "runRemoveDoneMarkersCommand",
      "description": "",
      "type": "bool",
      "default": false,
      "required": true
    },
    {
      "title": "Run '/Remove time parts from @done() dates' command?",
      "key": "runRemoveDoneTimePartsCommand",
      "description": "",
      "type": "bool",
      "default": false,
      "required": true
    },
    {
      "title": "Run '/Remove >today tags from completed todos?",
      "key": "removeTodayTagsFromCompletedTodos",
      "description": "",
      "type": "bool",
      "default": false,
      "required": true
    },
    {
      "title": "Run '/Remove triggers from recent calendar notes?",
      "key": "removeTriggersFromRecentCalendarNotes",
      "description": "",
      "type": "bool",
      "default": false,
      "required": true
    },
    {
      "title": "Run '/Move top-level tasks in Editor to heading?",
      "key": "moveTopLevelTasksInEditor",
      "description": "Note: this command does not work like the other commands inside a template (e.g. your daily template). See plugin README for how to run this command in a daily template.",
      "type": "bool",
      "default": false,
      "required": true,
      "arguments": [
        "Heading name to place the tasks under (will be created if doesn't exist). If you are running this command in a template, put any non-blank text in the field below.",
        "Run silently (e.g. in a template). Default is false.",
        "Return the content of the tasks text, rather than inserting under a heading (e.g. for saving to a variable and inserting into a template). This must be true if running from a template."
      ]
    },
    {
      "type": "separator"
    },
    {
      "type": "heading",
      "title": "Debugging"
    },
    {
      "key": "_logLevel",
      "type": "string",
      "title": "Log Level",
      "choices": [
        "DEBUG",
        "INFO",
        "WARN",
        "ERROR",
        "none"
      ],
      "description": "Set how much logging output will be displayed when executing Tidy commands in NotePlan Plugin Console Logs (NotePlan -> Help -> Plugin Console)\n\n - DEBUG: Show All Logs\n - INFO: Only Show Info, Warnings, and Errors\n - WARN: Only Show Errors or Warnings\n - ERROR: Only Show Errors\n - none: Don't show any logs",
      "default": "INFO",
      "required": true
    }
  ],
  "plugin.settings_disabled": [
    {
      "title": "Run '/Remove section from recent notes' command?",
      "key": "runRemoveSectionFromNotesCommand",
      "ddescription": "Note: the '/Remove section from all notes' command is deliberately not available, given how dangerous it could be.",
      "type": "bool",
      "default": false,
      "required": true
    }
  ]
}<|MERGE_RESOLUTION|>--- conflicted
+++ resolved
@@ -6,13 +6,8 @@
   "plugin.name": "🧹 Tidy Up",
   "plugin.author": "jgclark",
   "plugin.description": "Tidy up and delete various things in your NotePlan notes",
-<<<<<<< HEAD
-  "plugin.version": "0.11.0",
-  "plugin.lastUpdateInfo": "v0.11.0: new command '/find doubled notes'.\nv0.10.0: fix bug in moving top level tasks, and adds support for indented tasks.\nv0.9.2: update command aliases.\nv0.9.1: exclude the list-of-stubs note from itself.\nv0.9.0: new '/list stubs' command.\nv0.8.1: fixes.\nv0.8.0: new command: Move top-level tasks in Editor to heading\nv0.7.0: new command: /Remove >today tags from completed todos\nv0.6.0: new commands 'Remove empty notes' 'List conflicted notes' + display improvements.\nv0.5.0: new 'list duplicate notes' command.",
-=======
   "plugin.version": "0.12.1",
   "plugin.lastUpdateInfo": "v0.12.1: '/List conflicted notes' now covers Calendar notes as well.\nv0.12.0: add more capability to '/List conflicted notes'.\nv0.11.0: new command '/find doubled notes'.\nv0.10.0: fix bug in moving top level tasks, and adds support for indented tasks.\nv0.9.2: update command aliases.\nv0.9.1: exclude the list-of-stubs note from itself.\nv0.9.0: new '/list stubs' command.\nv0.8.1: fixes.\nv0.8.0: new command: Move top-level tasks in Editor to heading\nv0.7.0: new command: /Remove >today tags from completed todos\nv0.6.0: new commands 'Remove empty notes' 'List conflicted notes' + display improvements.\nv0.5.0: new 'list duplicate notes' command.",
->>>>>>> 2e048bdd
   "plugin.dependencies": [],
   "plugin.script": "script.js",
   "plugin.url": "https://github.com/NotePlan/plugins/blob/main/np.Tidy/README.md",
@@ -268,6 +263,14 @@
       "required": true
     },
     {
+      "title": "Save a copy of previous version as a separate note?",
+      "key": "savePreviousVersion",
+      "description": "If there's enough difference in the conflicted version, it can be difficult to reconcile differences, particularly on an iOS device. If true this will save a copy to '@Conflicted Copies' folder, to allow you to compare and edit using external editors. Note: you will need to clear up after yourself!",
+      "type": "bool",
+      "default": false,
+      "required": true
+    },
+    {
       "key": "duplicateNoteFilename",
       "title": "/List duplicate notes: Filepath for results",
       "description": "The filepath (including any NP folders) of which NotePlan note to use. (Default: 'Duplicate Notes.md')",
