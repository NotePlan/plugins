--- conflicted
+++ resolved
@@ -96,11 +96,7 @@
        */
       test.skip('should notify user when no valid note is selected', async () => {
         // Explicitly set Editor.note to null to simulate no note selected
-<<<<<<< HEAD
-        // Editor.note = null // this won't work because Editor.mock.js is a Proxy
-=======
-        global.Editor = null
->>>>>>> ae0ae1ea
+        Editor.note = null
         const { showMessage } = require('../../helpers/userInput')
         showMessage.mockClear()
         await f.setFavorite()
@@ -273,20 +269,12 @@
        * @returns {Promise<void>}
        */
       test('should notify user when no valid note is selected in removeFavorite', async () => {
-<<<<<<< HEAD
-        const { showMessage } = require('../../helpers/userInput')
-        showMessage.mockClear()
-        await f.removeFavorite()
-        expect(showMessage).toHaveBeenCalledWith(`This file is not a Favorite! Use /fave to make it one.`)
-=======
         // Explicitly set Editor.note to null to simulate no note selected
-        global.Editor = null
+        Editor.note = null
         const { showMessage } = require('../../helpers/userInput')
         showMessage.mockClear()
         await f.removeFavorite()
         expect(showMessage).toHaveBeenCalledWith('Please select a Project Note in Editor first.')
-        global.Editor = Editor
->>>>>>> ae0ae1ea
       })
 
       /**
@@ -296,43 +284,8 @@
        */
       test.skip('should remove frontmatter favorite property when using Frontmatter only', async () => {
         // Setup note with favorite marked in frontmatter
-<<<<<<< HEAD
-        // TODO: we need a mock for changing frontMatterAttributes when note content changes
-        const note = new Note({ title: 'Test Note', type: 'Notes', frontmatterAttributes: { favorite: 'true', title: 'Test Note' } })
+        const note = new Note({ title: 'Test Note', type: 'Notes', frontmatterAttributes: { favorite: 'true' } })
         Editor.note = note
-=======
-        const paragraphs = [
-          new Paragraph({ content: '---', rawContent: '---', type: 'separator', heading: '', headingLevel: -1, lineIndex: 0, isRecurring: false, indents: 0, noteType: 'Notes' }),
-          new Paragraph({
-            content: 'title: Test Note',
-            rawContent: 'title: Test Note',
-            type: 'text',
-            heading: '',
-            headingLevel: -1,
-            lineIndex: 1,
-            isRecurring: false,
-            indents: 0,
-            noteType: 'Notes',
-          }),
-          new Paragraph({
-            content: 'favorite: true',
-            rawContent: 'favorite: true',
-            type: 'text',
-            heading: '',
-            headingLevel: -1,
-            lineIndex: 2,
-            isRecurring: false,
-            indents: 0,
-            noteType: 'Notes',
-          }),
-          new Paragraph({ content: '---', rawContent: '---', type: 'separator', heading: '', headingLevel: -1, lineIndex: 2, isRecurring: false, indents: 0, noteType: 'Notes' }),
-          new Paragraph({ content: 'foo', rawContent: 'foo', type: 'text', heading: '', headingLevel: -1, lineIndex: 3, isRecurring: false, indents: 0, noteType: 'Notes' }),
-        ]
-        const note = new Note({ title: 'Test Note', type: 'Notes', frontmatterAttributes: { favorite: 'true' }, paragraphs })
-        const editorGets = { get: Editor.get, set: Editor.set }
-        global.Editor = { ...global.Editor, ...note, note: note, get: editorGets.get, set: editorGets.set }
-
->>>>>>> ae0ae1ea
         // Set configuration to Frontmatter only using dynamic favoriteKey
         DataStore.settings.favoriteIdentifier = 'Frontmatter only'
         DataStore.settings.favoriteKey = 'favorite'
@@ -387,44 +340,10 @@
        * @returns {Promise<void>} A promise that resolves when the test is complete.
        * // FIXME: This test is failing because Editor is a proxy. I don't know how to mock it.
        */
-      test.skip('should remove frontmatter favorite when using Frontmatter only', async () => {
-<<<<<<< HEAD
-        // TODO: we need a mock for changing frontMatterAttributes when note content changes
+      test('should remove frontmatter favorite when using Frontmatter only', async () => {
         // Setup note with favorite marked in frontmatter
-        const note = new Note({ title: 'Test Note', type: 'Notes', frontmatterAttributes: { favorite: 'true', title: 'Test Note' } })
+        const note = new Note({ title: 'Test Note', type: 'Notes', frontmatterAttributes: { favorite: 'true' } })
         Editor.note = note
-=======
-        // Setup note with favorite marked in frontmatter
-        const paragraphs = [
-          new Paragraph({ content: '---', rawContent: '---', type: 'separator', heading: '', headingLevel: -1, lineIndex: 0, isRecurring: false, indents: 0, noteType: 'Notes' }),
-          new Paragraph({
-            content: 'title: Test Note',
-            rawContent: 'title: Test Note',
-            type: 'text',
-            heading: '',
-            headingLevel: -1,
-            lineIndex: 1,
-            isRecurring: false,
-            indents: 0,
-            noteType: 'Notes',
-          }),
-          new Paragraph({
-            content: 'favorite: true',
-            rawContent: 'favorite: true',
-            type: 'text',
-            heading: '',
-            headingLevel: -1,
-            lineIndex: 2,
-            isRecurring: false,
-            indents: 0,
-            noteType: 'Notes',
-          }),
-          new Paragraph({ content: '---', rawContent: '---', type: 'separator', heading: '', headingLevel: -1, lineIndex: 2, isRecurring: false, indents: 0, noteType: 'Notes' }),
-          new Paragraph({ content: 'foo', rawContent: 'foo', type: 'text', heading: '', headingLevel: -1, lineIndex: 3, isRecurring: false, indents: 0, noteType: 'Notes' }),
-        ]
-        const note = new Note({ title: 'Test Note', type: 'Notes', frontmatterAttributes: { favorite: 'true' }, paragraphs })
-        global.Editor = { ...global.Editor, ...note, note: note }
->>>>>>> ae0ae1ea
         // Set configuration to Frontmatter only using dynamic favoriteKey
         DataStore.settings.favoriteIdentifier = 'Frontmatter only'
         DataStore.settings.favoriteKey = 'favorite'
