{
  "noteplan.minAppVersion": "3.7",
  "macOS.minVersion": "10.13.0",
  "plugin.id": "jgclark.DashboardReact",
  "plugin.name": "🎛 Dashboard (React)",
  "plugin.description": "A Dashboard for NotePlan, that in one place shows\n- a compact list of open tasks and checklists from today's note\n- scheduled open tasks and checklists from other notes.\n- Similarly for yesterday's note, and the weekly, monthly and quarterly notes too (if used)\n- all overdue tasks\n- all open tasks and checklists that contain particular @tags or #mentions of your choosing\n- the next few notes to review (if you use the 'Projects and Reviews' plugin).",
  "plugin.author": "@jgclark",
<<<<<<< HEAD
  "plugin.version": "2.0.0-b1",
  "plugin.hidden": true,
=======
  "plugin.version": "2.0.0-b2",
>>>>>>> e56c5595
  "plugin.lastUpdateInfo": "",
  "plugin.dependencies": [],
  "plugin.requiredFiles": [
    "dashboard.css",
    "react.c.WebView.bundle.min.js",
    "react.c.WebView.bundle.dev.js"
  ],
  "plugin.requiredSharedFiles": [
    "fontawesome.css",
    "light.min.flat4NP.css",
    "regular.min.flat4NP.css",
    "solid.min.flat4NP.css",
    "fa-light-300.woff2",
    "fa-regular-400.woff2",
    "fa-solid-900.woff2",
    "pluginToHTMLCommsBridge.js"
  ],
  "plugin.script": "script.js",
  "plugin.url": "https://github.com/NotePlan/plugins/blob/main/jgclark.DashboardReact/readme.md",
  "plugin.commands": [
    {
      "name": "Show Demo Dashboard (React)",
      "description": "Show Demo Dashboard (React)",
      "jsFunction": "showDemoDashboard",
      "hidden": false,
      "alias": [
        "sdd"
      ],
      "arguments": []
    },
    {
      "name": "Show React Dashboard",
      "description": "React Window",
      "jsFunction": "showDashboardReact",
      "hidden": false,
      "alias": [
        "srd"
      ],
      "arguments": []
    },
    {
      "name": "decideWhetherToUpdateDashboard",
      "description": "onEditorWillSave",
      "jsFunction": "decideWhetherToUpdateDashboard",
      "hidden": true
    },
    {
      "name": "onMessageFromHTMLView",
      "description": "React Window calling back to plugin",
      "jsFunction": "onMessageFromHTMLView",
      "hidden": true
    },
    {
      "name": "onUpdateOrInstall",
      "description": "test: onUpdateOrInstall",
      "jsFunction": "onUpdateOrInstall",
      "hidden": true
    },
    {
      "name": "Dashboard: update plugin settings",
      "description": "Settings interface (even for iOS)",
      "jsFunction": "editSettings"
    }
  ],
  "plugin.settings": [
    {
      "type": "heading",
      "title": "Dashboard main settings"
    },
    {
      "type": "hidden",
      "key": "pluginID",
      "default": "jgclark.DashboardReact",
      "COMMENT": "This is for use by the editSettings helper function. PluginID must match the plugin.id in the top of this file"
    },
    {
      "type": "hidden",
      "key": "reactSettings",
      "description": "Saves last state of react UI choices as JSON string.",
      "required": true,
      "default": ""
    },
    {
      "type": "hidden",
      "key": "sharedSettings",
      "description": "Saves last state of shared settings as JSON string.",
      "required": true,
      "default": ""
    },
    {
      "key": "separateSectionForReferencedNotes",
      "title": "Show referenced items in separate section?",
      "description": "Whether to show Today's open tasks and checklists in two separate sections: first from the daily note itself, and second referenced from project notes.\nThe same also goes for Weekly/Monthly/Quarterly notes.",
      "type": "bool",
      "default": false,
      "required": true
    },
    {
      "key": "ignoreChecklistItems",
      "title": "Ignore checklist items",
      "description": "If set, only tasks are included in any of the sections.",
      "type": "bool",
      "default": false,
      "required": true
    },
    {
      "key": "ignoreTasksWithPhrase",
      "title": "Ignore items in calendar sections with this phrase",
      "description": "If set, open tasks/checklists with this word or tag will be ignored, and not counted as open or closed. This is useful for situations where completing the item is outside your control.\nNote: This doesn't apply to the Tag/Mention section, which has its own setting.",
      "type": "string",
      "default": "#waiting",
      "required": false
    },
    {
      "key": "ignoreFolders",
      "title": "Folders to ignore when finding items",
      "description": "Comma-separated list of folder(s) to ignore when searching for open or closed tasks/checklists. This is useful where you are using sync'd lines in search results.",
      "type": "[string]",
      "default": [
        "@Archive",
        "Saved Searches"
      ],
      "required": false
    },
    {
      "key": "includeTaskContext",
      "title": "Include context for tasks?",
      "description": "Whether to show the note link for an open task or checklist",
      "type": "bool",
      "default": true,
      "required": true
    },
    {
      "key": "autoAddTrigger",
      "title": "Add dashboard auto-update trigger when dashboard opened?",
      "description": "Whether to add the auto-update trigger to the frontmatter to the current note when the dashboard is opened",
      "type": "bool",
      "default": false,
      "required": true
    },
    {
      "key": "excludeTasksWithTimeblocks",
      "title": "Exclude tasks that include time blocks?",
      "description": "Whether to stop display of open tasks that contain a time block",
      "type": "bool",
      "default": false,
      "required": true
    },
    {
      "key": "excludeChecklistsWithTimeblocks",
      "title": "Exclude checklists that include time blocks?",
      "description": "Whether to stop display of open checklists that contain a time block",
      "type": "bool",
      "default": false,
      "required": true
    },
    {
      "key": "includeFolderName",
      "title": "Include folder name?",
      "description": "Whether to include the folder name when showing a note link",
      "type": "bool",
      "default": true,
      "required": true
    },
    {
      "key": "maxTasksToShowInSection",
      "title": "Max number of items to show in a section?",
      "description": "The Dashboard isn't designed to show very large numbers of tasks. This gives the maximum number of items that will be shown at one time in the Overdue and Tag sections.",
      "type": "number",
      "default": 30,
      "required": true
    },
    {
      "key": "newTaskSectionHeading",
      "title": "Section heading to add/move new tasks under",
      "description": "When moving an item to a different calendar note, or adding a new item, this sets the Section heading to add it under. (Don't incude leading #s.)\nIf the heading isn't present, it will be added at the top of the note.\nIf this is left empty, then new tasks will appear at the top of the note.",
      "type": "string",
      "default": "Tasks",
      "required": false
    },
    {
      "key": "rescheduleNotMove",
      "title": "Reschedule items in place, rather than move them?",
      "description": "When updating the due date on an open item in a calendar note, if set this will update its scheduled date in its current note, rather than move it.",
      "type": "bool",
      "default": false,
      "required": true
    },
    {
      "key": "useTodayDate",
      "title": "Use 'today' to schedule tasks for today?",
      "description": "When scheduling a task for today, if this is set this will use '>today' to schedule the task; if it is not set it will use the current date.",
      "type": "bool",
      "default": true,
      "required": true
    },
    {
      "key": "dashboardTheme",
      "title": "Theme to use for Dashboard",
      "description": "If this is set to a valid Theme name from among those you have installed, this Theme will be used instead of your current Theme.\nLeave blank to use your current Theme.",
      "type": "string",
      "default": "",
      "required": false
    },
    {
      "type": "separator"
    },
    {
      "type": "heading",
      "title": "Overdue Tasks section"
    },
    {
      "key": "showOverdueSection",
      "title": "Show section for Overdue tasks?",
      "description": "If true then an 'Overdue' section is added, and the following 2 settings will be used.\nNote: if set, then for performance reasons, this section will not be shown when a refresh is triggered automatically by a change in today's note.",
      "type": "bool",
      "default": false,
      "required": true
    },
    {
      "key": "overdueSortOrder",
      "title": "Sort order for Overdue tasks",
      "description": "The order to show the Overdue tasks: 'priority' shows the higher priority (from `>>`, `!!!`, `!!` and `!` markers), 'earliest' by earliest modified date of the note, or 'most recent' changed note.",
      "type": "string",
      "choices": [
        "priority",
        "earliest",
        "most recent"
      ],
      "default": "priority",
      "required": true
    },
    {
      "type": "separator"
    },
    {
      "type": "heading",
      "title": "Tag/Mention section"
    },
    {
      "key": "tagToShow",
      "title": "#tag/@mention to show",
      "description": "If this is set as a #hashtag or @mention, then all open tasks that contain it are shown in a separate section. This is a good way to show all `#next` actions, for example. Further, this can be used to turn this into a 'deferred' section, by setting the tag to show here the same tag that is also set to be ignored in the calendar sections above.\nNote: This is limited to a signle hashtag or mention for speed, and it can show tasks duplicated from other sections.",
      "type": "string",
      "default": "",
      "required": false
    },
    {
      "key": "ignoreTagMentionsWithPhrase",
      "title": "Ignore items in this section with this phrase",
      "description": "Open tasks/checklists in this section will be ignored if they include this phrase.",
      "type": "string",
      "default": "",
      "required": false
    },
    {
      "key": "updateTagMentionsOnTrigger",
      "hidden": true,
      "title": "Update items in this section when triggered?",
      "description": "If true then the 'Tag/Mention' section will be updated even when the update comes from being triggered by a change to the daily note.",
      "type": "bool",
      "default": true,
      "required": true
    },
    {
      "type": "separator"
    },
    {
      "type": "heading",
      "title": "Debugging"
    },
    {
      "key": "_logLevel",
      "type": "string",
      "title": "Log Level",
      "choices": [
        "DEV",
        "DEBUG",
        "INFO",
        "WARN",
        "ERROR",
        "none"
      ],
      "description": "Set how much logging output will be displayed when executing Tidy commands in NotePlan Plugin Console Logs (NotePlan -> Help -> Plugin Console)\n\n - DEBUG: Show All Logs\n - INFO: Only Show Info, Warnings, and Errors\n - WARN: Only Show Errors or Warnings\n - ERROR: Only Show Errors\n - none: Don't show any logs",
      "default": "INFO",
      "required": true
    },
    {
      "key": "triggerLogging",
      "title": "Include extra trigger logs?",
      "type": "bool",
      "default": false,
      "required": true
    }
  ],
  "plugin.unused_settings": [
    {
      "type": "heading",
      "title": "Other Calendar sections"
    },
    {
      "key": "showYesterdaySection",
      "title": "Show section for Yesterday?",
      "description": "Whether to show a 'Yesterday' section for Yesterday's open items, after the 'Today' section.",
      "type": "bool",
      "default": false,
      "required": true
    },
    {
      "key": "showTomorrowSection",
      "title": "Show section for Tomorrow?",
      "description": "Whether to show a 'Tomorrow' section for Tomorrow's open items, after the 'Today' section.",
      "type": "bool",
      "default": false,
      "required": true
    },
    {
      "key": "showWeekSection",
      "title": "Show section for Week?",
      "description": "Whether to show a 'Week' section for Week's open items, after the 'Today' section.",
      "type": "bool",
      "default": true,
      "required": true
    },
    {
      "key": "showMonthSection",
      "title": "Show section for Month?",
      "description": "Whether to show a 'Month' section for open items in this month's calendar note",
      "type": "bool",
      "default": true,
      "required": true
    },
    {
      "key": "showQuarterSection",
      "title": "Show section for Quarter?",
      "description": "Whether to show a 'Qaurter' section for open items in this quarter's calendar note",
      "type": "bool",
      "default": true,
      "required": true
    },
    {
      "key": "showProjectSection",
      "title": "Show section for Projects?",
      "description": "Whether to show the Projects section. This uses data from the Projects & Reviews Plugin.",
      "type": "bool",
      "default": true,
      "required": true
    },
    {
      "key": "updateOverdueOnTrigger",
      "hidden": true,
      "title": "Update Overdue section when triggered?",
      "description": "If true then the 'Overdue' section will be updated even when the update comes from being triggered by a change to the daily note.",
      "type": "bool",
      "default": true,
      "required": true
    }
  ]
}<|MERGE_RESOLUTION|>--- conflicted
+++ resolved
@@ -5,12 +5,8 @@
   "plugin.name": "🎛 Dashboard (React)",
   "plugin.description": "A Dashboard for NotePlan, that in one place shows\n- a compact list of open tasks and checklists from today's note\n- scheduled open tasks and checklists from other notes.\n- Similarly for yesterday's note, and the weekly, monthly and quarterly notes too (if used)\n- all overdue tasks\n- all open tasks and checklists that contain particular @tags or #mentions of your choosing\n- the next few notes to review (if you use the 'Projects and Reviews' plugin).",
   "plugin.author": "@jgclark",
-<<<<<<< HEAD
-  "plugin.version": "2.0.0-b1",
+  "plugin.version": "2.0.0-b2",
   "plugin.hidden": true,
-=======
-  "plugin.version": "2.0.0-b2",
->>>>>>> e56c5595
   "plugin.lastUpdateInfo": "",
   "plugin.dependencies": [],
   "plugin.requiredFiles": [
