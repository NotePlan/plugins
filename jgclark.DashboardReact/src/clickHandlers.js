// @flow
//-----------------------------------------------------------------------------
// clickHandlers.js
// Handler functions for dashboard clicks that come over the bridge
// The routing is in pluginToHTMLBridge.js/bridgeClickDashboardItem()
// Last updated 28.6.2024 for v2.0.0-b15 by @jgclark
//-----------------------------------------------------------------------------

import pluginJson from '../plugin.json'
import { addChecklistToNoteHeading, addTaskToNoteHeading } from '../../jgclark.QuickCapture/src/quickCapture'
import {
  getCombinedSettings,
  getTotalDoneCounts,
  handlerResult,
  mergeSections,
  // moveItemBetweenCalendarNotes,
  moveItemToRegularNote,
  setPluginData,
} from './dashboardHelpers'
import {
  allCalendarSectionCodes,
  // allSectionCodes
} from "./constants"
import {
  getAllSectionsData, getSomeSectionsData
} from './dataGeneration'
import {
  type MessageDataObject,
  // type TActionOnReturn,
  type TBridgeClickHandlerResult,
  type TPluginData,
  // type TSection,
  // type TSectionItem,
} from './types'
import { validateAndFlattenMessageObject } from './shared'
import {
  calcOffsetDateStr, getDateStringFromCalendarFilename, getTodaysDateHyphenated, RE_DATE, RE_DATE_INTERVAL,
  replaceArrowDatesInString
} from '@helpers/dateTime'
import { clo, clof, JSP, log, logDebug, logError, logInfo, logWarn, timer } from '@helpers/dev'
import {
  // sendToHTMLWindow,
  getGlobalSharedData,
} from '@helpers/HTMLView'
import {
  cancelItem,
  completeItem,
  completeItemEarlier,
  deleteItem,
  findParaFromStringAndFilename,
  highlightParagraphInEditor,
  // toggleTaskChecklistParaType,
  unscheduleItem,
} from '@helpers/NPParagraph'
import {
  cyclePriorityStateDown, cyclePriorityStateUp,
  // getTaskPriority
} from '@helpers/paragraph'
import { getNPWeekData, type NotePlanWeekInfo } from '@helpers/NPdateTime'
import { openNoteByFilename } from '@helpers/NPnote'
import { logWindowsList } from '@helpers/NPWindows'
import { showMessage } from '@helpers/userInput'

/****************************************************************************************************************************
 *                             NOTES
 ****************************************************************************************************************************
- Handlers should use the standard return type of TBridgeClickHandlerResult
- handlerResult() can be used to create the result object
- Types are defined in types.js
    - type TActionOnReturn = 'UPDATE_CONTENT' | 'REMOVE_LINE' | 'REFRESH_JSON'

/****************************************************************************************************************************
 *                             Data types + constants
 ****************************************************************************************************************************/

const windowCustomId = `${pluginJson['plugin.id']}.main`
const WEBVIEW_WINDOW_ID = windowCustomId

/****************************************************************************************************************************
 *                             HANDLERS
 ****************************************************************************************************************************/

/**
 * Tell the React window to update by re-generating all Sections
 */
export async function refreshAllSections(): Promise<void> {
  const reactWindowData = await getGlobalSharedData(WEBVIEW_WINDOW_ID)
  // show refreshing message until done
  await setPluginData({ refreshing: true }, 'Starting Refreshing all sections')

  // refresh all sections, and the total done counts
  const newSections = await getAllSectionsData(reactWindowData.demoMode, false, false)
  const changedData = {
    refreshing: false,
    sections: newSections,
    lastFullRefresh: new Date(),
    totalDoneCounts: getTotalDoneCounts(newSections)
  }
  await setPluginData(changedData, 'Finished Refreshing all sections')
}

/**
 * Loop through sectionCodes and tell the React window to update by re-generating a subset of Sections.
 * This is used on first launch to improve the UX and speed of first render.
 * Each section is returned to React as it's generated.
 * Today loads first and then this function is automatically called from a useEffect in 
 * Dashboard.jsx to load the rest.
 * @param {MessageDataObject} data 
 * @param {boolean} calledByTrigger? (default: false)
 * @param {boolean} setFullRefreshDate? (default: false) - whether to set the lastFullRefresh date (default is no)
 * @returns {TBridgeClickHandlerResult}
 */
export async function incrementallyRefreshSections(data: MessageDataObject, 
  calledByTrigger: boolean = false, setFullRefreshDate: boolean = false): Promise<TBridgeClickHandlerResult> {
  const incrementalStart = new Date()
  const { sectionCodes } = data
  if (!sectionCodes) {
    logError('incrementallyRefreshSections', 'No sectionCodes provided')
    return handlerResult(false)
  }
  // loop through sectionCodes
  await setPluginData({ refreshing: true }, `Starting incremental refresh for sections ${String(sectionCodes)}`)
  for (const sectionCode of sectionCodes) {
    const start = new Date()
    await refreshSomeSections({ ...data, sectionCodes: [sectionCode] }, calledByTrigger)
    logDebug(`clickHandlers`, `incrementallyRefreshSections getting ${sectionCode}) took ${timer(start)}`)
  }

  const updates:any = { refreshing: false }
  if (setFullRefreshDate) updates.lastFullRefresh = new Date()
  await setPluginData(updates, `Ending incremental refresh for sections ${String(sectionCodes)}`)
  logDebug('clickHandlers', `incrementallyRefreshSections took a total of ${timer(incrementalStart)} for ${sectionCodes.length} sections`)
  return handlerResult(true)
}

/**
 * Tell the React window to update by re-generating a subset of Sections.
 * Returns them all in one shot vs incrementallyRefreshSections which updates one at a time.
 * @param {MessageDataObject} data 
 * @param {boolean} calledByTrigger? (default: false)
 * @returns {TBridgeClickHandlerResult}
 */
export async function refreshSomeSections(data: MessageDataObject, calledByTrigger: boolean = false): Promise<TBridgeClickHandlerResult> {
  const start = new Date()
  const { sectionCodes } = data
  if (!sectionCodes) {
    logError('refreshSomeSections', 'No sectionCodes provided')
    return handlerResult(false)
  }
  const reactWindowData = await getGlobalSharedData(WEBVIEW_WINDOW_ID)
  const pluginData: TPluginData = reactWindowData.pluginData
  // show refreshing message until done
  if (!pluginData.refreshing === true) await setPluginData({ refreshing: sectionCodes }, `Starting refresh for sections ${String(sectionCodes)}`)
  const existingSections = pluginData.sections

  // force the section refresh for the wanted sections
  const newSections = await getSomeSectionsData(sectionCodes, pluginData.demoMode, calledByTrigger)
  const mergedSections = mergeSections(existingSections, newSections)
<<<<<<< HEAD
  const updates: TAnyObject = { sections: mergedSections }
  // and update the total done counts
  updates.totalDoneCounts = getTotalDoneCounts(mergedSections)
=======

  const updates:TAnyObject = { sections: mergedSections }
  // and update the total done counts
  updates.totalDoneCounts = getTotalDoneCounts(mergedSections)

>>>>>>> 206ac266
  if (!pluginData.refreshing === true) updates.refreshing = false
  await setPluginData(updates, `Finished refresh for sections ${String(sectionCodes)}`)
  logDebug(`refreshSomeSections ${sectionCodes.toString()} took ${timer(start)}`)
  return handlerResult(true)
}

/**
 * Prepend an open task to 'calNoteFilename' calendar note, using text we prompt the user for.
 * Note: It only writes to Calendar, as that's only what Dashboard needs.
 * @param {MessageDataObject} {actionType: addTask|addChecklist etc., toFilename:xxxxx}
 */
export async function doAddItem(data: MessageDataObject): Promise<TBridgeClickHandlerResult> {
  try {
    const config = await getCombinedSettings()
    // clo(data, 'data for doAddItem', 2)
    const { actionType, toFilename, sectionCodes } = data

    logDebug('doAddItem', `- actionType: ${actionType} to ${toFilename || ''} in section ${String(sectionCodes)}`)
    if (!toFilename) {
      throw new Error('doAddItem: No toFilename provided')
    }
    const todoType = (actionType === 'addTask') ? 'task' : 'checklist'

    const calNoteDateStr = getDateStringFromCalendarFilename(toFilename, true)
    // logDebug('addTask', `= date ${calNoteDateStr}`)
    if (!calNoteDateStr) {
      throw new Error(`calNoteDateStr isn't defined for ${toFilename}`)
    }

    const content = await CommandBar.showInput(`Type the ${todoType} text to add`, `Add ${todoType} '%@' to ${calNoteDateStr}`)

    // Add text to the new location in destination note
    // FIXME: following not working yet -- add separate setting
    // Use 'headingLevel' ("Heading level for new Headings") from the setting in QuickCapture if present (or default to 2)
    const newHeadingLevel = config.newTaskSectionHeadingLevel
    const headingToUse = config.newTaskSectionHeading
    // logDebug('doAddItem', `newHeadingLevel: ${newHeadingLevel}`)

    if (actionType === 'addTask') {
      addTaskToNoteHeading(calNoteDateStr, headingToUse, content, newHeadingLevel)
    } else {
      addChecklistToNoteHeading(calNoteDateStr, headingToUse, content, newHeadingLevel)
    }
    // TEST: update cache
    DataStore.updateCache(DataStore.noteByFilename(toFilename, 'Calendar'))

    // update just the section we've added to
    // Note: earlier work is smart enough to realise that pressing the nextPeriod button in DT -> DO
    // FIXME: this doesn't seem to work for DO, but does for DT
    return handlerResult(true, ['REFRESH_SECTION_IN_JSON', 'START_DELAYED_REFRESH_TIMER'], { sectionCodes: sectionCodes })
  }
  catch (err) {
    logError('doAddItem', err.message)
    return { success: false }
  }
}

/** 
 * Complete the task in the actual Note.
 * @param {MessageDataObject} data - The data object containing information for content update.
 * @returns {TBridgeClickHandlerResult} The result of the content update operation.
 */
export function doCompleteTask(data: MessageDataObject): TBridgeClickHandlerResult {
  const { filename, content } = validateAndFlattenMessageObject(data)
  const updatedParagraph = completeItem(filename, content)
  // clo(updatedParagraph, `doCompleteTask -> updatedParagraph`) // ✅

  if (typeof updatedParagraph !== "boolean") {
    logDebug('doCompleteTask', `-> {${updatedParagraph.content
      }}`)
    return handlerResult(true, ['REMOVE_LINE_FROM_JSON','START_DELAYED_REFRESH_TIMER'], { updatedParagraph })
  } else {
    logDebug('doCompleteTask', `-> failed`)
    return handlerResult(false)
  }
}

/** 
 * Complete the task in the actual Note, but with the date it was scheduled for.
 * @param {MessageDataObject} data - The data object containing information for content update.
 * @returns {TBridgeClickHandlerResult} The result of the content update operation.
 */
export function doCompleteTaskThen(data: MessageDataObject): TBridgeClickHandlerResult {
  const { filename, content } = validateAndFlattenMessageObject(data)
  const updatedParagraph = completeItemEarlier(filename, content)
  if (typeof updatedParagraph !== "boolean") {
    logDebug('doCompleteTaskThen', `-> {${updatedParagraph.content
      }}`)
    return handlerResult(true, ['REMOVE_LINE_FROM_JSON', 'START_DELAYED_REFRESH_TIMER'], { updatedParagraph })
  } else {
    logDebug('doCompleteTaskThen', `-> failed`)
    return handlerResult(false)
  }
}

/** 
 * Cancel the task in the actual Note.
 * @param {MessageDataObject} data - The data object containing information for content update.
 * @returns {TBridgeClickHandlerResult} The result of the content update operation.
 */
export function doCancelTask(data: MessageDataObject): TBridgeClickHandlerResult {
  const { filename, content } = validateAndFlattenMessageObject(data)
  let res = cancelItem(filename, content)
  let updatedParagraph = null
  const possiblePara = findParaFromStringAndFilename(filename, content)
  if (typeof possiblePara === 'boolean') {
    res = false
  } else {
    updatedParagraph = possiblePara || {}
  }
  logDebug('doCancelTask', `-> ${String(res)}`)
  return handlerResult(res, ['REMOVE_LINE_FROM_JSON', 'START_DELAYED_REFRESH_TIMER'], { updatedParagraph })
}

/** 
 * Complete the checklist in the actual Note.
 * @param {MessageDataObject} data - The data object containing information for content update.
 * @returns {TBridgeClickHandlerResult} The result of the content update operation.
 */
export function doCompleteChecklist(data: MessageDataObject): TBridgeClickHandlerResult {
  const { filename, content } = validateAndFlattenMessageObject(data)
  const updatedParagraph = completeItem(filename, content)
  // clo(updatedParagraph, `doCompleteChecklist -> updatedParagraph`) // ✅
  // clo(updatedParagraph.note.filename, `doCompleteChecklist -> updatedParagraph.note.filename`)// ✅
  return handlerResult(Boolean(updatedParagraph), ['REMOVE_LINE_FROM_JSON', 'START_DELAYED_REFRESH_TIMER'], { updatedParagraph })
}

/** 
 * Delete the item in the actual Note.
 * TODO: extend to delete sub-items as well if wanted.
 * @param {MessageDataObject} data - The data object containing information for content update.
 * @returns {TBridgeClickHandlerResult} The result of the content update operation.
 */
export async function doDeleteItem(data: MessageDataObject): Promise<TBridgeClickHandlerResult> {
  const { filename, content, sectionCodes } = validateAndFlattenMessageObject(data)
  logDebug('doDeleteItem', `Starting with "${String(content)}" and will ideally update sectionCodes ${String(sectionCodes)}`)
  // Grab a copy of the paragraph before deleting it, so React can remove the right line. (It's not aware the paragraph has disappeared on the back end.)
  const updatedParagraph = findParaFromStringAndFilename(filename, content)
  const res = await deleteItem(filename, content)
  logDebug('doDeleteItem', `-> ${String(res)}`)
  return handlerResult(true, ['REMOVE_LINE_FROM_JSON', 'START_DELAYED_REFRESH_TIMER'], { updatedParagraph })
}

/** 
 * Cancel the checklist in the actual Note.
 * @param {MessageDataObject} data - The data object containing information for content update.
 * @returns {TBridgeClickHandlerResult} The result of the content update operation.
 */ 
export function doCancelChecklist(data: MessageDataObject): TBridgeClickHandlerResult {
  const { filename, content } = validateAndFlattenMessageObject(data)
  let res = cancelItem(filename, content)
  let updatedParagraph = null
  const possiblePara = findParaFromStringAndFilename(filename, content)
  if (typeof possiblePara === 'boolean') {
    res = false
  } else {
    updatedParagraph = possiblePara || {}
  }
  // logDebug('doCancelChecklist', `-> ${String(res)}`)
  return handlerResult(res, ['REMOVE_LINE_FROM_JSON', 'START_DELAYED_REFRESH_TIMER'], { updatedParagraph })
}

/**
 * Updates content based on provided data.
 * @param {MessageDataObject} data - The data object containing information for content update.
 * @returns {TBridgeClickHandlerResult} The result of the content update operation.
 */
export function doContentUpdate(data: MessageDataObject): TBridgeClickHandlerResult {
  const { filename, content } = validateAndFlattenMessageObject(data)
  const { updatedContent } = data
  logDebug('doContentUpdate', `${updatedContent || ''}`)
  if (!updatedContent) {
    throw new Error('Trying to updateItemContent but no updatedContent was passed')
  }

  const para = findParaFromStringAndFilename(filename, content)

  if (!para) {
    throw new Error(`updateItemContent: No para found for filename ${filename} and content ${content}`)
  }

  para.content = updatedContent
  if (para.note) {
    para.note.updateParagraph(para)
  } else {
    throw new Error(`updateItemContent: No para.note found for filename ${filename} and content ${content}`)
  }

  return handlerResult(true, ['UPDATE_LINE_IN_JSON','START_DELAYED_REFRESH_TIMER'], { updatedParagraph: para })
}

// Send a request to toggleType to plugin
export function doToggleType(data: MessageDataObject): TBridgeClickHandlerResult {
  try {
    const { filename, content, sectionCodes } = validateAndFlattenMessageObject(data)
    logDebug('toggleTaskChecklistParaType', `starting for "${content}" in filename: ${filename} with sectionCodes ${String(sectionCodes)}`)

    // V1: original from v0.x
    // const updatedType = toggleTaskChecklistParaType(filename, content)

    // V2: move most of toggleTaskChecklistParaType() into here, as we need access to the full para
    // find para
    const possiblePara: TParagraph | boolean = findParaFromStringAndFilename(filename, content)
    if (typeof possiblePara === 'boolean') {
      throw new Error('toggleTaskChecklistParaType: no para found')
    }
    // logDebug('toggleTaskChecklistParaType', `toggling type for "${content}" in filename: ${filename}`)
    // Get the paragraph to change
    const updatedParagraph = possiblePara
    const thisNote = updatedParagraph.note
    if (!thisNote) throw new Error(`Could not get note for filename ${filename}`)
    const existingType = updatedParagraph.type
    logDebug('toggleTaskChecklistParaType', `toggling type from ${existingType} in filename: ${filename}`)
    const updatedType = (existingType === 'checklist') ? 'open' : 'checklist'
    updatedParagraph.type = updatedType
    logDebug('doToggleType', `-> ${updatedType}`)
    thisNote.updateParagraph(updatedParagraph)
    DataStore.updateCache(thisNote, false)
    // Refresh the whole section, as we might want to filter out the new item type from the display
    // return handlerResult(true, ['UPDATE_LINE_IN_JSON', 'START_DELAYED_REFRESH_TIMER'], { updatedParagraph: updatedParagraph })
    return handlerResult(true, ['REFRESH_SECTION_IN_JSON', 'START_DELAYED_REFRESH_TIMER'], { sectionCodes: sectionCodes })

  } catch (error) {
    logError('doToggleType', error.message)
    return handlerResult(false)
  }
}

// Send a request to unscheduleItem to plugin
export function doUnscheduleItem(data: MessageDataObject): TBridgeClickHandlerResult {
  const { filename, content } = validateAndFlattenMessageObject(data)
  const updatedParagraph = unscheduleItem(filename, content)
  logDebug('doUnscheduleItem', `-> ${String(updatedParagraph)}`)

  // logDebug('doUnscheduleItem', `  -> result ${String(res)}`)
  // Update display in Dashboard too
  // sendToHTMLWindow(windowId, 'unscheduleItem', data)
  return handlerResult(true, ['UPDATE_LINE_IN_JSON','START_DELAYED_REFRESH_TIMER'], { updatedParagraph: updatedParagraph })
}

// Send a request to cyclePriorityStateUp to plugin
export function doCyclePriorityStateUp(data: MessageDataObject): TBridgeClickHandlerResult {
  const { filename, content } = validateAndFlattenMessageObject(data)

  // Get para
  const para = findParaFromStringAndFilename(filename, content)
  if (para && typeof para !== 'boolean') {
    // const paraContent = para.content ?? 'error'
    // logDebug('doCyclePriorityStateUp', `will cycle priority on para {${paraContent}}`)
    // Note: next 2 lines have to be this way around, otherwise a race condition
    // const newPriority = (getTaskPriority(paraContent) + 1) % 5
    const updatedContent = cyclePriorityStateUp(para)
    para.content = updatedContent
    logDebug('doCyclePriorityStateUp', `cycling priority -> {${JSP(updatedContent)}}`)

    // Now ask to update this line in the display
    return handlerResult(true, ['UPDATE_LINE_IN_JSON'], { updatedParagraph: para })
  } else {
    logWarn('doCyclePriorityStateUp', `-> unable to find para {${content}} in filename ${filename}`)
    return handlerResult(false)
  }
}

// Send a request to cyclePriorityStateDown to plugin
export function doCyclePriorityStateDown(data: MessageDataObject): TBridgeClickHandlerResult {
  const { filename, content } = validateAndFlattenMessageObject(data)
  // Get para
  const para = findParaFromStringAndFilename(filename, content)
  if (para && typeof para !== 'boolean') {
    // const paraContent = para.content ?? 'error'
    // logDebug('doCyclePriorityStateDown', `will cycle priority on para {${paraContent}}`)
    // Note: next 2 lines have to be this way around, otherwise a race condition
    // const newPriority = (getTaskPriority(paraContent) - 1) % 5
    const updatedContent = cyclePriorityStateDown(para)
    para.content = updatedContent
    logDebug('doCyclePriorityStateDown', `cycling priority -> {${updatedContent}}`)

    // Now ask to update this line in the display
    return handlerResult(true, ['UPDATE_LINE_IN_JSON'], { updatedParagraph: para })
  } else {
    logWarn('doCyclePriorityStateDown', `-> unable to find para {${content}} in filename ${filename}`)
    return handlerResult(false)
  }
}

// TODO(later): get working or remove
// export function dowindowResized(data: MessageDataObject): TBridgeClickHandlerResult {
//   logDebug('bCDI / windowResized', `windowResized triggered on plugin side (hopefully for '${windowCustomId}')`)
//   const thisWin = getWindowFromCustomId(windowCustomId)
//   const rect = getLiveWindowRectFromWin(thisWin)
//   if (rect) {
//     // logDebug('bCDI / windowResized/windowResized', `-> saving rect: ${rectToString(rect)} to pref`)
//     storeWindowRect(windowCustomId)
//   }
// }

// Handle a show note call simply by opening the note in the main Editor.
// Note: use the showLine... variant of this (below) where possible
export async function doShowNoteInEditorFromFilename(data: MessageDataObject): Promise<TBridgeClickHandlerResult> {
  const { filename, modifierKey } = data
  if (!filename) throw 'doShowNoteInEditorFromFilename: No filename: stopping'
  const note = await openNoteByFilename(filename, { newWindow: modifierKey==='meta', splitView: modifierKey==='alt' } )
  return handlerResult(note ? true : false)
}

// Handle a show note call simply by opening the note in the main Editor
// Note: use the showLine... variant of this (below) where possible
export async function doShowNoteInEditorFromTitle(data: MessageDataObject): Promise<TBridgeClickHandlerResult> {
  const { filename } = validateAndFlattenMessageObject(data)
  // Note: different from above as the third parameter is overloaded to pass wanted note title (encoded)
  const wantedTitle = filename
  const note = await Editor.openNoteByTitle(wantedTitle)
  if (note) {
    logDebug('bridgeClickDashboardItem', `-> successful call to open title ${wantedTitle} in Editor`)
    return handlerResult(true)
  } else {
    logWarn('bridgeClickDashboardItem', `-> unsuccessful call to open title ${wantedTitle} in Editor`)
    return handlerResult(false)
  }
}

// Handle a show line call by opening the note in the main Editor, and then finding and moving the cursor to the start of that line
export async function doShowLineInEditorFromFilename(data: MessageDataObject): Promise<TBridgeClickHandlerResult> {
  const { filename, content, modifierKey } = validateAndFlattenMessageObject(data)
  // logDebug('showLineInEditorFromFilename', `${filename} /  ${content}`)
  const note = await Editor.openNoteByFilename(filename, modifierKey==='meta',0,0,modifierKey==='alt')
  if (note) {
    const res = highlightParagraphInEditor({ filename: filename, content: content }, true)
    logDebug(
      'bridgeClickDashboardItem',
      `-> successful call to open filename ${filename} in Editor, followed by ${res ? 'succesful' : 'unsuccessful'} call to highlight the paragraph in the editor`,
    )
    return handlerResult(true)
  } else {
    logWarn('bridgeClickDashboardItem', `-> unsuccessful call to open filename ${filename} in Editor`)
    return handlerResult(false)
  }
}

// Handle a show line call by opening the note in the main Editor, and then finding and moving the cursor to the start of that line
// TODO: is this still needed?
export async function doShowLineInEditorFromTitle(data: MessageDataObject): Promise<TBridgeClickHandlerResult> {
  // Note: different from above as the third parameter is overloaded to pass wanted note title (encoded)
  const { title, filename, content } = validateAndFlattenMessageObject(data)
  const note = await Editor.openNoteByTitle(title)
  if (note) {
    const res = highlightParagraphInEditor({ filename: note.filename, content: content }, true)
    logDebug(
      'bridgeClickDashboardItem',
      `-> successful call to open filename ${filename} in Editor, followed by ${res ? 'succesful' : 'unsuccessful'} call to highlight the paragraph in the editor`,
    )
    return handlerResult(true)
  } else {
    logWarn('bridgeClickDashboardItem', `-> unsuccessful call to open title '${title}' in Editor`)
    return handlerResult(false)
  }
}

// Instruction to move task from a note to a project note.
// Note: Requires user input, so most of the work is done in moveItemToRegularNote() on plugin side.
export async function doMoveToNote(data: MessageDataObject): Promise<TBridgeClickHandlerResult> {
  const { filename, content, itemType, para } = validateAndFlattenMessageObject(data)
  logDebug('doMoveToNote', `starting -> ${filename} / ${content} / ${itemType}`)
  const newNote: TNote|null|void = await moveItemToRegularNote(filename, content, itemType)
  if (newNote) {
    logDebug('doMoveToNote', `Success: moved to -> "${newNote?.title||''}"`)
    logDebug('doMoveToNote', `- now needing to find the TPara for ${para.type}:"${content}" ...`)
    // updatedParagraph (below) is an actual NP object (TParagraph) not a TParagraphForDashboard, so we need to go and find it again
    const updatedParagraph = newNote.paragraphs.find((p) => p.content === content && p.type === para.type)
    if (updatedParagraph) {
      logDebug('doMoveToNote', `- Sending update line request $JSP(updatedParagraph)`)
      return handlerResult(true, ['UPDATE_LINE_IN_JSON'], { updatedParagraph })
    } else {
      logWarn('doMoveToNote', `Couldn't find updated paragraph. Resorting to refreshing all sections :-(`)
      return handlerResult(true, ['REFRESH_ALL_SECTIONS'], { sectionCodes: allCalendarSectionCodes })
    }
  } else {
    return handlerResult(false)
  }
}

/**
 * Reschedule (i.e. update the >date) an item in place
 * The new date is indicated by the controlStr ('t' or date interval),
 * or failing that the dateString (an NP date)
 * @param {MessageDataObject} data for the item
 * @param {string?} npDateStrIn optional NP date string
 * @returns {TBridgeClickHandlerResult} how to handle this result
 */
export async function doUpdateTaskDate(data: MessageDataObject, npDateStrIn: string = ''): Promise<TBridgeClickHandlerResult> {
  const { filename, content, controlStr } = validateAndFlattenMessageObject(data)
  const config = await getCombinedSettings()
  // logDebug('doUpdateTaskDate', `- config.rescheduleNotMove = ${config.rescheduleNotMove}`)
  logDebug('doUpdateTaskDate', `Starting with filename: ${filename}, content: "${content}", controlStr: ${controlStr}`)
  const dateOrInterval = String(controlStr)
  // const dateInterval = controlStr || ''
  let startDateStr = ''
  let newDateStr = ''

  const thePara = findParaFromStringAndFilename(filename, content)
  if (typeof thePara === 'boolean') {
    logWarn('doUpdateTaskDate', `- note ${filename} doesn't seem to contain {${content}}`)
    clo(data, `doUpdateTaskDate -> data`)
    await showMessage(`Note ${filename} doesn't seem to contain "{${content}}"`)
    return handlerResult(false)
  }

  if (dateOrInterval === 't') {
    // Special case to change to '>today' (or the actual date equivalent)
    newDateStr = config.useTodayDate ? 'today' : getTodaysDateHyphenated()
    logDebug('doUpdateTaskDate', `- move task in ${filename} -> 'today'`)
  } else if (dateOrInterval.match(RE_DATE_INTERVAL)) {
    const dateInterval = dateOrInterval
    const offsetUnit = dateInterval.charAt(dateInterval.length - 1) // get last character
    // Get today's date, ignoring current date on task. Note: this means we always start with a *day* base date, not week etc.
    startDateStr = getTodaysDateHyphenated()
    // Get the new date, but output using the longer of the two types of dates given
    newDateStr = calcOffsetDateStr(startDateStr, dateInterval, 'longer')

    // But, we now know the above doesn't observe NP week start, so override with an NP-specific function where offset is of type 'week'
    if (offsetUnit === 'w') {
      const offsetNum = Number(dateInterval.substr(0, dateInterval.length - 1)) // return all but last character
      // $FlowFixMe(incompatible-type)
      const NPWeekData: NotePlanWeekInfo = getNPWeekData(startDateStr, offsetNum, 'week')
      // clo(NPWeekData, "NPWeekData:")
      newDateStr = NPWeekData.weekString
      logDebug('doUpdateTaskDate', `- used NPWeekData instead -> ${newDateStr}`)
    }
  } else if (dateOrInterval.match(RE_DATE)) {
    newDateStr = controlStr
    logDebug('doUpdateTaskDate', `- newDateStr ${newDateStr} from controlStr`)
  } else {
    logError('doUpdateTaskDate', `bad move date/interval: ${dateOrInterval}`)
    return handlerResult(false)
  }
  logDebug('doUpdateTaskDate', `change due date on task from ${startDateStr} -> ${newDateStr}`)

  // Make the actual change to reschedule the item
  const theLine = thePara.content
  const changedLine = replaceArrowDatesInString(thePara.content, `>${newDateStr}`)
  logDebug('doUpdateTaskDate', `Found line "${theLine}" -> changed line: "${changedLine}"`)
  thePara.content = changedLine
  const thisNote = thePara.note
  if (thisNote) {
    thisNote.updateParagraph(thePara)
    logDebug('doUpdateTaskDate', `- appeared to update line OK -> {${changedLine}}`)

    // Ask for cache refresh for this note
    DataStore.updateCache(thisNote, false)

    // refresh whole display, as we don't know which if any section the moved task might need to be added to
    // logDebug('doUpdateTaskDate', `------------ refresh ------------`)
    return handlerResult(true, ['REMOVE_LINE_FROM_JSON', 'REFRESH_ALL_SECTIONS'], { updatedParagraph: thePara })
  } else {
    logWarn('doUpdateTaskDate', `- some other failure`)
    return handlerResult(false)
  }
}
/**
 * Update a single key in DataStore.settings
 * @param {MessageDataObject} data - a MDO that should have a key "settings" with the items to be set to the settingName key
 * @param {string} settingName - the single key to set to the value of data.settings
 * @returns {TBridgeClickHandlerResult}
 */
export function doSettingsChanged(data: MessageDataObject, settingName: string): TBridgeClickHandlerResult {
  // clo(data, `doSettingsChanged -> data`)
  const newSettings = data.settings
  if (!DataStore.settings || !newSettings) {
    throw new Error(`doSettingsChanged newSettings: ${JSP(newSettings)} or settings is null or undefined.`)
  }
  const combinedUpdatedSettings = { ...DataStore.settings, [settingName]: newSettings }
  // logLevel is a special case that we need to specifically update in DataStore
  // so that plugin-side functions that log can pick it up even before React is ready
  if (newSettings._logLevel && newSettings._logLevel !== DataStore.settings._logLevel) {
    combinedUpdatedSettings._logLevel =  newSettings._logLevel
    logDebug('doSettingsChanged', `key "_logLevel" saved in DataStore.settings; new value is: ${newSettings._logLevel}`)
  }
  logDebug('doSettingsChanged', `saving key "${settingName}" in DataStore.settings`)
  DataStore.settings = combinedUpdatedSettings
  return handlerResult(true, ['REFRESH_ALL_SECTIONS'])
}

// export async function doSetSpecificDate(data: MessageDataObject): Promise<TBridgeClickHandlerResult> {
//   // const { dateString, itemType, filename } = validateAndFlattenMessageObject(data)
//   throw (`doSetSpecificDate -> shouldn't be called for data:${JSP(data)}`)
// }<|MERGE_RESOLUTION|>--- conflicted
+++ resolved
@@ -156,17 +156,11 @@
   // force the section refresh for the wanted sections
   const newSections = await getSomeSectionsData(sectionCodes, pluginData.demoMode, calledByTrigger)
   const mergedSections = mergeSections(existingSections, newSections)
-<<<<<<< HEAD
-  const updates: TAnyObject = { sections: mergedSections }
-  // and update the total done counts
-  updates.totalDoneCounts = getTotalDoneCounts(mergedSections)
-=======
 
   const updates:TAnyObject = { sections: mergedSections }
   // and update the total done counts
   updates.totalDoneCounts = getTotalDoneCounts(mergedSections)
 
->>>>>>> 206ac266
   if (!pluginData.refreshing === true) updates.refreshing = false
   await setPluginData(updates, `Finished refresh for sections ${String(sectionCodes)}`)
   logDebug(`refreshSomeSections ${sectionCodes.toString()} took ${timer(start)}`)
