--- conflicted
+++ resolved
@@ -12,13 +12,8 @@
  * @returns {Function} - A function to handle the click event.
  */
 export const handleRefreshClick = (sendActionToPlugin: Function, isDev: boolean = false):Function => (): void => {
-<<<<<<< HEAD
-  const actionType = /*isDev ? 'windowReload' : */ 'refresh'
-  logDebug('Header', 'Refresh button clicked; isDev:${String(isDev)} sending action:${actionType}')
-=======
   const actionType = isDev ? 'windowReload' : 'refresh'
   logDebug('Header', `Refresh button clicked; isDev:${String(isDev)} sending action:${actionType}`)
->>>>>>> 14cd9494
   sendActionToPlugin(actionType, { actionType }, 'Refresh button clicked', true)
 }
 
