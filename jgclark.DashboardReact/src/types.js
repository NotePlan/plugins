--- conflicted
+++ resolved
@@ -18,12 +18,8 @@
   // TODO(later): this needs special handling in v2.1+
   { sectionCode: 'TAG', sectionName: 'Tag', showSettingName: `showTagSection` },
   { sectionCode: 'PROJ', sectionName: 'Projects', showSettingName: 'showProjectSection' },
-<<<<<<< HEAD
-  { sectionCode: 'COUNT', sectionName: 'count', showSettingName: '' },
   { sectionCode: 'OVERDUE', sectionName: 'Overdue', showSettingName: 'showOverdueSection' },
-=======
   // { sectionCode: 'COUNT', sectionName: 'count', showSettingName: '' },
->>>>>>> 368988ee
 ]
 
 export const allSectionCodes: Array<TSectionCode> = allSectionDetails.map(s => s.sectionCode)
