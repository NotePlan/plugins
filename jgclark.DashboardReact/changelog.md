--- conflicted
+++ resolved
@@ -24,20 +24,19 @@
 - other bug fixes
 - TODO: fixed bug: Dialog+Move To Note and selecting "top of note" places the item above the content of the note - this may be a bug in the helper also?
 
-<<<<<<< HEAD
-## [2.0.0-b1] 2024-06-11
-- First beta release (for George)
-=======
-
 ## [2.0.0.b2] 2024-06-11
 - jgc: following @aaronpoweruser suggestion that an item with ">today" should have that removed when completing it, to align with how NP reference section works.
 - jgc: fix bug that today items with ">today" would be shown truncated
 - jgc: added tests to more scheduled date handling functions
+- dbw: fix for notes that don't exist
+
+## [2.0.0-b1] 2024-06-11
+- First beta release (for George)
+
 
 ## [2.0.0.b1] 2024-06-11
 - dbw: add first-time settings migration saving
 - dbw: fix bug where StatusIcon tooltips were visible when dialog was open
->>>>>>> e56c5595
 
 ## [2.0.0.a34] 2024-06-06
 - jgc: added marker after an item to show if it has child/children items
